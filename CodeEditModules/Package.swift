// swift-tools-version:5.5

import PackageDescription

let package = Package(
    name: "CodeEditModules",
    defaultLocalization: "en",
    platforms: [
        .macOS(.v12),
    ],
    products: [
        .library(
            name: "WorkspaceClient",
            targets: ["WorkspaceClient"]
        ),
        .library(
            name: "CodeFile",
            targets: ["CodeFile"]
        ),
        .library(
            name: "WelcomeModule",
            targets: ["WelcomeModule"]
        ),
        .library(
            name: "StatusBar",
            targets: ["StatusBar"]
        ),
        .library(
            name: "Overlays",
            targets: ["Overlays"]
        ),
        .library(
            name: "GitClient",
            targets: ["GitClient"]
        ),
        .library(
            name: "TerminalEmulator",
            targets: ["TerminalEmulator"]
        ),
        .library(
            name: "Search",
            targets: ["Search"]
        ),
        .library(
            name: "FontPicker",
            targets: ["FontPicker"]
        ),
        .library(
            name: "ShellClient",
            targets: ["ShellClient"]
        ),
        .library(
            name: "AppPreferences",
            targets: ["AppPreferences"]
        ),
        .library(
            name: "Accounts",
            targets: ["Accounts"]
        ),
        .library(
            name: "About",
            targets: ["About"]
        ),
        .library(
<<<<<<< HEAD
            name: "Acknowledgements",
            targets: ["Acknowledgements"]
=======
            name: "QuickOpen",
            targets: ["QuickOpen"]
        ),
        .library(
            name: "Design",
            targets: ["Design"]
>>>>>>> 5add4e55
        ),
    ],
    dependencies: [
        .package(
            name: "Highlightr",
            url: "https://github.com/raspu/Highlightr.git",
            from: "2.1.2"
        ),
        .package(
            name: "SnapshotTesting",
            url: "https://github.com/pointfreeco/swift-snapshot-testing.git",
            from: "1.9.0"
        ),
        .package(
            name: "SwiftTerm",
            url: "https://github.com/migueldeicaza/SwiftTerm.git",
            from: "1.0.7"
        ),
        .package(
            name: "Preferences",
            url: "https://github.com/sindresorhus/Preferences.git",
            from: "2.5.0"
        ),
        .package(
            name: "Introspect",
            url: "https://github.com/siteline/SwiftUI-Introspect",
            from: "0.1.4"
        ),
    ],
    targets: [
        .target(
            name: "WorkspaceClient",
            path: "Modules/WorkspaceClient/src"
        ),
        .testTarget(
            name: "WorkspaceClientTests",
            dependencies: [
                "WorkspaceClient",
            ],
            path: "Modules/WorkspaceClient/Tests"
        ),
        .target(
            name: "CodeFile",
            dependencies: [
                "Highlightr",
                "AppPreferences"
            ],
            path: "Modules/CodeFile/src"
        ),
        .testTarget(
            name: "CodeFileTests",
            dependencies: [
                "CodeFile",
            ],
            path: "Modules/CodeFile/Tests"
        ),
        .target(
            name: "WelcomeModule",
            dependencies: [
                "WorkspaceClient",
                "Design",
                "AppPreferences",
            ],
            path: "Modules/WelcomeModule/src",
            resources: [
                .process("Resources"),
            ]
        ),
        .testTarget(
            name: "WelcomeModuleTests",
            dependencies: [
                "WelcomeModule",
                "SnapshotTesting",
            ],
            path: "Modules/WelcomeModule/Tests"
        ),
        .target(
            name: "StatusBar",
            dependencies: [
                "GitClient",
                "TerminalEmulator",
                "CodeFile",
            ],
            path: "Modules/StatusBar/src"
        ),
        .target(
            name: "Overlays",
            path: "Modules/Overlays/src"
        ),
        .target(
            name: "GitClient",
            dependencies: [
                "ShellClient",
            ],
            path: "Modules/GitClient/src"
        ),
        .testTarget(
            name: "GitClientTests",
            dependencies: [
                "GitClient",
                "ShellClient",
            ],
            path: "Modules/GitClient/Tests"
        ),
        .target(
            name: "TerminalEmulator",
            dependencies: [
                "SwiftTerm",
                "AppPreferences"
            ],
            path: "Modules/TerminalEmulator/src"
        ),
        .target(
            name: "Search",
            dependencies: [
                "WorkspaceClient",
            ],
            path: "Modules/Search/src"
        ),
        .target(
            name: "FontPicker",
            path: "Modules/FontPicker/src"
        ),
        .target(
            name: "ShellClient",
            path: "Modules/ShellClient/src"
        ),
        .target(
            name: "AppPreferences",
            dependencies: [
                "Preferences",
                "FontPicker",
            ],
            path: "Modules/AppPreferences/src"
        ),
        .target(
            name: "Accounts",
            path: "Modules/Accounts/src"
        ),
        .target(
            name: "About",
            dependencies: [
                "Acknowledgements",
            ],
            path: "Modules/About/src"
        ),
        .target(
<<<<<<< HEAD
            name: "Acknowledgements",
            path: "Modules/Acknowledgements/src"
        )
=======
            name: "QuickOpen",
            dependencies: [
                "WorkspaceClient",
                "CodeFile",
                "Design",
            ],
            path: "Modules/QuickOpen/src"
        ),
        .target(
            name: "Design",
            dependencies: [
                "Introspect",
            ],
            path: "Modules/Design/src"
        ),
>>>>>>> 5add4e55
    ]
)<|MERGE_RESOLUTION|>--- conflicted
+++ resolved
@@ -62,17 +62,16 @@
             targets: ["About"]
         ),
         .library(
-<<<<<<< HEAD
             name: "Acknowledgements",
             targets: ["Acknowledgements"]
-=======
+		),
+		.library(
             name: "QuickOpen",
             targets: ["QuickOpen"]
         ),
         .library(
             name: "Design",
             targets: ["Design"]
->>>>>>> 5add4e55
         ),
     ],
     dependencies: [
@@ -220,26 +219,24 @@
             path: "Modules/About/src"
         ),
         .target(
-<<<<<<< HEAD
+            name: "QuickOpen",
+            dependencies: [
+                "WorkspaceClient",
+                "CodeFile",
+                "Design",
+            ],
+            path: "Modules/QuickOpen/src"
+        ),
+        .target(
+            name: "Design",
+            dependencies: [
+                "Introspect",
+            ],
+            path: "Modules/Design/src"
+        ),
+		.target(
             name: "Acknowledgements",
             path: "Modules/Acknowledgements/src"
         )
-=======
-            name: "QuickOpen",
-            dependencies: [
-                "WorkspaceClient",
-                "CodeFile",
-                "Design",
-            ],
-            path: "Modules/QuickOpen/src"
-        ),
-        .target(
-            name: "Design",
-            dependencies: [
-                "Introspect",
-            ],
-            path: "Modules/Design/src"
-        ),
->>>>>>> 5add4e55
     ]
 )