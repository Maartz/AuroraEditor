--- conflicted
+++ resolved
@@ -50,280 +50,8 @@
         self.theme = try container.decodeIfPresent(ThemePreferences.self, forKey: .theme) ?? .init()
         self.terminal = try container.decodeIfPresent(TerminalPreferences.self, forKey: .terminal) ?? .init()
         self.textEditing = try container.decodeIfPresent(TextEditingPreferences.self, forKey: .textEditing) ?? .init()
-<<<<<<< HEAD
+
         self.sourceControl = try container.decodeIfPresent(SourceControlPreferences.self,
                                                            forKey: .sourceControl) ?? .init()
-=======
-    }
-
-}
-
-public extension AppPreferences {
-
-    /// The general global setting
-    struct GeneralPreferences: Codable {
-
-        /// The appearance of the app
-        public var appAppearance: Appearances = .system
-
-        /// The style for file icons
-        public var fileIconStyle: FileIconStyle = .color
-
-        /// The reopen behavior of the app
-        public var reopenBehavior: ReopenBehavior = .welcome
-
-        /// The size of the project navigators rows.
-        public var projectNavigatorSize: ProjectNavigatorSize = .medium
-
-        /// Default initializer
-        public init() {}
-
-        /// Explicit decoder init for setting default values when key is not present in `JSON`
-        public init(from decoder: Decoder) throws {
-            let container = try decoder.container(keyedBy: CodingKeys.self)
-            self.appAppearance = try container.decodeIfPresent(Appearances.self, forKey: .appAppearance) ?? .system
-            self.fileIconStyle = try container.decodeIfPresent(FileIconStyle.self, forKey: .fileIconStyle) ?? .color
-            self.reopenBehavior = try container.decodeIfPresent(ReopenBehavior.self,
-                                                                forKey: .reopenBehavior) ?? .welcome
-            self.projectNavigatorSize = try container.decodeIfPresent(ProjectNavigatorSize.self,
-                                                                      forKey: .projectNavigatorSize) ?? .medium
-        }
-    }
-
-    /// The appearance of the app
-    /// - **system**: uses the system appearance
-    /// - **dark**: always uses dark appearance
-    /// - **light**: always uses light appearance
-    enum Appearances: String, Codable {
-        case system
-        case light
-        case dark
-
-        /// Applies the selected appearance
-        public func applyAppearance() {
-            switch self {
-            case .system:
-                NSApp.appearance = nil
-
-            case .dark:
-                NSApp.appearance = .init(named: .darkAqua)
-
-            case .light:
-                NSApp.appearance = .init(named: .aqua)
-            }
-        }
-    }
-
-    /// The style for file icons
-    /// - **color**: File icons appear in their default colors
-    /// - **monochrome**: File icons appear monochromatic
-    enum FileIconStyle: String, Codable {
-        case color
-        case monochrome
-    }
-
-    /// The reopen behavior of the app
-    /// - **welcome**: On restart the app will show the welcome screen
-    /// - **openPanel**: On restart the app will show an open panel
-    /// - **newDocument**: On restart a new empty document will be created
-    enum ReopenBehavior: String, Codable {
-        case welcome
-        case openPanel
-        case newDocument
-    }
-
-    /// The size of the project navigators rows.
-    ///
-    /// To match Xcode's settings the row height should be:
-    /// * ``small``: `20pt` (fontSize: `11pt`)
-    /// * ``medium``: `22pt` (fontSize: `13pt`)
-    /// * ``small``: `24pt` (fontSize: `14pt`)
-    ///
-    /// - note: This should be implemented for all lists in a `NavigatorSidebar`
-    enum ProjectNavigatorSize: String, Codable {
-        case small
-        case medium
-        case large
-    }
-
-}
-
-public extension AppPreferences {
-
-    /// A dictionary containing the keys and associated ``Theme/Attributes`` of overridden properties
-    ///
-    /// ```json
-    /// {
-    ///   "editor" : {
-    ///     "background" : {
-    ///       "color" : "#123456"
-    ///     },
-    ///     ...
-    ///   },
-    ///   "terminal" : {
-    ///     "blue" : {
-    ///       "color" : "#1100FF"
-    ///     },
-    ///     ...
-    ///   }
-    /// }
-    /// ```
-    typealias ThemeOverrides = [String: [String: Theme.Attributes]]
-
-    /// The global settings for themes
-    struct ThemePreferences: Codable {
-
-        /// The name of the currently selected theme
-        public var selectedTheme: String?
-
-        /// Use the system background that matches the appearance setting
-        public var useThemeBackground: Bool = false
-
-        /// Dictionary of themes containing overrides
-        ///
-        /// ```json
-        /// {
-        ///   "overrides" : {
-        ///     "DefaultDark" : {
-        ///       "editor" : {
-        ///         "background" : {
-        ///           "color" : "#123456"
-        ///         },
-        ///         ...
-        ///       },
-        ///       "terminal" : {
-        ///         "blue" : {
-        ///           "color" : "#1100FF"
-        ///         },
-        ///         ...
-        ///       }
-        ///       ...
-        ///     },
-        ///     ...
-        ///   },
-        ///   ...
-        /// }
-        /// ```
-        public var overrides: [String: ThemeOverrides] = [:]
-
-        /// Default initializer
-        public init() {}
-
-        /// Explicit decoder init for setting default values when key is not present in `JSON`
-        public init(from decoder: Decoder) throws {
-            let container = try decoder.container(keyedBy: CodingKeys.self)
-            self.selectedTheme = try container.decodeIfPresent(String.self, forKey: .selectedTheme)
-            self.useThemeBackground = try container.decodeIfPresent(Bool.self, forKey: .useThemeBackground) ?? false
-            self.overrides = try container.decodeIfPresent([String: ThemeOverrides].self, forKey: .overrides) ?? [:]
-        }
-    }
-
-}
-
-public extension AppPreferences {
-
-    /// The global settings for the terminal emulator
-    struct TerminalPreferences: Codable {
-
-        /// If true terminal appearance will always be `dark`. Otherwise it adapts to the system setting.
-        public var darkAppearance: Bool = false
-
-        /// If true, the terminal treats the `Option` key as the `Meta` key
-        public var optionAsMeta: Bool = false
-
-        /// The selected shell to use.
-        public var shell: TerminalShell = .system
-
-        /// The font to use in terminal.
-        public var font: TerminalFont = .init()
-
-        /// Default initializer
-        public init() {}
-
-        /// Explicit decoder init for setting default values when key is not present in `JSON`
-        public init(from decoder: Decoder) throws {
-            let container = try decoder.container(keyedBy: CodingKeys.self)
-            self.darkAppearance = try container.decodeIfPresent(Bool.self, forKey: .darkAppearance) ?? false
-            self.optionAsMeta = try container.decodeIfPresent(Bool.self, forKey: .optionAsMeta) ?? false
-            self.shell = try container.decodeIfPresent(TerminalShell.self, forKey: .shell) ?? .system
-            self.font = try container.decodeIfPresent(TerminalFont.self, forKey: .font) ?? .init()
-        }
-    }
-
-    /// The shell options.
-    /// - **bash**: uses the default bash shell
-    /// - **zsh**: uses the ZSH shell
-    /// - **system**: uses the system default shell (most likely ZSH)
-    enum TerminalShell: String, Codable {
-        case bash
-        case zsh
-        case system
-    }
-
-    struct TerminalFont: Codable {
-        /// Indicates whether or not to use a custom font
-        public var customFont: Bool = false
-
-        /// The font size for the custom font
-        public var size: Int = 11
-
-        /// The name of the custom font
-        public var name: String = "SF-MonoMedium"
-
-        /// Default initializer
-        public init() {}
-
-        /// Explicit decoder init for setting default values when key is not present in `JSON`
-        public init(from decoder: Decoder) throws {
-            let container = try decoder.container(keyedBy: CodingKeys.self)
-            self.customFont = try container.decodeIfPresent(Bool.self, forKey: .customFont) ?? false
-            self.size = try container.decodeIfPresent(Int.self, forKey: .size) ?? 11
-            self.name = try container.decodeIfPresent(String.self, forKey: .name) ?? "SF-MonoMedium"
-        }
-    }
-}
-
-public extension AppPreferences {
-
-    /// The global settings for text editing
-    struct TextEditingPreferences: Codable {
-        /// An integer indicating how many spaces a `tab` will generate
-        public var defaultTabWidth: Int = 4
-
-        /// The font to use in editor.
-        public var font: EditorFont = .init()
-
-        /// Default initializer
-        public init() {}
-
-        /// Explicit decoder init for setting default values when key is not present in `JSON`
-        public init(from decoder: Decoder) throws {
-            let container = try decoder.container(keyedBy: CodingKeys.self)
-            self.defaultTabWidth = try container.decodeIfPresent(Int.self, forKey: .defaultTabWidth) ?? 4
-            self.font = try container.decodeIfPresent(EditorFont.self, forKey: .font) ?? .init()
-        }
-    }
-
-    struct EditorFont: Codable {
-        /// Indicates whether or not to use a custom font
-        public var customFont: Bool = false
-
-        /// The font size for the custom font
-        public var size: Int = 11
-
-        /// The name of the custom font
-        public var name: String = "SF-MonoMedium"
-
-        /// Default initializer
-        public init() {}
-
-        /// Explicit decoder init for setting default values when key is not present in `JSON`
-        public init(from decoder: Decoder) throws {
-            let container = try decoder.container(keyedBy: CodingKeys.self)
-            self.customFont = try container.decodeIfPresent(Bool.self, forKey: .customFont) ?? false
-            self.size = try container.decodeIfPresent(Int.self, forKey: .size) ?? 11
-            self.name = try container.decodeIfPresent(String.self, forKey: .name) ?? "SF-MonoMedium"
-        }
->>>>>>> 0c88d4f7
     }
 }