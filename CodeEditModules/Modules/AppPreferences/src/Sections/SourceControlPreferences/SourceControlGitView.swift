--- conflicted
+++ resolved
@@ -31,20 +31,7 @@
                      selection: $ignoredFileSelection) { ignoredFile in
                     IgnoredFileView(ignoredFile: ignoredFile)
                 }
-<<<<<<< HEAD
                 PreferencesToolbar {
-=======
-                .overlay(Group {
-                    Color(NSColor.controlBackgroundColor)
-                })
-                .overlay(Group {
-                    if prefs.preferences.sourceControl.git.ignoredFiles.isEmpty {
-                        Text("No Ignored Files")
-                    }
-                })
-                .frame(width: 280, height: 180)
-                toolbar {
->>>>>>> 46a37e4d
                     bottomToolbar
                 }.frame(width: 280, height: 27)
             }
