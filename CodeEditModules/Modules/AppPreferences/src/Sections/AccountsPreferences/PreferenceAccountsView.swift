//
//  PreferenceAccountsView.swift
//  
//
//  Created by Nanshi Li on 2022/04/01.
//

import SwiftUI

// swiftlint:disable for_where
public struct PreferenceAccountsView: View {

    @State private var useHHTP = false
    @State private var openAccountDialog = false
    @State var useHTTP = true
    @State var useSSH = false
    @State var accountSelection: SourceControlAccounts.ID?

    @StateObject
    private var prefs: AppPreferencesModel = .shared

    public init() {}

    public var body: some View {
        VStack(alignment: .leading, spacing: 16) {
            HStack(spacing: 1) {
                accountSelectionView
<<<<<<< HEAD
=======
                Divider().padding([.leading, .trailing], -8)
>>>>>>> 46a37e4d
                if prefs.preferences.accounts.sourceControlAccounts.gitAccount.isEmpty {
                    emptyView
                } else if
                    !prefs.preferences.accounts.sourceControlAccounts.gitAccount.isEmpty && accountSelection == nil {
                    selectAccount
                } else {
                    accountTypeView
                }
            }
            .padding(1)
            .background(Rectangle().foregroundColor(Color(NSColor.separatorColor)))
            .frame(width: 872, height: 468)
            .padding()
        }
    }

    private var accountSelectionView: some View {
        VStack(alignment: .leading, spacing: 1) {
<<<<<<< HEAD
            PreferencesToolbar {
                Text("Source Control Accounts")
                    .foregroundColor(.secondary)
                    .frame(maxWidth: .infinity, alignment: .leading)
            }
            List($prefs.preferences.accounts.sourceControlAccounts.gitAccount,
                 selection: $accountSelection) { gitAccount in
                GitAccountItem(sourceControlAccount: gitAccount)
            }
                 .listRowBackground(Color(NSColor.controlBackgroundColor))
=======
            Text("Source Control Accounts")
                .font(.system(size: 12))
                .foregroundColor(Color.secondary)
                .padding([.leading, .top], 10)
                .padding(.bottom, 5)

            Divider()

            List($prefs.preferences.accounts.sourceControlAccounts.gitAccount,
                 selection: $accountSelection) { gitAccount in
                GitAccountItem(sourceControlAccount: gitAccount)
            }.overlay(Group {
                Color(NSColor.controlBackgroundColor)
            })

            Divider()
>>>>>>> 46a37e4d

            PreferencesToolbar {
                sidebarBottomToolbar
            }.frame(height: 27)
        }
        .frame(width: 220)
    }

    private var accountTypeView: some View {
        VStack(alignment: .leading, spacing: 1) {
            Text(getSourceControlAccount(selectedAccountId: accountSelection ?? "")?.gitProvider ?? "")
                .fontWeight(.medium)
                .font(.system(size: 12))
                .padding(.top, 10)
                .padding(.bottom, 5)

            Divider()

            PreferencesSection("Account") {
                Text(getSourceControlAccount(selectedAccountId: accountSelection ?? "")?.gitAccountName ?? "")
                    .fontWeight(.medium)
            }.padding(.top, 10)

            PreferencesSection("Description") {
                Text(getSourceControlAccount(selectedAccountId: accountSelection ?? "")?.gitProviderDescription ?? "")
                    .fontWeight(.medium)
            }.padding(.bottom, 10)

            Divider()

            PreferencesSection("Clone Using") {
                Toggle("HTTPS", isOn: $useHTTP)
                    .toggleStyle(.checkbox)

                Toggle("SSH", isOn: $useSSH)
                    .toggleStyle(.checkbox)

                Text("New repositories will be cloned from Bitbucket Cloud using HTTPS.")
                    .lineLimit(2)
                    .font(.system(size: 9))
                    .foregroundColor(Color.secondary)
            }.padding(.top, 10)

            PreferencesSection("SSH Key") {
                Picker("", selection: $prefs.preferences.accounts.sourceControlAccounts.sshKey) {
                    Text("None")
                    Text("Create New...")
                    Text("Choose...")
                }
            }
        }
        .padding(.trailing, 20)
        .frame(maxWidth: .infinity)
        .background(Color(NSColor.controlBackgroundColor))
    }

    private var sidebarBottomToolbar: some View {
        HStack {
            Button { openAccountDialog = true } label: {
                Image(systemName: "plus")
            }
            .sheet(isPresented: $openAccountDialog, content: {
                AccountSelectionDialog(dismissDialog: $openAccountDialog)
            })
            .help("Add a Git Account")
            .buttonStyle(.plain)
            Button {
                removeSourceControlAccount(selectedAccountId: accountSelection ?? "")
            } label: {
                Image(systemName: "minus")
            }
            .disabled(true)
            .help("Delete selected Git Account")
            .buttonStyle(.plain)
            Spacer()
        }
    }

    private var emptyView: some View {
        VStack {
            Text("Click the add (+) button to create a new account")
        }
        .frame(maxWidth: .infinity, maxHeight: .infinity)
        .background(Color(NSColor.controlBackgroundColor))
    }

    private var selectAccount: some View {
        VStack {
            Text("Select an account from the list in the left panel")
        }
        .frame(maxWidth: .infinity, maxHeight: .infinity)
        .background(Color(NSColor.controlBackgroundColor))
    }

    private func getSourceControlAccount(selectedAccountId: String) -> SourceControlAccounts? {
        let gitAccounts = prefs.preferences.accounts.sourceControlAccounts.gitAccount
        return gitAccounts.first { $0.id == selectedAccountId }
    }

    private func removeSourceControlAccount(selectedAccountId: String) {
        var gitAccounts = prefs.preferences.accounts.sourceControlAccounts.gitAccount

        for account in gitAccounts {
            if account.id == selectedAccountId {
                let index = gitAccounts.firstIndex(of: account)
                gitAccounts.remove(at: index ?? 0)
            }
        }
    }

}

struct PreferenceAccountsView_Previews: PreviewProvider {
    static var previews: some View {
        PreferenceAccountsView()
    }
}<|MERGE_RESOLUTION|>--- conflicted
+++ resolved
@@ -25,10 +25,6 @@
         VStack(alignment: .leading, spacing: 16) {
             HStack(spacing: 1) {
                 accountSelectionView
-<<<<<<< HEAD
-=======
-                Divider().padding([.leading, .trailing], -8)
->>>>>>> 46a37e4d
                 if prefs.preferences.accounts.sourceControlAccounts.gitAccount.isEmpty {
                     emptyView
                 } else if
@@ -47,7 +43,6 @@
 
     private var accountSelectionView: some View {
         VStack(alignment: .leading, spacing: 1) {
-<<<<<<< HEAD
             PreferencesToolbar {
                 Text("Source Control Accounts")
                     .foregroundColor(.secondary)
@@ -58,24 +53,6 @@
                 GitAccountItem(sourceControlAccount: gitAccount)
             }
                  .listRowBackground(Color(NSColor.controlBackgroundColor))
-=======
-            Text("Source Control Accounts")
-                .font(.system(size: 12))
-                .foregroundColor(Color.secondary)
-                .padding([.leading, .top], 10)
-                .padding(.bottom, 5)
-
-            Divider()
-
-            List($prefs.preferences.accounts.sourceControlAccounts.gitAccount,
-                 selection: $accountSelection) { gitAccount in
-                GitAccountItem(sourceControlAccount: gitAccount)
-            }.overlay(Group {
-                Color(NSColor.controlBackgroundColor)
-            })
-
-            Divider()
->>>>>>> 46a37e4d
 
             PreferencesToolbar {
                 sidebarBottomToolbar
