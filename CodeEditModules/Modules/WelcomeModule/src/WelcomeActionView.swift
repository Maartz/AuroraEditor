//
//  WelcomeActionView.swift
//  CodeEdit
//
//  Created by Ziyuan Zhao on 2022/3/18.
//

import SwiftUI

public struct WelcomeActionView: View {
    var iconName: String
<<<<<<< HEAD
    var title: String
    var subtitle: String

    public init(iconName: String, title: String, subtitle: String) {
=======
    var title: LocalizedStringKey
    var subtitle: LocalizedStringKey
    
    public init(iconName: String, title: LocalizedStringKey, subtitle: LocalizedStringKey) {
>>>>>>> 2266fced
        self.iconName = iconName
        self.title = title
        self.subtitle = subtitle
    }

    public var body: some View {
        HStack(spacing: 16) {
            Image(systemName: iconName)
                .aspectRatio(contentMode: .fit)
                .foregroundColor(.accentColor)
                .font(.system(size: 30, weight: .light))
                .frame(width: 24)
            VStack(alignment: .leading) {
                Text(title)
                    .bold()
                    .font(.system(size: 13))
                Text(subtitle)
                    .font(.system(size: 12))
            }
            Spacer()
        }
        .contentShape(Rectangle())
    }
}

struct WelcomeActionView_Previews: PreviewProvider {
    static var previews: some View {
        WelcomeActionView(
            iconName: "plus.square",
            title: "Create a new file",
            subtitle: "Create a new file"
        )
    }
}<|MERGE_RESOLUTION|>--- conflicted
+++ resolved
@@ -9,17 +9,10 @@
 
 public struct WelcomeActionView: View {
     var iconName: String
-<<<<<<< HEAD
-    var title: String
-    var subtitle: String
-
-    public init(iconName: String, title: String, subtitle: String) {
-=======
     var title: LocalizedStringKey
     var subtitle: LocalizedStringKey
     
     public init(iconName: String, title: LocalizedStringKey, subtitle: LocalizedStringKey) {
->>>>>>> 2266fced
         self.iconName = iconName
         self.title = title
         self.subtitle = subtitle
