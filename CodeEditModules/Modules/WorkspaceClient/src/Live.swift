//
//  Live.swift
//  CodeEdit
//
//  Created by Marco Carnevali on 16/03/22.
//

import Combine
import Foundation

public extension WorkspaceClient {
    static func `default`(
        fileManager: FileManager,
        folderURL: URL,
        ignoredFilesAndFolders: [String]
    ) throws -> Self {
        var flattenedFileItems: [String: FileItem] = [:]

        func loadFiles(fromURL url: URL) throws -> [FileItem] {
            let directoryContents = try fileManager.contentsOfDirectory(at: url, includingPropertiesForKeys: nil)
            var items: [FileItem] = []

            for itemURL in directoryContents {
                // Skip file if it is in ignore list
                guard !ignoredFilesAndFolders.contains(itemURL.lastPathComponent) else { continue }

                var isDir: ObjCBool = false

                if fileManager.fileExists(atPath: itemURL.path, isDirectory: &isDir) {
                    var subItems: [FileItem]?

                    if isDir.boolValue {
                        // TODO: Possibly optimize to loading avoid cache dirs and/or large folders
                        // Recursively fetch subdirectories and files if the path points to a directory
                        subItems = try loadFiles(fromURL: itemURL)
                    }

                    let newFileItem = FileItem(url: itemURL, children: subItems)
                    items.append(newFileItem)
                    flattenedFileItems[newFileItem.id] = newFileItem
                }
            }
            return items
        }
        // initial load
        let fileItems = try loadFiles(fromURL: folderURL)
        // By using `CurrentValueSubject` we can define a starting value.
        // The value passed during init it's going to be send as soon as the
        // consumer subscribes to the publisher.
        let subject = CurrentValueSubject<[FileItem], Never>(fileItems)

        var source: DispatchSourceFileSystemObject?

        func startListeningToDirectory() {
            // open the folder to listen for changes
            let descriptor = open(folderURL.path, O_EVTONLY)

            source = DispatchSource.makeFileSystemObjectSource(
                fileDescriptor: descriptor,
                eventMask: .write,
                queue: DispatchQueue.global()
            )

            source?.setEventHandler {
                // Something has changed inside the directory
                // We should reload the files.
                if let fileItems = try? loadFiles(fromURL: folderURL) {
                    subject.send(fileItems)
                }
            }

            source?.setCancelHandler {
                close(descriptor)
            }

            source?.resume()
        }

        func stopListeningToDirectory() {
            source?.cancel()
            source = nil
        }

        return Self(
<<<<<<< HEAD
			folderURL: { folderURL },
			getFiles: subject
				.handleEvents(receiveSubscription: { _ in
					startListeningToDirectory()
				}, receiveCancel: {
					stopListeningToDirectory()
				})
				.receive(on: RunLoop.main)
				.eraseToAnyPublisher(),
=======
            getFiles: subject
                .handleEvents(receiveSubscription: { _ in
                    startListeningToDirectory()
                }, receiveCancel: {
                    stopListeningToDirectory()
                })
                .receive(on: RunLoop.main)
                .eraseToAnyPublisher(),
>>>>>>> d4d14bf4
            getFileItem: { id in
                guard let item = flattenedFileItems[id] else {
                    throw WorkspaceClientError.fileNotExist
                }
                return item
            }
        )
    }
}<|MERGE_RESOLUTION|>--- conflicted
+++ resolved
@@ -82,17 +82,6 @@
         }
 
         return Self(
-<<<<<<< HEAD
-			folderURL: { folderURL },
-			getFiles: subject
-				.handleEvents(receiveSubscription: { _ in
-					startListeningToDirectory()
-				}, receiveCancel: {
-					stopListeningToDirectory()
-				})
-				.receive(on: RunLoop.main)
-				.eraseToAnyPublisher(),
-=======
             getFiles: subject
                 .handleEvents(receiveSubscription: { _ in
                     startListeningToDirectory()
@@ -101,7 +90,6 @@
                 })
                 .receive(on: RunLoop.main)
                 .eraseToAnyPublisher(),
->>>>>>> d4d14bf4
             getFileItem: { id in
                 guard let item = flattenedFileItems[id] else {
                     throw WorkspaceClientError.fileNotExist
