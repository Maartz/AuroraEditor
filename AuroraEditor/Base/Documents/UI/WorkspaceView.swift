--- conflicted
+++ resolved
@@ -43,7 +43,6 @@
     @State
     private var leaveFullscreenObserver: Any?
 
-<<<<<<< HEAD
     @ViewBuilder
     func tabContentForID(tabID: TabBarItemID) -> some View {
         switch tabID {
@@ -52,8 +51,8 @@
         case .extensionInstallation:
             EmptyView()
         case .webTab:
-            if let webTab = workspace.selectionState.selected as? WebTab {
-                WebTabView(webTab: webTab)
+            if let plugin = workspace.selectionState.selected as? Plugin {
+                ExtensionView(extensionData: plugin)
             }
         case .projectHistory:
             if let projectHistoryTab = workspace.selectionState.selected as? ProjectCommitHistory {
@@ -67,34 +66,6 @@
             if let actionsWorkflowTab = workspace.selectionState.selected as? Workflow {
                 WorkflowRunsView(workspace: workspace,
                                  workflowId: String(actionsWorkflowTab.id))
-=======
-    @ViewBuilder var tabContent: some View {
-        if let tabID = workspace.selectionState.selectedId {
-            switch tabID {
-            case .codeEditor:
-                WorkspaceCodeFileView()
-            case .extensionInstallation:
-                if let plugin = workspace.selectionState.selected as? Plugin {
-                    ExtensionView(extensionData: plugin)
-                }
-            case .webTab:
-                if let webTab = workspace.selectionState.selected as? WebTab {
-                    WebTabView(webTab: webTab)
-                }
-            case .projectHistory:
-                if let projectHistoryTab = workspace.selectionState.selected as? ProjectCommitHistory {
-                    ProjectCommitHistoryView(projectHistoryModel: projectHistoryTab)
-                }
-            case .branchHistory:
-                if let branchHistoryTab = workspace.selectionState.selected as? BranchCommitHistory {
-                    BranchCommitHistoryView(branchCommitModel: branchHistoryTab)
-                }
-            case .actionsWorkflow:
-                if let actionsWorkflowTab = workspace.selectionState.selected as? Workflow {
-                    WorkflowRunsView(workspace: workspace,
-                                     workflowId: String(actionsWorkflowTab.id))
-                }
->>>>>>> 8597ea78
             }
         }
     }
