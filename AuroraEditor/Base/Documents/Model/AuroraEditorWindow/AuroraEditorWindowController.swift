//
//  AuroraEditorWindowController.swift
//  AuroraEditor
//
//  Created by Pavel Kasila on 18.03.22.
//

import Cocoa
import SwiftUI

final class AuroraEditorWindowController: NSWindowController {

    var prefs: AppPreferencesModel = .shared

    var workspace: WorkspaceDocument?
    var overlayPanel: OverlayPanel?

    var splitViewController: NSSplitViewController! {
        get { contentViewController as? NSSplitViewController }
        set { contentViewController = newValue }
    }

    init(window: NSWindow, workspace: WorkspaceDocument) {
        self.workspace = workspace
        super.init(window: window)

        setupSplitView(with: workspace)
        setupToolbar()
    }

    @available(*, unavailable)
    required init?(coder: NSCoder) {
        fatalError("init(coder:) has not been implemented")
    }

    private func setupSplitView(with workspace: WorkspaceDocument) {
        let splitVC = NSSplitViewController()

        let navigatorView = NavigatorSidebar(workspace: workspace, windowController: self)
        let navigator = NSSplitViewItem(
            sidebarWithViewController: NSHostingController(rootView: navigatorView)
        )
        navigator.titlebarSeparatorStyle = .none
        navigator.minimumThickness = 260
        navigator.collapseBehavior = .useConstraints
        splitVC.addSplitViewItem(navigator)

        let workspaceView = WorkspaceView(windowController: self, workspace: workspace)
        let mainContent = NSSplitViewItem(
            viewController: NSHostingController(rootView: workspaceView)
        )
        mainContent.titlebarSeparatorStyle = .line
        splitVC.addSplitViewItem(mainContent)

        let inspectorView = InspectorSidebar(workspace: workspace, windowController: self)
        let inspector = NSSplitViewItem(
            viewController: NSHostingController(rootView: inspectorView)
        )
        inspector.titlebarSeparatorStyle = .line
        inspector.minimumThickness = 260
        inspector.isCollapsed = !prefs.preferences.general.keepInspectorSidebarOpen
        inspector.collapseBehavior = .useConstraints
        splitVC.addSplitViewItem(inspector)

        self.splitViewController = splitVC
    }

    override func windowDidLoad() {
        super.windowDidLoad()
    }

    private func getSelectedCodeFile() -> CodeFileDocument? {
        guard let id = workspace?.selectionState.selectedId else { return nil }
        guard let item = workspace?.selectionState.openFileItems.first(where: { item in
            item.tabID == id
        }) else { return nil }
        guard let file = workspace?.selectionState.openedCodeFiles[item] else { return nil }
        return file
    }

    // TODO: Make this more reliable
    @IBAction func saveDocument(_ sender: Any) {
        guard let file = getSelectedCodeFile() else {
            fatalError("Cannot get file")
        }

//        file.save(sender)
        file.saveFileDocument()

        workspace?.convertTemporaryTab()
    }

    @IBAction func openCommandPalette(_ sender: Any) {
        if let workspace = workspace, let state = workspace.commandPaletteState {
            // if the panel exists, is open and is actually a command palette, close it.
            if let commandPalettePanel = overlayPanel, commandPalettePanel.isKeyWindow &&
                commandPalettePanel.viewType ?? .commandPalette == .commandPalette {
                commandPalettePanel.close()
                return
            }
            // else, init and show the command palette.
            let panel = OverlayPanel()
            configureOverlayPanel(panel: panel, content: NSHostingView(rootView: CommandPaletteView(
                state: state,
                onClose: { panel.close() },
                openFile: workspace.openTab(item:)
            )), viewType: .commandPalette)
            self.overlayPanel = panel
        }
    }

    @IBAction func openQuickly(_ sender: Any) {
        if let workspace = workspace, let state = workspace.quickOpenState {
            // if the panel exists, is open and is actually a quick open panel, close it.
            if let quickOpenPanel = overlayPanel, quickOpenPanel.isKeyWindow &&
                quickOpenPanel.viewType ?? .quickOpen == .quickOpen {
                quickOpenPanel.close()
                return
            }
            // else, init and show the quick open panel
            let panel = OverlayPanel()
            configureOverlayPanel(panel: panel, content: NSHostingView(rootView: QuickOpenView(
                state: state,
                onClose: { panel.close() },
                openFile: workspace.openTab(item:)
            )), viewType: .quickOpen)
            self.overlayPanel = panel
        }
    }

    func configureOverlayPanel(panel: OverlayPanel, content: NSView, viewType: OverlayPanel.ViewType? = nil) {
        panel.contentView = content
        // TODO: Fix bug where panel appears too high when it is created with preexisting items
        window?.addChildWindow(panel, ordered: .above)
        panel.makeKeyAndOrderFront(self)
        panel.viewType = viewType
    }

    // MARK: Git Main Menu Items

    @IBAction func stashChangesItems(_ sender: Any) {
<<<<<<< HEAD
        if AppDelegate.tryFocusWindow(of: StashChangesSheet.self) { return }
=======
>>>>>>> c5f937ee
        if (workspace?.workspaceClient?.model?.changed ?? []).isEmpty {
            let alert = NSAlert()
            alert.alertStyle = .informational
            alert.messageText = "Cannot Stash Changes"
            alert.informativeText = "There are no uncommitted changes in the working copies for this project."
            alert.addButton(withTitle: "OK")
            alert.runModal()
        } else {
            workspace?.showStashChangesSheet.toggle()
        }
    }

    @IBAction func discardProjectChanges(_ sender: Any) {
        if (workspace?.workspaceClient?.model?.changed ?? []).isEmpty {
            let alert = NSAlert()
            alert.alertStyle = .informational
            alert.messageText = "Cannot Discard Changes"
            alert.informativeText = "There are no uncommitted changes in the working copies for this project."
            alert.addButton(withTitle: "OK")
            alert.runModal()
        } else {
            workspace?.workspaceClient?.model?.discardProjectChanges()
        }
    }
}<|MERGE_RESOLUTION|>--- conflicted
+++ resolved
@@ -139,10 +139,7 @@
     // MARK: Git Main Menu Items
 
     @IBAction func stashChangesItems(_ sender: Any) {
-<<<<<<< HEAD
         if AppDelegate.tryFocusWindow(of: StashChangesSheet.self) { return }
-=======
->>>>>>> c5f937ee
         if (workspace?.workspaceClient?.model?.changed ?? []).isEmpty {
             let alert = NSAlert()
             alert.alertStyle = .informational
