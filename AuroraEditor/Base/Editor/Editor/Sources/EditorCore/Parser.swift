//
//  Parser.swift
//  
//
//  Created by Matthew Davidson on 30/12/19.
//

import Foundation

public class Parser { // swiftlint:disable:this type_body_length

    // Must be anchored to the start of the range and enforce word and line boundaries
    static let matchingOptions = NSRegularExpression
        .MatchingOptions(arrayLiteral: .anchored, .withTransparentBounds, .withoutAnchoringBounds)

    private let grammars: [Grammar]

    public init(grammars: [Grammar]) {
        self.grammars = grammars
        self.grammars.forEach { $0.parser = self }
    }

    public func grammar(withScope scope: String) -> Grammar? {
        return grammars.first(where: { $0.scopeName == scope })
    }

    // swiftlint:disable:next function_body_length function_parameter_count
    fileprivate func applyCapture(grammar: Grammar,
                                  pattern: NSRegularExpression,
                                  capturesToApply: [Capture],
                                  line: String,
                                  loc: Int,
                                  endLoc: Int,
                                  theme: HighlightTheme,
                                  state: LineState,
                                  matchTokens: inout [Token],
                                  tokens: inout [Token]) {
        // Apply capture groups
        for (index, captureRange) in captures(pattern: pattern, str: line,
                                              in: NSRange(location: loc, length: endLoc-loc)).enumerated() {
            guard index < capturesToApply.count else {
                // No capture defined for this (or further) capture(/s).
                break
            }
            // Get the capture definition from the rule
            let capture = capturesToApply[index]

            guard capture.isActive else {
                continue
            }

            // Create a scope for the capture.
            let captureScope = Scope(
                name: capture.scopeName,
                rules: capture.resolve(parser: self, grammar: grammar),
                theme: theme
            )
            // Create the capture state (the current state, with the capture state)
            let captureState = LineState(scopes: state.scopes + [captureScope])

            // Use tokenize on the capture as if it was an entire line.
            let result = tokenize(line: line,
                                  state: captureState,
                                  withTheme: theme,
                                  inRange: captureRange)

            // Adjust and add the match tokens to our match tokens array
            matchTokens += result.matchTokens

            // Create a new array for the new version of the list of tokens.
            var newTokens = [Token]()

            // Merge the original token list with the token list from the tokenized capture line.
            // Strategy:
            // While both lists are not empty, take the first from each list and compare.
            // - If the token from the original list is before the capture list we will either
            //   just add it to the new tokens list if it completely before the other token or
            //   we will split it and add the front bit to the new list.
            // - Otherwise, see if the two tokens have the same range. If so, we merge them add
            //   them to the list. Otherwise we will split the larger one.
            // - Note: the capture line tokens will never occur before the original token because
            //   captures are applied in order.
            while var oToken = tokens.first, var cToken = result.tokenizedLine.tokens.first {
                // Check if the original token is before the new capture token.
                if oToken.range.location < cToken.range.location {
                    var new = oToken
                    // See if they are disjoint
                    if oToken.range.upperBound <= cToken.range.location {
                        tokens.removeFirst()
                    } else {
                        new.range.length = cToken.range.location - oToken.range.location
                        tokens[0].range = NSRange(location: cToken.range.location,
                                                  length: oToken.range.upperBound - cToken.range.location)
                    }

                    newTokens.append(new)
                    continue
                }

                // Now we can guarantee that tokens are both at the same location.
                guard oToken.range.location == cToken.range.location else {
                    fatalError("Tokens are not contiguous")
                }

                // Now three case to merge the tokens:
                // 1. Both are over the same range
                // 2. Need to split cToken
                // 3. Need to split oToken
                if oToken.range.upperBound == cToken.range.upperBound {
                    tokens.removeFirst()
                    result.tokenizedLine.tokens.removeFirst()
                } else if oToken.range.upperBound < cToken.range.upperBound {
                    result.tokenizedLine.tokens[0].range = NSRange(location: oToken.range.upperBound,
                                                                   length: cToken.range.upperBound -
                                                                       oToken.range.upperBound)
                    cToken.range.length = oToken.range.length
                    tokens.removeFirst()
                } else {
                    tokens[0].range = NSRange(location: cToken.range.upperBound,
                                              length: oToken.range.upperBound - cToken.range.upperBound)
                    oToken.range.length = cToken.range.length
                    result.tokenizedLine.tokens.removeFirst()
                }
                // Merge the capture token onto the original token.
                newTokens.append(oToken.mergedWith(cToken))
            }
            // tokens and/or capture line tokens will be empty so it safe to just append them both.
            newTokens += tokens + result.tokenizedLine.tokens

            // Update the tokens.
            tokens = newTokens
        }
    }

    public func tokenize( // swiftlint:disable:this cyclomatic_complexity function_body_length
        line: String,
        state: LineState,
        withTheme theme: HighlightTheme = .default,
        inRange range: NSRange? = nil) -> TokenizeResult {
        debug("Tokenizing line: \(line)")
        var state = state

        var loc = range?.location ?? 0
        let endLoc = range?.upperBound ?? line.utf16.count
        let tokenizedLine = TokenizedLine(tokens: [
            Token(
                range: NSRange(location: loc, length: 0),
                scopes: state.scopes
            )
        ])

        var matchTokens = [Token]()
        while loc < endLoc {
            // Before we apply the rules in the current scope, see if we are
            // in a BeginEndRule and reached the end of its scope.
            if let endPattern = state.currentScope?.end {
                if let newPos = matches(pattern: endPattern, str: line,
                                        in: NSRange(location: loc, length: endLoc-loc)) {
                    // Pop off state.
                    let last = state.scopes.removeLast()

                    // apply capture
                    if let theme = last.theme, let grammar = last.grammar {

                        let matchToken = Token(
                            range: NSRange(location: loc, length: newPos - loc),
                            scopes: state.currentScope == nil ? [] : [state.currentScope!]
                        )
                        var tokens: [Token] = []

                        // Add to matchTokens
                        matchTokens.append(matchToken)

                        applyCapture(grammar: grammar,
                                     pattern: endPattern,
                                     capturesToApply: last.endCaptures,
                                     line: line,
                                     loc: loc,
                                     endLoc: endLoc,
                                     theme: theme,
                                     state: state,
                                     matchTokens: &matchTokens,
                                     tokens: &tokens)

                        tokenizedLine.addTokens(tokens)
                    }

                    // If the state is a content state, pop off the next as well.
                    if last.isContentScope {
                        // Create a new token for the end match of the BeginEndRule
                        tokenizedLine.addToken(Token(
                            range: NSRange(location: loc, length: newPos - loc),
                            scopes: state.scopes
                        ))
                        state.scopes.removeLast()
                    } else {
                        // Extend the length of current token to include the end match of the BeginEndRule
                        tokenizedLine.increaseLastTokenLength(by: newPos - loc)
                    }
                    // Update the location and start a new token.
                    loc = newPos
                    tokenizedLine.addToken(Token(
                        range: NSRange(location: loc, length: 0),
                        scopes: state.scopes
                    ))
                    continue
                }
            }

            // Get the current scope, to get the rules.
            // There may not always be rules, but there should always be a scope
            guard let currentScope = state.currentScope else {
                // Shouldn't happen
                fatalError("Failed to tokenize line: '\(line)' because the state's current scope is nil.")
            }

            // Apply the rules in order, looking for a match
            var matched = false
            for rule in currentScope.rules {
                // Apply the match rule
                if let rule = rule as? MatchRule {
                    if let newPos = matches(pattern: rule.match, str: line,
                                            in: NSRange(location: loc, length: endLoc-loc)) {
                        // Set matched flag
                        matched = true
                        // Create a new scope
                        let scope = Scope(
                            name: rule.scopeName,
                            rules: [],
                            theme: theme
                        )

                        // Create ordered list of tokens
                        // Start with just one token for the entire range of the match.
                        // This will be manipulated if there are capture groups.
                        let matchToken = Token(
                            range: NSRange(location: loc, length: newPos - loc),
                            scopes: state.scopes + [scope]
                        )
                        var tokens = [matchToken]

                        // Add to matchTokens
                        matchTokens.append(matchToken)

                        applyCapture(grammar: rule.grammar!,
                                     pattern: rule.match,
                                     capturesToApply: rule.captures,
                                     line: line,
                                     loc: loc,
                                     endLoc: endLoc,
                                     theme: theme,
                                     state: state,
                                     matchTokens: &matchTokens,
                                     tokens: &tokens)

                        tokenizedLine.addTokens(tokens)

                        // Prepare for next char.
                        loc = newPos
                        tokenizedLine.addToken(Token(
                            range: NSRange(location: loc, length: 0),
                            scopes: state.scopes
                        ))
                        break
                    }
                }
                // Apply the begin end rule
                else if let rule = rule as? BeginEndRule {
                    if let newPos = matches(pattern: rule.begin, str: line,
                                            in: NSRange(location: loc, length: endLoc-loc)),
                       newPos > loc {
                        // Set matched flag
                        matched = true
                        // Create a new scope for the BeginEndRule and add it to the state.
                        let scope = Scope(
                            name: rule.scopeName,
                            rules: rule.resolveRules(parser: self, grammar: rule.grammar!),
                            end: rule.end,
                            theme: theme,
                            endCaptures: rule.endCaptures,
                            grammar: rule.grammar
                        )
                        state.scopes.append(scope)

                        // Add a new token for the begin match of the BeginEndRule
                        let matchToken = Token(
                            range: NSRange(location: loc, length: newPos - loc),
                            scopes: state.scopes
                        )
                        var tokens = [matchToken]

                        applyCapture(grammar: rule.grammar!,
                                     pattern: rule.begin,
                                     capturesToApply: rule.beginCaptures,
                                     line: line,
                                     loc: loc,
                                     endLoc: endLoc,
                                     theme: theme,
                                     state: state,
                                     matchTokens: &matchTokens,
                                     tokens: &tokens)

                        // If the BeginEndRule has a content name:
                        if let contentName = rule.contentScopeName {
                            // Add an additional scope, with the same rules and end pattern.
                            // Set the isContentScope flag so we know what to do when we find the end match
                            state.scopes.append(Scope(
                                name: contentName,
                                rules: rule.resolveRules(parser: self, grammar: rule.grammar!),
                                end: rule.end,
                                theme: theme,
                                isContentScope: true
                            ))
                            // Start a new token for the content between the begin and end matches.
                            tokens.append(Token(
                                range: NSRange(location: newPos, length: 0),
                                scopes: state.scopes
                            ))
                        }

                        tokenizedLine.addTokens(tokens)
                        loc = newPos
                        break
                    }
                }
            }
            // No matches at the current position.
            // Increase the length of the current token and move to the next character.
            if !matched {
                tokenizedLine.increaseLastTokenLength()
                loc += 1
            }
        }
        tokenizedLine.cleanLast()

<<<<<<< HEAD
=======
        for token in tokenizedLine.tokens {
            let startIndex = line.utf16.index(line.utf16.startIndex, offsetBy: token.range.location)
            let endIndex = line.utf16.index(line.utf16.startIndex, offsetBy: token.range.upperBound)
            debug(
"""
- Token from \(token.range.location) to \(token.range.upperBound) \
'\(line[startIndex..<endIndex])' with scopes: \
[\(token.scopeNames.map { $0.rawValue }.joined(separator: ", "))]
"""
)
        }
>>>>>>> 148cbb72
        return TokenizeResult(state: state, tokenizedLine: tokenizedLine, matchTokens: matchTokens)
    }

    func matches(pattern: NSRegularExpression, str: String, in range: NSRange) -> Int? {
        let matchRange = pattern.rangeOfFirstMatch(in: str, options: Self.matchingOptions, range: range)
        if matchRange.location != NSNotFound {
            return matchRange.upperBound
        } else {
            return nil
        }
    }

    func captures(pattern: NSRegularExpression, str: String, in range: NSRange) -> [NSRange] {
        if let match = pattern.firstMatch(in: str, options: Self.matchingOptions, range: range) {
            return (0..<match.numberOfRanges).compactMap { index -> NSRange? in
                let captureRange = match.range(at: index)
                guard captureRange.location != NSNotFound else {
                    return nil
                }
                return  match.range(at: index)
            }
        } else {
            return []
        }
    }

    public var shouldDebug = true

    func debug(_ str: String) {
        if shouldDebug {
            print(str) // swiftlint:disable:this disallow_print
        }
    }
}<|MERGE_RESOLUTION|>--- conflicted
+++ resolved
@@ -333,8 +333,6 @@
         }
         tokenizedLine.cleanLast()
 
-<<<<<<< HEAD
-=======
         for token in tokenizedLine.tokens {
             let startIndex = line.utf16.index(line.utf16.startIndex, offsetBy: token.range.location)
             let endIndex = line.utf16.index(line.utf16.startIndex, offsetBy: token.range.upperBound)
@@ -346,7 +344,6 @@
 """
 )
         }
->>>>>>> 148cbb72
         return TokenizeResult(state: state, tokenizedLine: tokenizedLine, matchTokens: matchTokens)
     }
 
