--- conflicted
+++ resolved
@@ -62,7 +62,6 @@
             return true
         }
 
-<<<<<<< HEAD
         public init(
             url: URL,
             children: [FileItem]? = nil,
@@ -71,14 +70,6 @@
             self.url = url
             self.children = children
             self.model = model
-=======
-        public init(url: URL,
-                    children: [FileItem]? = nil,
-                    changeType: GitType? = nil) {
-            self.url = url
-            self.children = children
-            self.changeType = changeType
->>>>>>> 10d3b51d
             id = url.relativePath
         }
 
