//
//  OutlineViewController.swift
//  AuroraEditor
//
//  Created by Lukas Pistrol on 07.04.22.
//

import SwiftUI

/// A `NSViewController` that handles the **ProjectNavigator** in the **NavigatorSideabr**.
///
/// Adds a ``outlineView`` inside a ``scrollView`` which shows the folder structure of the
/// currently open project.
final class OutlineViewController: NSViewController {

    typealias Item = WorkspaceClient.FileItem

    var scrollView: NSScrollView!
    var outlineView: NSOutlineView!

    /// Gets the folder structure
    ///
    /// Also creates a top level item "root" which represents the projects root directory and automatically expands it.
    private var content: [Item] {
        guard let folderURL = workspace?.workspaceClient?.folderURL() else { return [] }
        let children = workspace?.fileItems.sortItems(foldersOnTop: true)
        guard let root = try? workspace?.workspaceClient?.getFileItem(folderURL.path) else { return [] }
        root.children = children
        return [root]
    }

    var workspace: WorkspaceDocument?

    var iconColor: AppPreferences.FileIconStyle = .color
    var fileExtensionsVisibility: AppPreferences.FileExtensionsVisibility = .showAll
    var shownFileExtensions: AppPreferences.FileExtensions = .default
    var hiddenFileExtensions: AppPreferences.FileExtensions = .default

    var rowHeight: Double = 22 {
        didSet {
            outlineView.rowHeight = rowHeight
            outlineView.reloadData()
        }
    }

    /// This helps determine whether or not to send an `openTab` when the selection changes.
    /// Used b/c the state may update when the selection changes, but we don't necessarily want
    /// to open the file a second time.
    private var shouldSendSelectionUpdate: Bool = true

    /// Setup the ``scrollView`` and ``outlineView``
    override func loadView() {
        self.scrollView = NSScrollView()
        self.view = scrollView

        self.outlineView = NSOutlineView()
        self.outlineView.dataSource = self
        self.outlineView.delegate = self
        self.outlineView.autosaveExpandedItems = true
        self.outlineView.autosaveName = workspace?.workspaceClient?.folderURL()?.path ?? ""
        self.outlineView.headerView = nil
        self.outlineView.menu = OutlineMenu(sender: self.outlineView, workspaceURL: (workspace?.fileURL)!)
        self.outlineView.menu?.delegate = self
        self.outlineView.doubleAction = #selector(onItemDoubleClicked)

        let column = NSTableColumn(identifier: .init(rawValue: "Cell"))
        column.title = "Cell"
        outlineView.addTableColumn(column)

        self.scrollView.documentView = outlineView
        self.scrollView.contentView.automaticallyAdjustsContentInsets = false
        self.scrollView.contentView.contentInsets = .init(top: 10, left: 0, bottom: 0, right: 0)

        WorkspaceClient.onRefresh = {
            self.outlineView.reloadData()
            self.reloadData()
        }
        outlineView.expandItem(outlineView.item(atRow: 0))
        saveExpansionState()
    }

    init() {
        super.init(nibName: nil, bundle: nil)
    }

    required init?(coder: NSCoder) {
        fatalError()
    }

    /// Updates the selection of the ``outlineView`` whenever it changes.
    ///
    /// Most importantly when the `id` changes from an external view.
    func updateSelection() {
        guard let itemID = workspace?.selectionState.selectedId else {
            outlineView.deselectRow(outlineView.selectedRow)
            return
        }

        select(by: itemID, from: content)
    }

    /// Expand or collapse the folder on double click
    @objc
    private func onItemDoubleClicked() {
        guard let item = outlineView.item(atRow: outlineView.clickedRow) as? Item else { return }

        if item.children != nil {
            if outlineView.isItemExpanded(item) {
                outlineView.collapseItem(item)
            } else {
                outlineView.expandItem(item)
            }
        } else {
            if workspace?.selectionState.temporaryTab == item.tabID {
                workspace?.convertTemporaryTab()
            }
        }
    }

    /// Get the appropriate color for the items icon depending on the users preferences.
    /// - Parameter item: The `FileItem` to get the color for
    /// - Returns: A `NSColor` for the given `FileItem`.
    private func color(for item: Item) -> NSColor {
        if item.children == nil && iconColor == .color {
            return NSColor(item.iconColor)
        } else {
            return .secondaryLabelColor
        }
    }

    private var isExpandingThings: Bool = false
    /// Perform functions related to reloading the Outline View
    func reloadData() {
        if !WorkspaceClient.filter.isEmpty {
            // expand everything
            outlineView.expandItem(outlineView.item(atRow: 0), expandChildren: true)
        } else {
            loadExpansionState()
        }
    }

    /// Save the expansion state of the items in the Project Navigator
    func saveExpansionState() {
        guard let workspaceItem = outlineView.item(atRow: 0) as? Item,
              WorkspaceClient.filter.isEmpty && !isExpandingThings else { return }
        saveExpansionState(of: workspaceItem)
    }

    func saveExpansionState(of item: Item) {
        item.shouldBeExpanded = outlineView.isItemExpanded(item)
        guard item.shouldBeExpanded else { return }
        for childIndex in 0 ..< outlineView.numberOfChildren(ofItem: item) {
            guard let child = outlineView.child(childIndex, ofItem: item) as? Item else { return }
            guard child.shouldBeExpanded != outlineView.isItemExpanded(child) else { continue }
            child.shouldBeExpanded = outlineView.isItemExpanded(child)
            if outlineView.isItemExpanded(child) {
                saveExpansionState(of: child)
            }
        }
    }

    /// Load any saved expansion state of the items in the Project Navigator
    func loadExpansionState() {
        isExpandingThings = true
        var rowNumber = 0
        while let itemToCheck = outlineView.item(atRow: rowNumber) {
            guard let fileItem = itemToCheck as? Item else { break }
            if fileItem.shouldBeExpanded {
                outlineView.expandItem(itemToCheck)
            } else {
                outlineView.collapseItem(itemToCheck)
            }
            rowNumber += 1
        }
        isExpandingThings = false
    }

}

// MARK: - NSOutlineViewDataSource

extension OutlineViewController: NSOutlineViewDataSource {
    func outlineView(_ outlineView: NSOutlineView, numberOfChildrenOfItem item: Any?) -> Int {
        if let item = item as? Item {
            return item.appearanceWithinChildrenOf(searchString: WorkspaceClient.filter,
                                                   ignoreDots: true,
                                                   ignoreTilde: true)
        }
        return content.count
    }

    func outlineView(_ outlineView: NSOutlineView, child index: Int, ofItem item: Any?) -> Any {
        if let item = item as? Item {
           return item.childrenSatisfying(searchString: WorkspaceClient.filter,
                                          ignoreDots: true,
                                          ignoreTilde: true)[index]
        }
        return content[index]
    }

    func outlineView(_ outlineView: NSOutlineView, isItemExpandable item: Any) -> Bool {
        if let item = item as? Item {
            return item.children != nil
        }
        return false
    }
}

// MARK: - NSOutlineViewDelegate

extension OutlineViewController: NSOutlineViewDelegate {
    func outlineView(_ outlineView: NSOutlineView,
                     shouldShowCellExpansionFor tableColumn: NSTableColumn?, item: Any) -> Bool {
        true
    }

    func outlineView(_ outlineView: NSOutlineView, shouldShowOutlineCellForItem item: Any) -> Bool {
        true
    }

    func outlineView(_ outlineView: NSOutlineView, viewFor tableColumn: NSTableColumn?, item: Any) -> NSView? {

        guard let tableColumn = tableColumn else { return nil }

        let frameRect = NSRect(x: 0, y: 0, width: tableColumn.width, height: rowHeight)

<<<<<<< HEAD
        let view = OutlineTableViewCell(frame: frameRect)

        if let item = item as? Item {
            let image = NSImage(systemSymbolName: item.systemImage, accessibilityDescription: nil)!
            view.fileItem = item
            view.icon.image = image
            view.icon.contentTintColor = color(for: item)
            view.toolTip = item.fileName
            view.label.stringValue = outlineViewLabel(for: item)
        }

        if let folderURL = workspace?.workspaceClient?.folderURL() {
            view.addModel(directoryURL: folderURL)
        }

        return view
    }

    private func outlineViewLabel(for item: Item) -> String {
        switch fileExtensionsVisibility {
        case .hideAll:
            return item.fileName(typeHidden: true)
        case .showAll:
            return item.fileName(typeHidden: false)
        case .showOnly:
            return item.fileName(typeHidden: !shownFileExtensions.extensions.contains(item.fileType.rawValue))
        case .hideOnly:
            return item.fileName(typeHidden: hiddenFileExtensions.extensions.contains(item.fileType.rawValue))
        }
=======
        return OutlineTableViewCell(frame: frameRect, item: item as? Item)
>>>>>>> 304812eb
    }

    func outlineViewSelectionDidChange(_ notification: Notification) {
        guard let outlineView = notification.object as? NSOutlineView else {
            return
        }

        let selectedIndex = outlineView.selectedRow

        guard let navigatorItem = outlineView.item(atRow: selectedIndex) as? Item else { return }

        if !(workspace?.selectionState.openedTabs.contains(navigatorItem.tabID) ?? false) {
            if navigatorItem.children == nil && shouldSendSelectionUpdate {
                workspace?.openTab(item: navigatorItem)
                Log.warning("Opened a new tab for: \(navigatorItem.url)")
            }
        }
    }

    func outlineView(_ outlineView: NSOutlineView, heightOfRowByItem item: Any) -> CGFloat {
        rowHeight // This can be changed to 20 to match Xcode's row height.
    }

    func outlineViewItemDidExpand(_ notification: Notification) {
        updateSelection()
        saveExpansionState()
    }

    func outlineViewItemDidCollapse(_ notification: Notification) {
        saveExpansionState()
    }

    func outlineView(_ outlineView: NSOutlineView, itemForPersistentObject object: Any) -> Any? {
        guard let id = object as? Item.ID,
              let item = try? workspace?.workspaceClient?.getFileItem(id) else { return nil }
        return item
    }

    func outlineView(_ outlineView: NSOutlineView, persistentObjectForItem item: Any?) -> Any? {
        guard let item = item as? Item else { return nil }
        return item.id
    }

    /// Recursively gets and selects an ``Item`` from an array of ``Item`` and their `children` based on the `id`.
    /// - Parameters:
    ///   - id: the id of the item item
    ///   - collection: the array to search for
    private func select(by id: TabBarItemID, from collection: [Item]) {
        // If the user has set "Reveal file on selection change" to on, we need to reveal the item before
        // selecting the row.
        if AppPreferencesModel.shared.preferences.general.revealFileOnFocusChange,
           case let .codeEditor(id) = id,
           let fileItem = try? workspace?.workspaceClient?.getFileItem(id as Item.ID) as? Item {
            reveal(fileItem)
        }

        guard let item = collection.first(where: { $0.tabID == id }) else {
            for item in collection {
                select(by: id, from: item.children ?? [])
            }
            return
        }
        let row = outlineView.row(forItem: item)
        if row == -1 {
            outlineView.deselectRow(outlineView.selectedRow)
        }
        shouldSendSelectionUpdate = false
        outlineView.selectRowIndexes(.init(integer: row), byExtendingSelection: false)
        shouldSendSelectionUpdate = true
    }

    /// Reveals the given `fileItem` in the outline view by expanding all the parent directories of the file.
    /// If the file is not found, it will present an alert saying so.
    /// - Parameter fileItem: The file to reveal.
    public func reveal(_ fileItem: Item) {
        if let parent = fileItem.parent {
            expandParent(item: parent)
        }
        let row = outlineView.row(forItem: fileItem)
        outlineView.selectRowIndexes(.init(integer: row), byExtendingSelection: false)

        if row < 0 {
            let alert = NSAlert()
            alert.messageText = NSLocalizedString("Could not find file",
                                                  comment: "Could not find file")
            alert.runModal()
            return
        } else {
            outlineView.scrollRowToVisible(row)
        }
    }

    /// Method for recursively expanding a file's parent directories.
    /// - Parameter item:
    private func expandParent(item: Item) {
        if let parent = item.parent as Item? {
            expandParent(item: parent)
        }
        outlineView.expandItem(item)
    }
}

extension OutlineViewController: NSMenuDelegate {

    /// Once a menu gets requested by a `right click` setup the menu
    ///
    /// If the right click happened outside a row this will result in no menu being shown.
    /// - Parameter menu: The menu that got requested
    func menuNeedsUpdate(_ menu: NSMenu) {
        let row = outlineView.clickedRow
        guard let menu = menu as? OutlineMenu else { return }

        if row == -1 {
            menu.item = nil
        } else {
            if let item = outlineView.item(atRow: row) as? Item {
                menu.item = item
                menu.workspace = workspace
            } else {
                menu.item = nil
            }
        }
        menu.update()
    }
}<|MERGE_RESOLUTION|>--- conflicted
+++ resolved
@@ -224,39 +224,7 @@
 
         let frameRect = NSRect(x: 0, y: 0, width: tableColumn.width, height: rowHeight)
 
-<<<<<<< HEAD
-        let view = OutlineTableViewCell(frame: frameRect)
-
-        if let item = item as? Item {
-            let image = NSImage(systemSymbolName: item.systemImage, accessibilityDescription: nil)!
-            view.fileItem = item
-            view.icon.image = image
-            view.icon.contentTintColor = color(for: item)
-            view.toolTip = item.fileName
-            view.label.stringValue = outlineViewLabel(for: item)
-        }
-
-        if let folderURL = workspace?.workspaceClient?.folderURL() {
-            view.addModel(directoryURL: folderURL)
-        }
-
-        return view
-    }
-
-    private func outlineViewLabel(for item: Item) -> String {
-        switch fileExtensionsVisibility {
-        case .hideAll:
-            return item.fileName(typeHidden: true)
-        case .showAll:
-            return item.fileName(typeHidden: false)
-        case .showOnly:
-            return item.fileName(typeHidden: !shownFileExtensions.extensions.contains(item.fileType.rawValue))
-        case .hideOnly:
-            return item.fileName(typeHidden: hiddenFileExtensions.extensions.contains(item.fileType.rawValue))
-        }
-=======
         return OutlineTableViewCell(frame: frameRect, item: item as? Item)
->>>>>>> 304812eb
     }
 
     func outlineViewSelectionDidChange(_ notification: Notification) {
