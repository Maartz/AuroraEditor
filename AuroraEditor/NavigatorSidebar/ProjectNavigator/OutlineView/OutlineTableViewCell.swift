//
//  OutlineTableViewCell.swift
//  AuroraEditor
//
//  Created by Lukas Pistrol on 07.04.22.
//

import SwiftUI
import WorkspaceClient

/// A `NSTableCellView` showing an ``icon`` and a ``label``
final class OutlineTableViewCell: NSTableCellView {

    var label: NSTextField!
    var changeLabel: NSTextField!
    var icon: NSImageView!
    var fileItem: WorkspaceClient.FileItem!

<<<<<<< HEAD
=======
    // swiftlint:disable:next function_body_length
>>>>>>> 13d90022
    override init(frame frameRect: NSRect) {
        super.init(frame: frameRect)

        // Create the label
        label = NSTextField(frame: .zero)
        label.translatesAutoresizingMaskIntoConstraints = false
        label.drawsBackground = false
        label.isBordered = false
        label.isEditable = true
        label.isSelectable = true
        label.delegate = self
        label.layer?.cornerRadius = 10.0
        label.font = .labelFont(ofSize: fontSize)
        label.lineBreakMode = .byTruncatingMiddle
        addSubview(label)
        self.textField = label

        // Create the change label
        changeLabel = NSTextField(frame: .zero)
        changeLabel.translatesAutoresizingMaskIntoConstraints = false
        changeLabel.drawsBackground = false
        changeLabel.isBordered = false
        changeLabel.isEditable = false
        changeLabel.isSelectable = false
        changeLabel.layer?.cornerRadius = 10.0
        changeLabel.font = .boldSystemFont(ofSize: fontSize-1)
        changeLabel.alignment = .right
        label.addSubview(changeLabel)

        // Create the icon
        icon = NSImageView(frame: .zero)
        icon.translatesAutoresizingMaskIntoConstraints = false
        icon.symbolConfiguration = .init(pointSize: fontSize, weight: .regular, scale: .medium)
        addSubview(icon)
        imageView = icon

        createConstraints(frame: frameRect)
    }

    func createConstraints(frame frameRect: NSRect) {
        // Icon constraints
        icon.leadingAnchor.constraint(equalTo: self.leadingAnchor, constant: -2).isActive = true
        icon.centerYAnchor.constraint(equalTo: self.centerYAnchor).isActive = true
        icon.widthAnchor.constraint(equalToConstant: 25).isActive = true
        icon.heightAnchor.constraint(equalToConstant: frameRect.height).isActive = true

        // Label constraints
        label.leadingAnchor.constraint(equalTo: icon.trailingAnchor, constant: 1).isActive = true
        label.trailingAnchor.constraint(equalTo: self.trailingAnchor, constant: 1).isActive = true
        label.centerYAnchor.constraint(equalTo: self.centerYAnchor).isActive = true
        label.maximumNumberOfLines = 1
        label.usesSingleLineMode = true

        // change label constraints
        changeLabel.leadingAnchor.constraint(equalTo: icon.trailingAnchor, constant: 1).isActive = true
        changeLabel.trailingAnchor.constraint(equalTo: self.trailingAnchor, constant: 1).isActive = true
        changeLabel.centerYAnchor.constraint(equalTo: self.centerYAnchor).isActive = true
        changeLabel.maximumNumberOfLines = 1
        changeLabel.usesSingleLineMode = true
    }

    func addModel(model: SourceControlModel, directoryURL: URL) {
        changeLabel.stringValue = model.changed.first(where: { changedFile in
            return "\(directoryURL.path)/\(changedFile.fileLink.path)" == self.fileItem.url.path
        })?.changeTypeValue ?? ""
    }

    required init?(coder: NSCoder) {
        fatalError()
    }

    /// Returns the font size for the current row height. Defaults to `13.0`
    private var fontSize: Double {
        switch self.frame.height {
        case 20: return 11
        case 22: return 13
        case 24: return 14
        default: return 13
        }
    }
}

let errorRed = NSColor.init(red: 1, green: 0, blue: 0, alpha: 0.2)
extension OutlineTableViewCell: NSTextFieldDelegate {
    func controlTextDidChange(_ obj: Notification) {
        label.backgroundColor = validateFileName(for: label?.stringValue ?? "") ? .none : errorRed
    }
    func controlTextDidEndEditing(_ obj: Notification) {
        label.backgroundColor = validateFileName(for: label?.stringValue ?? "") ? .none : errorRed
        if validateFileName(for: label?.stringValue ?? "") {
            fileItem.move(to: fileItem.url.deletingLastPathComponent()
                .appendingPathComponent(label?.stringValue ?? ""))
        } else {
            label?.stringValue = fileItem.fileName
        }
    }

    func validateFileName(for newName: String) -> Bool {
        guard newName != fileItem.fileName else { return true }

        guard !newName.isEmpty && newName.isValidFilename &&
              !WorkspaceClient.FileItem.fileManger.fileExists(atPath:
                    fileItem.url.deletingLastPathComponent().appendingPathComponent(newName).path)
        else { return false }

        return true
    }
}

extension String {
    var isValidFilename: Bool {
        let regex = "[^:]"
        let testString = NSPredicate(format: "SELF MATCHES %@", regex)
        return !testString.evaluate(with: self)
    }
}<|MERGE_RESOLUTION|>--- conflicted
+++ resolved
@@ -16,10 +16,7 @@
     var icon: NSImageView!
     var fileItem: WorkspaceClient.FileItem!
 
-<<<<<<< HEAD
-=======
     // swiftlint:disable:next function_body_length
->>>>>>> 13d90022
     override init(frame frameRect: NSRect) {
         super.init(frame: frameRect)
 
