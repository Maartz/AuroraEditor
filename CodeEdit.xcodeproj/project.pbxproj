// !$*UTF8*$!
{
	archiveVersion = 1;
	classes = {
	};
	objectVersion = 55;
	objects = {

/* Begin PBXBuildFile section */
		043BCF03281DA18A000AC47C /* WorkspaceDocument+Search.swift in Sources */ = {isa = PBXBuildFile; fileRef = 043BCF02281DA18A000AC47C /* WorkspaceDocument+Search.swift */; };
		043BCF05281DA19A000AC47C /* WorkspaceDocument+Selection.swift in Sources */ = {isa = PBXBuildFile; fileRef = 043BCF04281DA19A000AC47C /* WorkspaceDocument+Selection.swift */; };
		043BCF07281DA2F5000AC47C /* TabBar in Frameworks */ = {isa = PBXBuildFile; productRef = 043BCF06281DA2F5000AC47C /* TabBar */; };
		043C321427E31FF6006AE443 /* CodeEditDocumentController.swift in Sources */ = {isa = PBXBuildFile; fileRef = 043C321327E31FF6006AE443 /* CodeEditDocumentController.swift */; };
		043C321627E3201F006AE443 /* WorkspaceDocument.swift in Sources */ = {isa = PBXBuildFile; fileRef = 043C321527E3201F006AE443 /* WorkspaceDocument.swift */; };
		043C321A27E32295006AE443 /* MainMenu.xib in Resources */ = {isa = PBXBuildFile; fileRef = 043C321927E32295006AE443 /* MainMenu.xib */; };
		04540D5E27DD08C300E91B77 /* WorkspaceView.swift in Sources */ = {isa = PBXBuildFile; fileRef = B658FB3127DA9E0F00EA4DBD /* WorkspaceView.swift */; };
		0463E51127FCC1DF00806D5C /* CodeEditAPI.swift in Sources */ = {isa = PBXBuildFile; fileRef = 0463E51027FCC1DF00806D5C /* CodeEditAPI.swift */; };
		0463E51327FCC1FB00806D5C /* CodeEditTargetsAPI.swift in Sources */ = {isa = PBXBuildFile; fileRef = 0463E51227FCC1FB00806D5C /* CodeEditTargetsAPI.swift */; };
		04660F6A27E51E5C00477777 /* CodeEditWindowController.swift in Sources */ = {isa = PBXBuildFile; fileRef = 04660F6927E51E5C00477777 /* CodeEditWindowController.swift */; };
		0483E34D27FCC46600354AC0 /* ExtensionsStore in Frameworks */ = {isa = PBXBuildFile; productRef = 0483E34C27FCC46600354AC0 /* ExtensionsStore */; };
		0483E35027FDB17700354AC0 /* ExtensionNavigator.swift in Sources */ = {isa = PBXBuildFile; fileRef = 0483E34F27FDB17700354AC0 /* ExtensionNavigator.swift */; };
		0485EB1F27E7458B00138301 /* WorkspaceCodeFileView.swift in Sources */ = {isa = PBXBuildFile; fileRef = 0485EB1E27E7458B00138301 /* WorkspaceCodeFileView.swift */; };
		04C3254B27FF23B000C8DA2D /* ExtensionNavigatorData.swift in Sources */ = {isa = PBXBuildFile; fileRef = 04C3254A27FF23B000C8DA2D /* ExtensionNavigatorData.swift */; };
		04C3254D27FF331B00C8DA2D /* ExtensionNavigatorItem.swift in Sources */ = {isa = PBXBuildFile; fileRef = 04C3254C27FF331B00C8DA2D /* ExtensionNavigatorItem.swift */; };
		04C3254F2800AA4700C8DA2D /* ExtensionInstallationView.swift in Sources */ = {isa = PBXBuildFile; fileRef = 04C3254E2800AA4700C8DA2D /* ExtensionInstallationView.swift */; };
		04C325512800AC7400C8DA2D /* ExtensionInstallationViewModel.swift in Sources */ = {isa = PBXBuildFile; fileRef = 04C325502800AC7400C8DA2D /* ExtensionInstallationViewModel.swift */; };
		04C3255B2801F86400C8DA2D /* OutlineViewController.swift in Sources */ = {isa = PBXBuildFile; fileRef = 285FEC6D27FE4B4A00E57D53 /* OutlineViewController.swift */; };
		04C3255C2801F86900C8DA2D /* OutlineMenu.swift in Sources */ = {isa = PBXBuildFile; fileRef = 285FEC7127FE4EEF00E57D53 /* OutlineMenu.swift */; };
		04C3256B28034FC800C8DA2D /* CodeEditKit in Frameworks */ = {isa = PBXBuildFile; productRef = 04C3256A28034FC800C8DA2D /* CodeEditKit */; };
		04C3256C28034FC800C8DA2D /* CodeEditKit in Embed Frameworks */ = {isa = PBXBuildFile; productRef = 04C3256A28034FC800C8DA2D /* CodeEditKit */; settings = {ATTRIBUTES = (CodeSignOnCopy, ); }; };
		200412EF280F3EAC00BCAF5C /* NoCommitHistoryView.swift in Sources */ = {isa = PBXBuildFile; fileRef = 200412EE280F3EAC00BCAF5C /* NoCommitHistoryView.swift */; };
		2004A3832808468600FD9696 /* Feedback in Frameworks */ = {isa = PBXBuildFile; productRef = 2004A3822808468600FD9696 /* Feedback */; };
		201169D72837B2E300F92B46 /* SourceControlNavigatorView.swift in Sources */ = {isa = PBXBuildFile; fileRef = 201169D62837B2E300F92B46 /* SourceControlNavigatorView.swift */; };
		201169D92837B31200F92B46 /* SourceControlSearchToolbar.swift in Sources */ = {isa = PBXBuildFile; fileRef = 201169D82837B31200F92B46 /* SourceControlSearchToolbar.swift */; };
		201169DB2837B34000F92B46 /* ChangedFileItemView.swift in Sources */ = {isa = PBXBuildFile; fileRef = 201169DA2837B34000F92B46 /* ChangedFileItemView.swift */; };
		201169DD2837B3AC00F92B46 /* SourceControlToolbarBottom.swift in Sources */ = {isa = PBXBuildFile; fileRef = 201169DC2837B3AC00F92B46 /* SourceControlToolbarBottom.swift */; };
		201169E22837B3D800F92B46 /* ChangesView.swift in Sources */ = {isa = PBXBuildFile; fileRef = 201169E12837B3D800F92B46 /* ChangesView.swift */; };
		201169E52837B40300F92B46 /* RepositoriesView.swift in Sources */ = {isa = PBXBuildFile; fileRef = 201169E42837B40300F92B46 /* RepositoriesView.swift */; };
		201169E72837B5CA00F92B46 /* SourceControlModel.swift in Sources */ = {isa = PBXBuildFile; fileRef = 201169E62837B5CA00F92B46 /* SourceControlModel.swift */; };
		2040F0B1280AE96100411B6F /* CodeEditUtils in Frameworks */ = {isa = PBXBuildFile; productRef = 2040F0B0280AE96100411B6F /* CodeEditUtils */; };
		2072FA13280D74ED00C7F8D4 /* HistoryInspectorModel.swift in Sources */ = {isa = PBXBuildFile; fileRef = 2072FA12280D74ED00C7F8D4 /* HistoryInspectorModel.swift */; };
		2072FA16280D83A500C7F8D4 /* FileTypeList.swift in Sources */ = {isa = PBXBuildFile; fileRef = 2072FA15280D83A500C7F8D4 /* FileTypeList.swift */; };
		2072FA18280D871200C7F8D4 /* TextEncoding.swift in Sources */ = {isa = PBXBuildFile; fileRef = 2072FA17280D871200C7F8D4 /* TextEncoding.swift */; };
		2072FA1A280D872600C7F8D4 /* LineEndings.swift in Sources */ = {isa = PBXBuildFile; fileRef = 2072FA19280D872600C7F8D4 /* LineEndings.swift */; };
		2072FA1C280D874000C7F8D4 /* IndentUsing.swift in Sources */ = {isa = PBXBuildFile; fileRef = 2072FA1B280D874000C7F8D4 /* IndentUsing.swift */; };
		2072FA1E280D891500C7F8D4 /* Location.swift in Sources */ = {isa = PBXBuildFile; fileRef = 2072FA1D280D891500C7F8D4 /* Location.swift */; };
		20AFDC7F28206701001A4FC7 /* Git in Frameworks */ = {isa = PBXBuildFile; productRef = 20AFDC7E28206701001A4FC7 /* Git */; };
		20D839AB280DEB2900B27357 /* NoSelectionView.swift in Sources */ = {isa = PBXBuildFile; fileRef = 20D839AA280DEB2900B27357 /* NoSelectionView.swift */; };
		20D839AE280E0CA700B27357 /* PopoverView.swift in Sources */ = {isa = PBXBuildFile; fileRef = 20D839AD280E0CA700B27357 /* PopoverView.swift */; };
		20EBB501280C325D00F3A5DA /* FileInspectorView.swift in Sources */ = {isa = PBXBuildFile; fileRef = 20EBB500280C325D00F3A5DA /* FileInspectorView.swift */; };
		20EBB503280C327C00F3A5DA /* HistoryInspector.swift in Sources */ = {isa = PBXBuildFile; fileRef = 20EBB502280C327C00F3A5DA /* HistoryInspector.swift */; };
		20EBB505280C329800F3A5DA /* HistoryItem.swift in Sources */ = {isa = PBXBuildFile; fileRef = 20EBB504280C329800F3A5DA /* HistoryItem.swift */; };
		20EBB507280C32D300F3A5DA /* QuickHelpInspector.swift in Sources */ = {isa = PBXBuildFile; fileRef = 20EBB506280C32D300F3A5DA /* QuickHelpInspector.swift */; };
		20EBB50D280C383700F3A5DA /* LanguageType.swift in Sources */ = {isa = PBXBuildFile; fileRef = 20EBB50C280C383700F3A5DA /* LanguageType.swift */; };
		20EBB50F280C389300F3A5DA /* FileInspectorModel.swift in Sources */ = {isa = PBXBuildFile; fileRef = 20EBB50E280C389300F3A5DA /* FileInspectorModel.swift */; };
		2803257127F3CF1F009C7DC2 /* AppPreferences in Frameworks */ = {isa = PBXBuildFile; productRef = 2803257027F3CF1F009C7DC2 /* AppPreferences */; };
		28117FD0280768A500649353 /* CodeEditUI in Frameworks */ = {isa = PBXBuildFile; productRef = 28117FCF280768A500649353 /* CodeEditUI */; };
		2813F93827ECC4AA00E305E4 /* FindNavigatorResultList.swift in Sources */ = {isa = PBXBuildFile; fileRef = D7E201B327E9989900CB86D0 /* FindNavigatorResultList.swift */; };
		2813F93927ECC4C300E305E4 /* NavigatorSidebar.swift in Sources */ = {isa = PBXBuildFile; fileRef = 287776E627E3413200D46668 /* NavigatorSidebar.swift */; };
		2816F594280CF50500DD548B /* CodeEditSymbols in Frameworks */ = {isa = PBXBuildFile; productRef = 2816F593280CF50500DD548B /* CodeEditSymbols */; };
		2847019E27FDDF7600F87B6B /* OutlineView.swift in Sources */ = {isa = PBXBuildFile; fileRef = 2847019D27FDDF7600F87B6B /* OutlineView.swift */; };
		285FEC7027FE4B9800E57D53 /* OutlineTableViewCell.swift in Sources */ = {isa = PBXBuildFile; fileRef = 285FEC6F27FE4B9800E57D53 /* OutlineTableViewCell.swift */; };
		286471AB27ED51FD0039369D /* ProjectNavigator.swift in Sources */ = {isa = PBXBuildFile; fileRef = 286471AA27ED51FD0039369D /* ProjectNavigator.swift */; };
		2864BAAC28117B3F002DBD1A /* ShellClient in Frameworks */ = {isa = PBXBuildFile; productRef = 2864BAAB28117B3F002DBD1A /* ShellClient */; };
		2864BAAE28117D7C002DBD1A /* TerminalEmulator in Frameworks */ = {isa = PBXBuildFile; productRef = 2864BAAD28117D7C002DBD1A /* TerminalEmulator */; };
		287776E927E34BC700D46668 /* TabBar.swift in Sources */ = {isa = PBXBuildFile; fileRef = 287776E827E34BC700D46668 /* TabBar.swift */; };
		287776EF27E3515300D46668 /* TabBarItem.swift in Sources */ = {isa = PBXBuildFile; fileRef = 287776EE27E3515300D46668 /* TabBarItem.swift */; };
		28A51001281673530087B0CC /* codeedit-xcode-dark.json in Resources */ = {isa = PBXBuildFile; fileRef = 28A50FFF281673530087B0CC /* codeedit-xcode-dark.json */; };
		28A51002281673530087B0CC /* codeedit-xcode-light.json in Resources */ = {isa = PBXBuildFile; fileRef = 28A51000281673530087B0CC /* codeedit-xcode-light.json */; };
		28A51005281701B40087B0CC /* codeedit-github-light.json in Resources */ = {isa = PBXBuildFile; fileRef = 28A51003281701B40087B0CC /* codeedit-github-light.json */; };
		28A51006281701B40087B0CC /* codeedit-github-dark.json in Resources */ = {isa = PBXBuildFile; fileRef = 28A51004281701B40087B0CC /* codeedit-github-dark.json */; };
		28B0A19827E385C300B73177 /* NavigatorSidebarToolbarTop.swift in Sources */ = {isa = PBXBuildFile; fileRef = 28B0A19727E385C300B73177 /* NavigatorSidebarToolbarTop.swift */; };
		28B8F884280FFE4600596236 /* NSTableView+Background.swift in Sources */ = {isa = PBXBuildFile; fileRef = 28B8F883280FFE4600596236 /* NSTableView+Background.swift */; };
		28CE5EA027E6493D0065D29C /* StatusBar in Frameworks */ = {isa = PBXBuildFile; productRef = 28CE5E9F27E6493D0065D29C /* StatusBar */; };
		28FFE1BF27E3A441001939DB /* NavigatorSidebarToolbarBottom.swift in Sources */ = {isa = PBXBuildFile; fileRef = 28FFE1BE27E3A441001939DB /* NavigatorSidebarToolbarBottom.swift */; };
		2B7A583527E4BA0100D25D4E /* AppDelegate.swift in Sources */ = {isa = PBXBuildFile; fileRef = 0468438427DC76E200F8E88E /* AppDelegate.swift */; };
		2B7AC06B282452FB0082A5B8 /* Media.xcassets in Resources */ = {isa = PBXBuildFile; fileRef = 2B7AC06A282452FB0082A5B8 /* Media.xcassets */; };
		2BE487EF28245162003F3F64 /* FinderSync.swift in Sources */ = {isa = PBXBuildFile; fileRef = 2BE487EE28245162003F3F64 /* FinderSync.swift */; };
		2BE487F428245162003F3F64 /* OpenWithCodeEdit.appex in Embed App Extensions */ = {isa = PBXBuildFile; fileRef = 2BE487EC28245162003F3F64 /* OpenWithCodeEdit.appex */; settings = {ATTRIBUTES = (RemoveHeadersOnCopy, ); }; };
		5C403B8F27E20F8000788241 /* WorkspaceClient in Frameworks */ = {isa = PBXBuildFile; productRef = 5C403B8E27E20F8000788241 /* WorkspaceClient */; };
		5C4BB1E128212B1E00A92FB2 /* World.swift in Sources */ = {isa = PBXBuildFile; fileRef = 5C4BB1E028212B1E00A92FB2 /* World.swift */; };
		5CA8776527FC6A95003F5CD5 /* QuickOpen in Frameworks */ = {isa = PBXBuildFile; productRef = 5CA8776427FC6A95003F5CD5 /* QuickOpen */; };
		5CAD1B972806B57D0059A74E /* Breadcrumbs in Frameworks */ = {isa = PBXBuildFile; productRef = 5CAD1B962806B57D0059A74E /* Breadcrumbs */; };
		5CF38A5E27E48E6C0096A0F7 /* CodeFile in Frameworks */ = {isa = PBXBuildFile; productRef = 5CF38A5D27E48E6C0096A0F7 /* CodeFile */; };
		64B64EDE27F7B79400C400F1 /* About in Frameworks */ = {isa = PBXBuildFile; productRef = 64B64EDD27F7B79400C400F1 /* About */; };
<<<<<<< HEAD
		6CDA84AD284C1BA000C1CC3A /* TabBarContextMenu.swift in Sources */ = {isa = PBXBuildFile; fileRef = 6CDA84AC284C1BA000C1CC3A /* TabBarContextMenu.swift */; };
		6C05A8AF284D0CA3007F4EAA /* WorkspaceDocument+Listeners.swift in Sources */ = {isa = PBXBuildFile; fileRef = 6C05A8AE284D0CA3007F4EAA /* WorkspaceDocument+Listeners.swift */; };
=======
		6CDA84AB284C0E4A00C1CC3A /* TabBarItemButtonStyle.swift in Sources */ = {isa = PBXBuildFile; fileRef = 6CDA84AA284C0E4A00C1CC3A /* TabBarItemButtonStyle.swift */; };
		9C3E1A07284E8E020042BEC0 /* WelcomeModuleExtensions.swift in Sources */ = {isa = PBXBuildFile; fileRef = 9C3E1A06284E8E020042BEC0 /* WelcomeModuleExtensions.swift */; };
>>>>>>> 821acd0f
		B658FB3427DA9E1000EA4DBD /* Assets.xcassets in Resources */ = {isa = PBXBuildFile; fileRef = B658FB3327DA9E1000EA4DBD /* Assets.xcassets */; };
		B658FB3727DA9E1000EA4DBD /* Preview Assets.xcassets in Resources */ = {isa = PBXBuildFile; fileRef = B658FB3627DA9E1000EA4DBD /* Preview Assets.xcassets */; };
		B6EE989027E8879A00CDD8AB /* InspectorSidebar.swift in Sources */ = {isa = PBXBuildFile; fileRef = B6EE988F27E8879A00CDD8AB /* InspectorSidebar.swift */; };
		B6EE989227E887C600CDD8AB /* InspectorSidebarToolbar.swift in Sources */ = {isa = PBXBuildFile; fileRef = B6EE989127E887C600CDD8AB /* InspectorSidebarToolbar.swift */; };
		D7012EE827E757850001E1EF /* FindNavigator.swift in Sources */ = {isa = PBXBuildFile; fileRef = D7012EE727E757850001E1EF /* FindNavigator.swift */; };
		D70F5E2C27E4E8CF004EE4B9 /* WelcomeModule in Frameworks */ = {isa = PBXBuildFile; productRef = D70F5E2B27E4E8CF004EE4B9 /* WelcomeModule */; };
		D7211D4327E066CE008F2ED7 /* Localized+Ex.swift in Sources */ = {isa = PBXBuildFile; fileRef = D7211D4227E066CE008F2ED7 /* Localized+Ex.swift */; };
		D7211D4727E06BFE008F2ED7 /* Localizable.strings in Resources */ = {isa = PBXBuildFile; fileRef = D7211D4927E06BFE008F2ED7 /* Localizable.strings */; };
		D7E201AE27E8B3C000CB86D0 /* String+Ranges.swift in Sources */ = {isa = PBXBuildFile; fileRef = D7E201AD27E8B3C000CB86D0 /* String+Ranges.swift */; };
		D7E201B027E8C07300CB86D0 /* FindNavigatorSearchBar.swift in Sources */ = {isa = PBXBuildFile; fileRef = D7E201AF27E8C07300CB86D0 /* FindNavigatorSearchBar.swift */; };
		D7E201B227E8D50000CB86D0 /* FindNavigatorModeSelector.swift in Sources */ = {isa = PBXBuildFile; fileRef = D7E201B127E8D50000CB86D0 /* FindNavigatorModeSelector.swift */; };
		D7E201BD27EA00E200CB86D0 /* FindNavigatorResultFileItem.swift in Sources */ = {isa = PBXBuildFile; fileRef = D7E201BC27EA00E200CB86D0 /* FindNavigatorResultFileItem.swift */; };
		D7F72DEB27EA3574000C3064 /* Search in Frameworks */ = {isa = PBXBuildFile; productRef = D7F72DEA27EA3574000C3064 /* Search */; };
		DE513F52281B672D002260B9 /* TabBarAccessory.swift in Sources */ = {isa = PBXBuildFile; fileRef = DE513F51281B672D002260B9 /* TabBarAccessory.swift */; };
		DE513F54281DE5D0002260B9 /* TabBarXcode.swift in Sources */ = {isa = PBXBuildFile; fileRef = DE513F53281DE5D0002260B9 /* TabBarXcode.swift */; };
		DE6405A62817734700881FDF /* TabBarNative.swift in Sources */ = {isa = PBXBuildFile; fileRef = DE6405A52817734700881FDF /* TabBarNative.swift */; };
		DE6F77872813625500D00A76 /* TabBarDivider.swift in Sources */ = {isa = PBXBuildFile; fileRef = DE6F77862813625500D00A76 /* TabBarDivider.swift */; };
		FD6A3D3D2817C13B008BCF11 /* Package.resolved in Resources */ = {isa = PBXBuildFile; fileRef = FD6A3D3C2817C13B008BCF11 /* Package.resolved */; };
/* End PBXBuildFile section */

/* Begin PBXContainerItemProxy section */
		2BE487F228245162003F3F64 /* PBXContainerItemProxy */ = {
			isa = PBXContainerItemProxy;
			containerPortal = B658FB2427DA9E0F00EA4DBD /* Project object */;
			proxyType = 1;
			remoteGlobalIDString = 2BE487EB28245162003F3F64;
			remoteInfo = OpenWithCodeEdit;
		};
		B658FB3E27DA9E1000EA4DBD /* PBXContainerItemProxy */ = {
			isa = PBXContainerItemProxy;
			containerPortal = B658FB2427DA9E0F00EA4DBD /* Project object */;
			proxyType = 1;
			remoteGlobalIDString = B658FB2B27DA9E0F00EA4DBD;
			remoteInfo = CodeEdit;
		};
		B658FB4827DA9E1000EA4DBD /* PBXContainerItemProxy */ = {
			isa = PBXContainerItemProxy;
			containerPortal = B658FB2427DA9E0F00EA4DBD /* Project object */;
			proxyType = 1;
			remoteGlobalIDString = B658FB2B27DA9E0F00EA4DBD;
			remoteInfo = CodeEdit;
		};
/* End PBXContainerItemProxy section */

/* Begin PBXCopyFilesBuildPhase section */
		04C3255A2801B43A00C8DA2D /* Embed Frameworks */ = {
			isa = PBXCopyFilesBuildPhase;
			buildActionMask = 2147483647;
			dstPath = "";
			dstSubfolderSpec = 10;
			files = (
				04C3256C28034FC800C8DA2D /* CodeEditKit in Embed Frameworks */,
			);
			name = "Embed Frameworks";
			runOnlyForDeploymentPostprocessing = 0;
		};
		2BE487F528245162003F3F64 /* Embed App Extensions */ = {
			isa = PBXCopyFilesBuildPhase;
			buildActionMask = 2147483647;
			dstPath = "";
			dstSubfolderSpec = 13;
			files = (
				2BE487F428245162003F3F64 /* OpenWithCodeEdit.appex in Embed App Extensions */,
			);
			name = "Embed App Extensions";
			runOnlyForDeploymentPostprocessing = 0;
		};
/* End PBXCopyFilesBuildPhase section */

/* Begin PBXFileReference section */
		043BCF02281DA18A000AC47C /* WorkspaceDocument+Search.swift */ = {isa = PBXFileReference; lastKnownFileType = sourcecode.swift; path = "WorkspaceDocument+Search.swift"; sourceTree = "<group>"; };
		043BCF04281DA19A000AC47C /* WorkspaceDocument+Selection.swift */ = {isa = PBXFileReference; lastKnownFileType = sourcecode.swift; path = "WorkspaceDocument+Selection.swift"; sourceTree = "<group>"; };
		043C321327E31FF6006AE443 /* CodeEditDocumentController.swift */ = {isa = PBXFileReference; lastKnownFileType = sourcecode.swift; path = CodeEditDocumentController.swift; sourceTree = "<group>"; };
		043C321527E3201F006AE443 /* WorkspaceDocument.swift */ = {isa = PBXFileReference; lastKnownFileType = sourcecode.swift; path = WorkspaceDocument.swift; sourceTree = "<group>"; };
		043C321927E32295006AE443 /* MainMenu.xib */ = {isa = PBXFileReference; lastKnownFileType = file.xib; path = MainMenu.xib; sourceTree = "<group>"; };
		0463E51027FCC1DF00806D5C /* CodeEditAPI.swift */ = {isa = PBXFileReference; lastKnownFileType = sourcecode.swift; path = CodeEditAPI.swift; sourceTree = "<group>"; };
		0463E51227FCC1FB00806D5C /* CodeEditTargetsAPI.swift */ = {isa = PBXFileReference; lastKnownFileType = sourcecode.swift; path = CodeEditTargetsAPI.swift; sourceTree = "<group>"; };
		04660F6027E3A68A00477777 /* Info.plist */ = {isa = PBXFileReference; fileEncoding = 4; lastKnownFileType = text.plist.xml; path = Info.plist; sourceTree = "<group>"; };
		04660F6927E51E5C00477777 /* CodeEditWindowController.swift */ = {isa = PBXFileReference; lastKnownFileType = sourcecode.swift; path = CodeEditWindowController.swift; sourceTree = "<group>"; };
		0468438427DC76E200F8E88E /* AppDelegate.swift */ = {isa = PBXFileReference; lastKnownFileType = sourcecode.swift; path = AppDelegate.swift; sourceTree = "<group>"; };
		0483E34F27FDB17700354AC0 /* ExtensionNavigator.swift */ = {isa = PBXFileReference; lastKnownFileType = sourcecode.swift; path = ExtensionNavigator.swift; sourceTree = "<group>"; };
		0485EB1E27E7458B00138301 /* WorkspaceCodeFileView.swift */ = {isa = PBXFileReference; lastKnownFileType = sourcecode.swift; path = WorkspaceCodeFileView.swift; sourceTree = "<group>"; };
		04C3254A27FF23B000C8DA2D /* ExtensionNavigatorData.swift */ = {isa = PBXFileReference; lastKnownFileType = sourcecode.swift; path = ExtensionNavigatorData.swift; sourceTree = "<group>"; };
		04C3254C27FF331B00C8DA2D /* ExtensionNavigatorItem.swift */ = {isa = PBXFileReference; lastKnownFileType = sourcecode.swift; path = ExtensionNavigatorItem.swift; sourceTree = "<group>"; };
		04C3254E2800AA4700C8DA2D /* ExtensionInstallationView.swift */ = {isa = PBXFileReference; lastKnownFileType = sourcecode.swift; path = ExtensionInstallationView.swift; sourceTree = "<group>"; };
		04C325502800AC7400C8DA2D /* ExtensionInstallationViewModel.swift */ = {isa = PBXFileReference; lastKnownFileType = sourcecode.swift; path = ExtensionInstallationViewModel.swift; sourceTree = "<group>"; };
		200412EE280F3EAC00BCAF5C /* NoCommitHistoryView.swift */ = {isa = PBXFileReference; lastKnownFileType = sourcecode.swift; path = NoCommitHistoryView.swift; sourceTree = "<group>"; };
		201169D62837B2E300F92B46 /* SourceControlNavigatorView.swift */ = {isa = PBXFileReference; lastKnownFileType = sourcecode.swift; path = SourceControlNavigatorView.swift; sourceTree = "<group>"; };
		201169D82837B31200F92B46 /* SourceControlSearchToolbar.swift */ = {isa = PBXFileReference; lastKnownFileType = sourcecode.swift; path = SourceControlSearchToolbar.swift; sourceTree = "<group>"; };
		201169DA2837B34000F92B46 /* ChangedFileItemView.swift */ = {isa = PBXFileReference; lastKnownFileType = sourcecode.swift; path = ChangedFileItemView.swift; sourceTree = "<group>"; };
		201169DC2837B3AC00F92B46 /* SourceControlToolbarBottom.swift */ = {isa = PBXFileReference; lastKnownFileType = sourcecode.swift; path = SourceControlToolbarBottom.swift; sourceTree = "<group>"; };
		201169E12837B3D800F92B46 /* ChangesView.swift */ = {isa = PBXFileReference; lastKnownFileType = sourcecode.swift; path = ChangesView.swift; sourceTree = "<group>"; };
		201169E42837B40300F92B46 /* RepositoriesView.swift */ = {isa = PBXFileReference; lastKnownFileType = sourcecode.swift; path = RepositoriesView.swift; sourceTree = "<group>"; };
		201169E62837B5CA00F92B46 /* SourceControlModel.swift */ = {isa = PBXFileReference; lastKnownFileType = sourcecode.swift; path = SourceControlModel.swift; sourceTree = "<group>"; };
		2072FA12280D74ED00C7F8D4 /* HistoryInspectorModel.swift */ = {isa = PBXFileReference; lastKnownFileType = sourcecode.swift; path = HistoryInspectorModel.swift; sourceTree = "<group>"; };
		2072FA15280D83A500C7F8D4 /* FileTypeList.swift */ = {isa = PBXFileReference; lastKnownFileType = sourcecode.swift; path = FileTypeList.swift; sourceTree = "<group>"; };
		2072FA17280D871200C7F8D4 /* TextEncoding.swift */ = {isa = PBXFileReference; lastKnownFileType = sourcecode.swift; path = TextEncoding.swift; sourceTree = "<group>"; };
		2072FA19280D872600C7F8D4 /* LineEndings.swift */ = {isa = PBXFileReference; lastKnownFileType = sourcecode.swift; path = LineEndings.swift; sourceTree = "<group>"; };
		2072FA1B280D874000C7F8D4 /* IndentUsing.swift */ = {isa = PBXFileReference; lastKnownFileType = sourcecode.swift; path = IndentUsing.swift; sourceTree = "<group>"; };
		2072FA1D280D891500C7F8D4 /* Location.swift */ = {isa = PBXFileReference; lastKnownFileType = sourcecode.swift; path = Location.swift; sourceTree = "<group>"; };
		20D839AA280DEB2900B27357 /* NoSelectionView.swift */ = {isa = PBXFileReference; lastKnownFileType = sourcecode.swift; path = NoSelectionView.swift; sourceTree = "<group>"; };
		20D839AD280E0CA700B27357 /* PopoverView.swift */ = {isa = PBXFileReference; lastKnownFileType = sourcecode.swift; path = PopoverView.swift; sourceTree = "<group>"; };
		20EBB500280C325D00F3A5DA /* FileInspectorView.swift */ = {isa = PBXFileReference; lastKnownFileType = sourcecode.swift; path = FileInspectorView.swift; sourceTree = "<group>"; };
		20EBB502280C327C00F3A5DA /* HistoryInspector.swift */ = {isa = PBXFileReference; lastKnownFileType = sourcecode.swift; path = HistoryInspector.swift; sourceTree = "<group>"; };
		20EBB504280C329800F3A5DA /* HistoryItem.swift */ = {isa = PBXFileReference; lastKnownFileType = sourcecode.swift; path = HistoryItem.swift; sourceTree = "<group>"; };
		20EBB506280C32D300F3A5DA /* QuickHelpInspector.swift */ = {isa = PBXFileReference; lastKnownFileType = sourcecode.swift; path = QuickHelpInspector.swift; sourceTree = "<group>"; };
		20EBB50C280C383700F3A5DA /* LanguageType.swift */ = {isa = PBXFileReference; lastKnownFileType = sourcecode.swift; path = LanguageType.swift; sourceTree = "<group>"; };
		20EBB50E280C389300F3A5DA /* FileInspectorModel.swift */ = {isa = PBXFileReference; lastKnownFileType = sourcecode.swift; path = FileInspectorModel.swift; sourceTree = "<group>"; };
		2847019D27FDDF7600F87B6B /* OutlineView.swift */ = {isa = PBXFileReference; lastKnownFileType = sourcecode.swift; path = OutlineView.swift; sourceTree = "<group>"; };
		285FEC6D27FE4B4A00E57D53 /* OutlineViewController.swift */ = {isa = PBXFileReference; lastKnownFileType = sourcecode.swift; path = OutlineViewController.swift; sourceTree = "<group>"; };
		285FEC6F27FE4B9800E57D53 /* OutlineTableViewCell.swift */ = {isa = PBXFileReference; lastKnownFileType = sourcecode.swift; path = OutlineTableViewCell.swift; sourceTree = "<group>"; };
		285FEC7127FE4EEF00E57D53 /* OutlineMenu.swift */ = {isa = PBXFileReference; lastKnownFileType = sourcecode.swift; path = OutlineMenu.swift; sourceTree = "<group>"; };
		286471AA27ED51FD0039369D /* ProjectNavigator.swift */ = {isa = PBXFileReference; indentWidth = 4; lastKnownFileType = sourcecode.swift; path = ProjectNavigator.swift; sourceTree = "<group>"; tabWidth = 4; };
		287776E627E3413200D46668 /* NavigatorSidebar.swift */ = {isa = PBXFileReference; indentWidth = 4; lastKnownFileType = sourcecode.swift; path = NavigatorSidebar.swift; sourceTree = "<group>"; tabWidth = 4; };
		287776E827E34BC700D46668 /* TabBar.swift */ = {isa = PBXFileReference; lastKnownFileType = sourcecode.swift; path = TabBar.swift; sourceTree = "<group>"; };
		287776EE27E3515300D46668 /* TabBarItem.swift */ = {isa = PBXFileReference; lastKnownFileType = sourcecode.swift; path = TabBarItem.swift; sourceTree = "<group>"; };
		28A50FFF281673530087B0CC /* codeedit-xcode-dark.json */ = {isa = PBXFileReference; fileEncoding = 4; lastKnownFileType = text.json; path = "codeedit-xcode-dark.json"; sourceTree = "<group>"; };
		28A51000281673530087B0CC /* codeedit-xcode-light.json */ = {isa = PBXFileReference; fileEncoding = 4; lastKnownFileType = text.json; path = "codeedit-xcode-light.json"; sourceTree = "<group>"; };
		28A51003281701B40087B0CC /* codeedit-github-light.json */ = {isa = PBXFileReference; fileEncoding = 4; lastKnownFileType = text.json; path = "codeedit-github-light.json"; sourceTree = "<group>"; };
		28A51004281701B40087B0CC /* codeedit-github-dark.json */ = {isa = PBXFileReference; fileEncoding = 4; lastKnownFileType = text.json; path = "codeedit-github-dark.json"; sourceTree = "<group>"; };
		28B0A19727E385C300B73177 /* NavigatorSidebarToolbarTop.swift */ = {isa = PBXFileReference; indentWidth = 4; lastKnownFileType = sourcecode.swift; path = NavigatorSidebarToolbarTop.swift; sourceTree = "<group>"; tabWidth = 4; };
		28B8F883280FFE4600596236 /* NSTableView+Background.swift */ = {isa = PBXFileReference; lastKnownFileType = sourcecode.swift; path = "NSTableView+Background.swift"; sourceTree = "<group>"; };
		28FFE1BE27E3A441001939DB /* NavigatorSidebarToolbarBottom.swift */ = {isa = PBXFileReference; indentWidth = 4; lastKnownFileType = sourcecode.swift; path = NavigatorSidebarToolbarBottom.swift; sourceTree = "<group>"; tabWidth = 4; };
		2B15CA0028254139004E8F22 /* OpenWithCodeEdit.entitlements */ = {isa = PBXFileReference; fileEncoding = 4; lastKnownFileType = text.plist.entitlements; path = OpenWithCodeEdit.entitlements; sourceTree = "<group>"; };
		2B7AC06A282452FB0082A5B8 /* Media.xcassets */ = {isa = PBXFileReference; lastKnownFileType = folder.assetcatalog; path = Media.xcassets; sourceTree = "<group>"; };
		2BE487EC28245162003F3F64 /* OpenWithCodeEdit.appex */ = {isa = PBXFileReference; explicitFileType = "wrapper.app-extension"; includeInIndex = 0; path = OpenWithCodeEdit.appex; sourceTree = BUILT_PRODUCTS_DIR; };
		2BE487EE28245162003F3F64 /* FinderSync.swift */ = {isa = PBXFileReference; lastKnownFileType = sourcecode.swift; path = FinderSync.swift; sourceTree = "<group>"; };
		2BE487F028245162003F3F64 /* Info.plist */ = {isa = PBXFileReference; lastKnownFileType = text.plist.xml; path = Info.plist; sourceTree = "<group>"; };
		5C4BB1E028212B1E00A92FB2 /* World.swift */ = {isa = PBXFileReference; lastKnownFileType = sourcecode.swift; path = World.swift; sourceTree = "<group>"; };
<<<<<<< HEAD
		6CDA84AC284C1BA000C1CC3A /* TabBarContextMenu.swift */ = {isa = PBXFileReference; lastKnownFileType = sourcecode.swift; path = TabBarContextMenu.swift; sourceTree = "<group>"; };
		6C05A8AE284D0CA3007F4EAA /* WorkspaceDocument+Listeners.swift */ = {isa = PBXFileReference; lastKnownFileType = sourcecode.swift; path = "WorkspaceDocument+Listeners.swift"; sourceTree = "<group>"; };
=======
		6CDA84AA284C0E4A00C1CC3A /* TabBarItemButtonStyle.swift */ = {isa = PBXFileReference; lastKnownFileType = sourcecode.swift; path = TabBarItemButtonStyle.swift; sourceTree = "<group>"; };
		9C3E1A06284E8E020042BEC0 /* WelcomeModuleExtensions.swift */ = {isa = PBXFileReference; lastKnownFileType = sourcecode.swift; path = WelcomeModuleExtensions.swift; sourceTree = "<group>"; };
>>>>>>> 821acd0f
		B658FB2C27DA9E0F00EA4DBD /* CodeEdit.app */ = {isa = PBXFileReference; explicitFileType = wrapper.application; includeInIndex = 0; path = CodeEdit.app; sourceTree = BUILT_PRODUCTS_DIR; };
		B658FB3127DA9E0F00EA4DBD /* WorkspaceView.swift */ = {isa = PBXFileReference; indentWidth = 4; lastKnownFileType = sourcecode.swift; path = WorkspaceView.swift; sourceTree = "<group>"; tabWidth = 4; };
		B658FB3327DA9E1000EA4DBD /* Assets.xcassets */ = {isa = PBXFileReference; lastKnownFileType = folder.assetcatalog; path = Assets.xcassets; sourceTree = "<group>"; };
		B658FB3627DA9E1000EA4DBD /* Preview Assets.xcassets */ = {isa = PBXFileReference; lastKnownFileType = folder.assetcatalog; path = "Preview Assets.xcassets"; sourceTree = "<group>"; };
		B658FB3827DA9E1000EA4DBD /* CodeEdit.entitlements */ = {isa = PBXFileReference; lastKnownFileType = text.plist.entitlements; path = CodeEdit.entitlements; sourceTree = "<group>"; };
		B658FB3D27DA9E1000EA4DBD /* CodeEditTests.xctest */ = {isa = PBXFileReference; explicitFileType = wrapper.cfbundle; includeInIndex = 0; path = CodeEditTests.xctest; sourceTree = BUILT_PRODUCTS_DIR; };
		B658FB4727DA9E1000EA4DBD /* CodeEditUITests.xctest */ = {isa = PBXFileReference; explicitFileType = wrapper.cfbundle; includeInIndex = 0; path = CodeEditUITests.xctest; sourceTree = BUILT_PRODUCTS_DIR; };
		B6EE988F27E8879A00CDD8AB /* InspectorSidebar.swift */ = {isa = PBXFileReference; indentWidth = 4; lastKnownFileType = sourcecode.swift; path = InspectorSidebar.swift; sourceTree = "<group>"; tabWidth = 4; };
		B6EE989127E887C600CDD8AB /* InspectorSidebarToolbar.swift */ = {isa = PBXFileReference; lastKnownFileType = sourcecode.swift; path = InspectorSidebarToolbar.swift; sourceTree = "<group>"; };
		D7012EE727E757850001E1EF /* FindNavigator.swift */ = {isa = PBXFileReference; indentWidth = 4; lastKnownFileType = sourcecode.swift; path = FindNavigator.swift; sourceTree = "<group>"; tabWidth = 4; };
		D7211D4227E066CE008F2ED7 /* Localized+Ex.swift */ = {isa = PBXFileReference; lastKnownFileType = sourcecode.swift; path = "Localized+Ex.swift"; sourceTree = "<group>"; };
		D7211D4827E06BFE008F2ED7 /* en */ = {isa = PBXFileReference; lastKnownFileType = text.plist.strings; name = en; path = en.lproj/Localizable.strings; sourceTree = "<group>"; };
		D7E201AD27E8B3C000CB86D0 /* String+Ranges.swift */ = {isa = PBXFileReference; lastKnownFileType = sourcecode.swift; path = "String+Ranges.swift"; sourceTree = "<group>"; };
		D7E201AF27E8C07300CB86D0 /* FindNavigatorSearchBar.swift */ = {isa = PBXFileReference; lastKnownFileType = sourcecode.swift; path = FindNavigatorSearchBar.swift; sourceTree = "<group>"; };
		D7E201B127E8D50000CB86D0 /* FindNavigatorModeSelector.swift */ = {isa = PBXFileReference; lastKnownFileType = sourcecode.swift; path = FindNavigatorModeSelector.swift; sourceTree = "<group>"; };
		D7E201B327E9989900CB86D0 /* FindNavigatorResultList.swift */ = {isa = PBXFileReference; lastKnownFileType = sourcecode.swift; path = FindNavigatorResultList.swift; sourceTree = "<group>"; };
		D7E201BC27EA00E200CB86D0 /* FindNavigatorResultFileItem.swift */ = {isa = PBXFileReference; lastKnownFileType = sourcecode.swift; path = FindNavigatorResultFileItem.swift; sourceTree = "<group>"; };
		DE513F51281B672D002260B9 /* TabBarAccessory.swift */ = {isa = PBXFileReference; lastKnownFileType = sourcecode.swift; path = TabBarAccessory.swift; sourceTree = "<group>"; };
		DE513F53281DE5D0002260B9 /* TabBarXcode.swift */ = {isa = PBXFileReference; lastKnownFileType = sourcecode.swift; path = TabBarXcode.swift; sourceTree = "<group>"; };
		DE6405A52817734700881FDF /* TabBarNative.swift */ = {isa = PBXFileReference; lastKnownFileType = sourcecode.swift; path = TabBarNative.swift; sourceTree = "<group>"; };
		DE6F77862813625500D00A76 /* TabBarDivider.swift */ = {isa = PBXFileReference; lastKnownFileType = sourcecode.swift; path = TabBarDivider.swift; sourceTree = "<group>"; };
		FD6A3D3C2817C13B008BCF11 /* Package.resolved */ = {isa = PBXFileReference; lastKnownFileType = text; path = Package.resolved; sourceTree = SOURCE_ROOT; };
/* End PBXFileReference section */

/* Begin PBXFrameworksBuildPhase section */
		2BE487E928245162003F3F64 /* Frameworks */ = {
			isa = PBXFrameworksBuildPhase;
			buildActionMask = 2147483647;
			files = (
			);
			runOnlyForDeploymentPostprocessing = 0;
		};
		B658FB2927DA9E0F00EA4DBD /* Frameworks */ = {
			isa = PBXFrameworksBuildPhase;
			buildActionMask = 2147483647;
			files = (
				0483E34D27FCC46600354AC0 /* ExtensionsStore in Frameworks */,
				64B64EDE27F7B79400C400F1 /* About in Frameworks */,
				043BCF07281DA2F5000AC47C /* TabBar in Frameworks */,
				20AFDC7F28206701001A4FC7 /* Git in Frameworks */,
				04C3256B28034FC800C8DA2D /* CodeEditKit in Frameworks */,
				2864BAAC28117B3F002DBD1A /* ShellClient in Frameworks */,
				2864BAAE28117D7C002DBD1A /* TerminalEmulator in Frameworks */,
				5C403B8F27E20F8000788241 /* WorkspaceClient in Frameworks */,
				5CAD1B972806B57D0059A74E /* Breadcrumbs in Frameworks */,
				2803257127F3CF1F009C7DC2 /* AppPreferences in Frameworks */,
				2040F0B1280AE96100411B6F /* CodeEditUtils in Frameworks */,
				5CA8776527FC6A95003F5CD5 /* QuickOpen in Frameworks */,
				D70F5E2C27E4E8CF004EE4B9 /* WelcomeModule in Frameworks */,
				D7F72DEB27EA3574000C3064 /* Search in Frameworks */,
				2816F594280CF50500DD548B /* CodeEditSymbols in Frameworks */,
				28CE5EA027E6493D0065D29C /* StatusBar in Frameworks */,
				2004A3832808468600FD9696 /* Feedback in Frameworks */,
				5CF38A5E27E48E6C0096A0F7 /* CodeFile in Frameworks */,
				28117FD0280768A500649353 /* CodeEditUI in Frameworks */,
			);
			runOnlyForDeploymentPostprocessing = 0;
		};
		B658FB3A27DA9E1000EA4DBD /* Frameworks */ = {
			isa = PBXFrameworksBuildPhase;
			buildActionMask = 2147483647;
			files = (
			);
			runOnlyForDeploymentPostprocessing = 0;
		};
		B658FB4427DA9E1000EA4DBD /* Frameworks */ = {
			isa = PBXFrameworksBuildPhase;
			buildActionMask = 2147483647;
			files = (
			);
			runOnlyForDeploymentPostprocessing = 0;
		};
/* End PBXFrameworksBuildPhase section */

/* Begin PBXGroup section */
		043C321227E31FE8006AE443 /* Documents */ = {
			isa = PBXGroup;
			children = (
				043C321327E31FF6006AE443 /* CodeEditDocumentController.swift */,
				043C321527E3201F006AE443 /* WorkspaceDocument.swift */,
				04660F6927E51E5C00477777 /* CodeEditWindowController.swift */,
				0485EB1E27E7458B00138301 /* WorkspaceCodeFileView.swift */,
				D7E201AD27E8B3C000CB86D0 /* String+Ranges.swift */,
				043BCF02281DA18A000AC47C /* WorkspaceDocument+Search.swift */,
				043BCF04281DA19A000AC47C /* WorkspaceDocument+Selection.swift */,
				6C05A8AE284D0CA3007F4EAA /* WorkspaceDocument+Listeners.swift */,
			);
			path = Documents;
			sourceTree = "<group>";
		};
		0463E50F27FCC19800806D5C /* Extensions */ = {
			isa = PBXGroup;
			children = (
				0463E51027FCC1DF00806D5C /* CodeEditAPI.swift */,
				0463E51227FCC1FB00806D5C /* CodeEditTargetsAPI.swift */,
				28B8F883280FFE4600596236 /* NSTableView+Background.swift */,
				9C3E1A06284E8E020042BEC0 /* WelcomeModuleExtensions.swift */,
			);
			path = Extensions;
			sourceTree = "<group>";
		};
		0483E34E27FDB15F00354AC0 /* ExtensionNavigator */ = {
			isa = PBXGroup;
			children = (
				0483E34F27FDB17700354AC0 /* ExtensionNavigator.swift */,
				04C3254A27FF23B000C8DA2D /* ExtensionNavigatorData.swift */,
				04C3254C27FF331B00C8DA2D /* ExtensionNavigatorItem.swift */,
				04C3254E2800AA4700C8DA2D /* ExtensionInstallationView.swift */,
				04C325502800AC7400C8DA2D /* ExtensionInstallationViewModel.swift */,
			);
			path = ExtensionNavigator;
			sourceTree = "<group>";
		};
		201169D52837B29600F92B46 /* SourceControlNavigator */ = {
			isa = PBXGroup;
			children = (
				201169DF2837B3CB00F92B46 /* Model */,
				201169DE2837B3C700F92B46 /* Views */,
				201169D62837B2E300F92B46 /* SourceControlNavigatorView.swift */,
				201169D82837B31200F92B46 /* SourceControlSearchToolbar.swift */,
				201169DC2837B3AC00F92B46 /* SourceControlToolbarBottom.swift */,
			);
			path = SourceControlNavigator;
			sourceTree = "<group>";
		};
		201169DE2837B3C700F92B46 /* Views */ = {
			isa = PBXGroup;
			children = (
				201169E32837B3EF00F92B46 /* Repositories */,
				201169E02837B3D100F92B46 /* Changes */,
			);
			path = Views;
			sourceTree = "<group>";
		};
		201169DF2837B3CB00F92B46 /* Model */ = {
			isa = PBXGroup;
			children = (
				201169E62837B5CA00F92B46 /* SourceControlModel.swift */,
			);
			path = Model;
			sourceTree = "<group>";
		};
		201169E02837B3D100F92B46 /* Changes */ = {
			isa = PBXGroup;
			children = (
				201169E12837B3D800F92B46 /* ChangesView.swift */,
				201169DA2837B34000F92B46 /* ChangedFileItemView.swift */,
			);
			path = Changes;
			sourceTree = "<group>";
		};
		201169E32837B3EF00F92B46 /* Repositories */ = {
			isa = PBXGroup;
			children = (
				201169E42837B40300F92B46 /* RepositoriesView.swift */,
			);
			path = Repositories;
			sourceTree = "<group>";
		};
		2072FA14280D838800C7F8D4 /* Lists */ = {
			isa = PBXGroup;
			children = (
				2072FA15280D83A500C7F8D4 /* FileTypeList.swift */,
			);
			path = Lists;
			sourceTree = "<group>";
		};
		20D839AC280E0C9400B27357 /* Popover */ = {
			isa = PBXGroup;
			children = (
				20D839AD280E0CA700B27357 /* PopoverView.swift */,
			);
			path = Popover;
			sourceTree = "<group>";
		};
		20EBB4FF280C325000F3A5DA /* Views */ = {
			isa = PBXGroup;
			children = (
				20D839AC280E0C9400B27357 /* Popover */,
				20EBB500280C325D00F3A5DA /* FileInspectorView.swift */,
				20EBB502280C327C00F3A5DA /* HistoryInspector.swift */,
				20EBB504280C329800F3A5DA /* HistoryItem.swift */,
				20EBB506280C32D300F3A5DA /* QuickHelpInspector.swift */,
				20D839AA280DEB2900B27357 /* NoSelectionView.swift */,
				200412EE280F3EAC00BCAF5C /* NoCommitHistoryView.swift */,
			);
			path = Views;
			sourceTree = "<group>";
		};
		20EBB50B280C382800F3A5DA /* Models */ = {
			isa = PBXGroup;
			children = (
				2072FA14280D838800C7F8D4 /* Lists */,
				20EBB50C280C383700F3A5DA /* LanguageType.swift */,
				20EBB50E280C389300F3A5DA /* FileInspectorModel.swift */,
				2072FA12280D74ED00C7F8D4 /* HistoryInspectorModel.swift */,
				2072FA17280D871200C7F8D4 /* TextEncoding.swift */,
				2072FA19280D872600C7F8D4 /* LineEndings.swift */,
				2072FA1B280D874000C7F8D4 /* IndentUsing.swift */,
				2072FA1D280D891500C7F8D4 /* Location.swift */,
			);
			path = Models;
			sourceTree = "<group>";
		};
		28069DA527F5BD320016BC47 /* DefaultThemes */ = {
			isa = PBXGroup;
			children = (
				28A50FFF281673530087B0CC /* codeedit-xcode-dark.json */,
				28A51000281673530087B0CC /* codeedit-xcode-light.json */,
				28A51004281701B40087B0CC /* codeedit-github-dark.json */,
				28A51003281701B40087B0CC /* codeedit-github-light.json */,
			);
			path = DefaultThemes;
			sourceTree = "<group>";
		};
		285FEC6C27FE4AC700E57D53 /* OutlineView */ = {
			isa = PBXGroup;
			children = (
				2847019D27FDDF7600F87B6B /* OutlineView.swift */,
				285FEC6D27FE4B4A00E57D53 /* OutlineViewController.swift */,
				285FEC6F27FE4B9800E57D53 /* OutlineTableViewCell.swift */,
				285FEC7127FE4EEF00E57D53 /* OutlineMenu.swift */,
			);
			path = OutlineView;
			sourceTree = "<group>";
		};
		286471AC27ED52950039369D /* ProjectNavigator */ = {
			isa = PBXGroup;
			children = (
				286471AA27ED51FD0039369D /* ProjectNavigator.swift */,
				285FEC6C27FE4AC700E57D53 /* OutlineView */,
			);
			path = ProjectNavigator;
			sourceTree = "<group>";
		};
		287776EA27E350A100D46668 /* NavigatorSidebar */ = {
			isa = PBXGroup;
			children = (
				201169D52837B29600F92B46 /* SourceControlNavigator */,
				0483E34E27FDB15F00354AC0 /* ExtensionNavigator */,
				286471AC27ED52950039369D /* ProjectNavigator */,
				D7012EE627E757660001E1EF /* FindNavigator */,
				287776E627E3413200D46668 /* NavigatorSidebar.swift */,
				28B0A19727E385C300B73177 /* NavigatorSidebarToolbarTop.swift */,
				28FFE1BE27E3A441001939DB /* NavigatorSidebarToolbarBottom.swift */,
			);
			path = NavigatorSidebar;
			sourceTree = "<group>";
		};
		287776EB27E350BA00D46668 /* TabBar */ = {
			isa = PBXGroup;
			children = (
				287776E827E34BC700D46668 /* TabBar.swift */,
				287776EE27E3515300D46668 /* TabBarItem.swift */,
<<<<<<< HEAD
				6CDA84AC284C1BA000C1CC3A /* TabBarContextMenu.swift */,
=======
				6CDA84AA284C0E4A00C1CC3A /* TabBarItemButtonStyle.swift */,
>>>>>>> 821acd0f
				DE6F77862813625500D00A76 /* TabBarDivider.swift */,
				DE6405A52817734700881FDF /* TabBarNative.swift */,
				DE513F51281B672D002260B9 /* TabBarAccessory.swift */,
				DE513F53281DE5D0002260B9 /* TabBarXcode.swift */,
			);
			path = TabBar;
			sourceTree = "<group>";
		};
		2BE487ED28245162003F3F64 /* OpenWithCodeEdit */ = {
			isa = PBXGroup;
			children = (
				2BE487EE28245162003F3F64 /* FinderSync.swift */,
				2BE487F028245162003F3F64 /* Info.plist */,
				2B7AC06A282452FB0082A5B8 /* Media.xcassets */,
				2B15CA0028254139004E8F22 /* OpenWithCodeEdit.entitlements */,
			);
			path = OpenWithCodeEdit;
			sourceTree = "<group>";
		};
		5C403B8D27E20F8000788241 /* Frameworks */ = {
			isa = PBXGroup;
			children = (
			);
			name = Frameworks;
			sourceTree = "<group>";
		};
		B658FB2327DA9E0F00EA4DBD = {
			isa = PBXGroup;
			children = (
				B658FB2E27DA9E0F00EA4DBD /* CodeEdit */,
				2BE487ED28245162003F3F64 /* OpenWithCodeEdit */,
				B658FB2D27DA9E0F00EA4DBD /* Products */,
				5C403B8D27E20F8000788241 /* Frameworks */,
			);
			indentWidth = 4;
			sourceTree = "<group>";
			tabWidth = 4;
		};
		B658FB2D27DA9E0F00EA4DBD /* Products */ = {
			isa = PBXGroup;
			children = (
				B658FB2C27DA9E0F00EA4DBD /* CodeEdit.app */,
				B658FB3D27DA9E1000EA4DBD /* CodeEditTests.xctest */,
				B658FB4727DA9E1000EA4DBD /* CodeEditUITests.xctest */,
				2BE487EC28245162003F3F64 /* OpenWithCodeEdit.appex */,
			);
			name = Products;
			sourceTree = "<group>";
		};
		B658FB2E27DA9E0F00EA4DBD /* CodeEdit */ = {
			isa = PBXGroup;
			children = (
				0463E50F27FCC19800806D5C /* Extensions */,
				043C321227E31FE8006AE443 /* Documents */,
				B6EE988E27E8877C00CDD8AB /* InspectorSidebar */,
				D7211D4427E066D4008F2ED7 /* Localization */,
				287776EA27E350A100D46668 /* NavigatorSidebar */,
				B658FB3527DA9E1000EA4DBD /* Preview Content */,
				287776EB27E350BA00D46668 /* TabBar */,
				0468438427DC76E200F8E88E /* AppDelegate.swift */,
				5C4BB1E028212B1E00A92FB2 /* World.swift */,
				B658FB3327DA9E1000EA4DBD /* Assets.xcassets */,
				B658FB3827DA9E1000EA4DBD /* CodeEdit.entitlements */,
				04660F6027E3A68A00477777 /* Info.plist */,
				043C321927E32295006AE443 /* MainMenu.xib */,
				B658FB3127DA9E0F00EA4DBD /* WorkspaceView.swift */,
				FD6A3D3C2817C13B008BCF11 /* Package.resolved */,
				28069DA527F5BD320016BC47 /* DefaultThemes */,
			);
			path = CodeEdit;
			sourceTree = "<group>";
		};
		B658FB3527DA9E1000EA4DBD /* Preview Content */ = {
			isa = PBXGroup;
			children = (
				B658FB3627DA9E1000EA4DBD /* Preview Assets.xcassets */,
			);
			path = "Preview Content";
			sourceTree = "<group>";
		};
		B6EE988E27E8877C00CDD8AB /* InspectorSidebar */ = {
			isa = PBXGroup;
			children = (
				20EBB50B280C382800F3A5DA /* Models */,
				20EBB4FF280C325000F3A5DA /* Views */,
				B6EE988F27E8879A00CDD8AB /* InspectorSidebar.swift */,
				B6EE989127E887C600CDD8AB /* InspectorSidebarToolbar.swift */,
			);
			path = InspectorSidebar;
			sourceTree = "<group>";
		};
		D7012EE627E757660001E1EF /* FindNavigator */ = {
			isa = PBXGroup;
			children = (
				D7012EE727E757850001E1EF /* FindNavigator.swift */,
				D7E201AF27E8C07300CB86D0 /* FindNavigatorSearchBar.swift */,
				D7E201B127E8D50000CB86D0 /* FindNavigatorModeSelector.swift */,
				D7E201B327E9989900CB86D0 /* FindNavigatorResultList.swift */,
				D7E201BC27EA00E200CB86D0 /* FindNavigatorResultFileItem.swift */,
			);
			path = FindNavigator;
			sourceTree = "<group>";
		};
		D7211D4427E066D4008F2ED7 /* Localization */ = {
			isa = PBXGroup;
			children = (
				D7211D4227E066CE008F2ED7 /* Localized+Ex.swift */,
				D7211D4927E06BFE008F2ED7 /* Localizable.strings */,
			);
			path = Localization;
			sourceTree = "<group>";
		};
/* End PBXGroup section */

/* Begin PBXNativeTarget section */
		2BE487EB28245162003F3F64 /* OpenWithCodeEdit */ = {
			isa = PBXNativeTarget;
			buildConfigurationList = 2BE487F828245162003F3F64 /* Build configuration list for PBXNativeTarget "OpenWithCodeEdit" */;
			buildPhases = (
				2BE487E828245162003F3F64 /* Sources */,
				2BE487E928245162003F3F64 /* Frameworks */,
				2BE487EA28245162003F3F64 /* Resources */,
			);
			buildRules = (
			);
			dependencies = (
			);
			name = OpenWithCodeEdit;
			productName = OpenWithCodeEdit;
			productReference = 2BE487EC28245162003F3F64 /* OpenWithCodeEdit.appex */;
			productType = "com.apple.product-type.app-extension";
		};
		B658FB2B27DA9E0F00EA4DBD /* CodeEdit */ = {
			isa = PBXNativeTarget;
			buildConfigurationList = B658FB5127DA9E1000EA4DBD /* Build configuration list for PBXNativeTarget "CodeEdit" */;
			buildPhases = (
				B658FB2827DA9E0F00EA4DBD /* Sources */,
				B658FB2927DA9E0F00EA4DBD /* Frameworks */,
				B658FB2A27DA9E0F00EA4DBD /* Resources */,
				2B1A76FC27F628BD008ED4A2 /* Update commit hash */,
				2B18499A27F8A7A0005119F0 /* Mark // swiftlint:disable:all as errors | Run Script */,
				2BA119D327E5274D00A996FF /* SwiftLint Run Script */,
				04ADA0CC27E6043B00BF00B2 /* Add TODO/FIXME as warnings | Run Script */,
				FDF7C12027FAE90F0039BA76 /* Copy Package.resolved into Project Directory */,
				04C3255A2801B43A00C8DA2D /* Embed Frameworks */,
				2BE487F528245162003F3F64 /* Embed App Extensions */,
			);
			buildRules = (
			);
			dependencies = (
				2BE487F328245162003F3F64 /* PBXTargetDependency */,
			);
			name = CodeEdit;
			packageProductDependencies = (
				5C403B8E27E20F8000788241 /* WorkspaceClient */,
				5CF38A5D27E48E6C0096A0F7 /* CodeFile */,
				D70F5E2B27E4E8CF004EE4B9 /* WelcomeModule */,
				28CE5E9F27E6493D0065D29C /* StatusBar */,
				D7F72DEA27EA3574000C3064 /* Search */,
				2803257027F3CF1F009C7DC2 /* AppPreferences */,
				64B64EDD27F7B79400C400F1 /* About */,
				5CA8776427FC6A95003F5CD5 /* QuickOpen */,
				0483E34C27FCC46600354AC0 /* ExtensionsStore */,
				04C3256A28034FC800C8DA2D /* CodeEditKit */,
				5CAD1B962806B57D0059A74E /* Breadcrumbs */,
				28117FCF280768A500649353 /* CodeEditUI */,
				2004A3822808468600FD9696 /* Feedback */,
				2040F0B0280AE96100411B6F /* CodeEditUtils */,
				2816F593280CF50500DD548B /* CodeEditSymbols */,
				2864BAAB28117B3F002DBD1A /* ShellClient */,
				2864BAAD28117D7C002DBD1A /* TerminalEmulator */,
				043BCF06281DA2F5000AC47C /* TabBar */,
				20AFDC7E28206701001A4FC7 /* Git */,
			);
			productName = CodeEdit;
			productReference = B658FB2C27DA9E0F00EA4DBD /* CodeEdit.app */;
			productType = "com.apple.product-type.application";
		};
		B658FB3C27DA9E1000EA4DBD /* CodeEditTests */ = {
			isa = PBXNativeTarget;
			buildConfigurationList = B658FB5427DA9E1000EA4DBD /* Build configuration list for PBXNativeTarget "CodeEditTests" */;
			buildPhases = (
				B658FB3927DA9E1000EA4DBD /* Sources */,
				B658FB3A27DA9E1000EA4DBD /* Frameworks */,
				B658FB3B27DA9E1000EA4DBD /* Resources */,
			);
			buildRules = (
			);
			dependencies = (
				B658FB3F27DA9E1000EA4DBD /* PBXTargetDependency */,
			);
			name = CodeEditTests;
			productName = CodeEditTests;
			productReference = B658FB3D27DA9E1000EA4DBD /* CodeEditTests.xctest */;
			productType = "com.apple.product-type.bundle.unit-test";
		};
		B658FB4627DA9E1000EA4DBD /* CodeEditUITests */ = {
			isa = PBXNativeTarget;
			buildConfigurationList = B658FB5727DA9E1000EA4DBD /* Build configuration list for PBXNativeTarget "CodeEditUITests" */;
			buildPhases = (
				B658FB4327DA9E1000EA4DBD /* Sources */,
				B658FB4427DA9E1000EA4DBD /* Frameworks */,
				B658FB4527DA9E1000EA4DBD /* Resources */,
			);
			buildRules = (
			);
			dependencies = (
				B658FB4927DA9E1000EA4DBD /* PBXTargetDependency */,
			);
			name = CodeEditUITests;
			productName = CodeEditUITests;
			productReference = B658FB4727DA9E1000EA4DBD /* CodeEditUITests.xctest */;
			productType = "com.apple.product-type.bundle.ui-testing";
		};
/* End PBXNativeTarget section */

/* Begin PBXProject section */
		B658FB2427DA9E0F00EA4DBD /* Project object */ = {
			isa = PBXProject;
			attributes = {
				BuildIndependentTargetsInParallel = 1;
				LastSwiftUpdateCheck = 1330;
				LastUpgradeCheck = 1330;
				TargetAttributes = {
					2BE487EB28245162003F3F64 = {
						CreatedOnToolsVersion = 13.3.1;
					};
					B658FB2B27DA9E0F00EA4DBD = {
						CreatedOnToolsVersion = 13.1;
					};
					B658FB3C27DA9E1000EA4DBD = {
						CreatedOnToolsVersion = 13.1;
						TestTargetID = B658FB2B27DA9E0F00EA4DBD;
					};
					B658FB4627DA9E1000EA4DBD = {
						CreatedOnToolsVersion = 13.1;
						TestTargetID = B658FB2B27DA9E0F00EA4DBD;
					};
				};
			};
			buildConfigurationList = B658FB2727DA9E0F00EA4DBD /* Build configuration list for PBXProject "CodeEdit" */;
			compatibilityVersion = "Xcode 13.0";
			developmentRegion = en;
			hasScannedForEncodings = 0;
			knownRegions = (
				en,
				Base,
			);
			mainGroup = B658FB2327DA9E0F00EA4DBD;
			packageReferences = (
				04C3256728034F3D00C8DA2D /* XCRemoteSwiftPackageReference "CodeEditKit" */,
				2816F592280CF50500DD548B /* XCRemoteSwiftPackageReference "CodeEditSymbols" */,
			);
			productRefGroup = B658FB2D27DA9E0F00EA4DBD /* Products */;
			projectDirPath = "";
			projectRoot = "";
			targets = (
				B658FB2B27DA9E0F00EA4DBD /* CodeEdit */,
				B658FB3C27DA9E1000EA4DBD /* CodeEditTests */,
				B658FB4627DA9E1000EA4DBD /* CodeEditUITests */,
				2BE487EB28245162003F3F64 /* OpenWithCodeEdit */,
			);
		};
/* End PBXProject section */

/* Begin PBXResourcesBuildPhase section */
		2BE487EA28245162003F3F64 /* Resources */ = {
			isa = PBXResourcesBuildPhase;
			buildActionMask = 2147483647;
			files = (
				2B7AC06B282452FB0082A5B8 /* Media.xcassets in Resources */,
			);
			runOnlyForDeploymentPostprocessing = 0;
		};
		B658FB2A27DA9E0F00EA4DBD /* Resources */ = {
			isa = PBXResourcesBuildPhase;
			buildActionMask = 2147483647;
			files = (
				B658FB3727DA9E1000EA4DBD /* Preview Assets.xcassets in Resources */,
				28A51006281701B40087B0CC /* codeedit-github-dark.json in Resources */,
				28A51002281673530087B0CC /* codeedit-xcode-light.json in Resources */,
				28A51005281701B40087B0CC /* codeedit-github-light.json in Resources */,
				D7211D4727E06BFE008F2ED7 /* Localizable.strings in Resources */,
				28A51001281673530087B0CC /* codeedit-xcode-dark.json in Resources */,
				B658FB3427DA9E1000EA4DBD /* Assets.xcassets in Resources */,
				FD6A3D3D2817C13B008BCF11 /* Package.resolved in Resources */,
				043C321A27E32295006AE443 /* MainMenu.xib in Resources */,
			);
			runOnlyForDeploymentPostprocessing = 0;
		};
		B658FB3B27DA9E1000EA4DBD /* Resources */ = {
			isa = PBXResourcesBuildPhase;
			buildActionMask = 2147483647;
			files = (
			);
			runOnlyForDeploymentPostprocessing = 0;
		};
		B658FB4527DA9E1000EA4DBD /* Resources */ = {
			isa = PBXResourcesBuildPhase;
			buildActionMask = 2147483647;
			files = (
			);
			runOnlyForDeploymentPostprocessing = 0;
		};
/* End PBXResourcesBuildPhase section */

/* Begin PBXShellScriptBuildPhase section */
		04ADA0CC27E6043B00BF00B2 /* Add TODO/FIXME as warnings | Run Script */ = {
			isa = PBXShellScriptBuildPhase;
			buildActionMask = 2147483647;
			files = (
			);
			inputFileListPaths = (
			);
			inputPaths = (
			);
			name = "Add TODO/FIXME as warnings | Run Script";
			outputFileListPaths = (
			);
			outputPaths = (
			);
			runOnlyForDeploymentPostprocessing = 0;
			shellPath = /bin/sh;
			shellScript = "TAGS=\"TODO:|FIXME:\"\necho \"searching ${SRCROOT} for ${TAGS}\"\nfind \"${SRCROOT}\" \\( -name \"*.swift\" \\) -print0 | xargs -0 egrep --with-filename --line-number --only-matching \"($TAGS).*\\$\" | perl -p -e \"s/($TAGS)/ warning: \\$1/\"\n";
		};
		2B18499A27F8A7A0005119F0 /* Mark // swiftlint:disable:all as errors | Run Script */ = {
			isa = PBXShellScriptBuildPhase;
			buildActionMask = 2147483647;
			files = (
			);
			inputFileListPaths = (
			);
			inputPaths = (
			);
			name = "Mark // swiftlint:disable:all as errors | Run Script";
			outputFileListPaths = (
			);
			outputPaths = (
			);
			runOnlyForDeploymentPostprocessing = 0;
			shellPath = /bin/sh;
			shellScript = "TAGS=\"\\/\\/ swiftlint:disable all\"\necho \"searching ${SRCROOT} for ${TAGS}\"\nfind \"${SRCROOT}\" \\( -name \"*.swift\" \\) -print0 | xargs -0 egrep --with-filename --line-number --only-matching \"($TAGS).*\\$\" | perl -p -e \"s/($TAGS)/ error: Usage of \\$1 is prohibited/\"\n";
		};
		2B1A76FC27F628BD008ED4A2 /* Update commit hash */ = {
			isa = PBXShellScriptBuildPhase;
			buildActionMask = 2147483647;
			files = (
			);
			inputFileListPaths = (
			);
			inputPaths = (
			);
			name = "Update commit hash";
			outputFileListPaths = (
			);
			outputPaths = (
			);
			runOnlyForDeploymentPostprocessing = 0;
			shellPath = /bin/sh;
			shellScript = "# Hash (full length)\nGITHASH=$(git rev-parse HEAD)\n\necho \"${PROJECT_DIR}/${INFOPLIST_FILE}\"\necho $GITHASH\n# Set the hash.\n/usr/libexec/PlistBuddy -c \"Set :GitHash $GITHASH\" \"${PROJECT_DIR}/${INFOPLIST_FILE}\"\n";
		};
		2BA119D327E5274D00A996FF /* SwiftLint Run Script */ = {
			isa = PBXShellScriptBuildPhase;
			buildActionMask = 2147483647;
			files = (
			);
			inputFileListPaths = (
			);
			inputPaths = (
			);
			name = "SwiftLint Run Script";
			outputFileListPaths = (
			);
			outputPaths = (
			);
			runOnlyForDeploymentPostprocessing = 0;
			shellPath = /bin/sh;
			shellScript = "export PATH=\"$PATH:/opt/homebrew/bin\"\nif which swiftlint >/dev/null; then\n  swiftlint --strict\nelse\n  echo \"warning: SwiftLint not installed, download from https://github.com/realm/SwiftLint\"\nfi\n";
		};
		FDF7C12027FAE90F0039BA76 /* Copy Package.resolved into Project Directory */ = {
			isa = PBXShellScriptBuildPhase;
			buildActionMask = 2147483647;
			files = (
			);
			inputFileListPaths = (
			);
			inputPaths = (
			);
			name = "Copy Package.resolved into Project Directory";
			outputFileListPaths = (
			);
			outputPaths = (
			);
			runOnlyForDeploymentPostprocessing = 0;
			shellPath = /bin/sh;
			shellScript = "# The following script copies the generated Package.resolved file into the project directory, ignoring any errors.\ncp ${PROJECT_DIR}/CodeEdit.xcworkspace/xcshareddata/swiftpm/Package.resolved ${PROJECT_DIR} || :\n";
		};
/* End PBXShellScriptBuildPhase section */

/* Begin PBXSourcesBuildPhase section */
		2BE487E828245162003F3F64 /* Sources */ = {
			isa = PBXSourcesBuildPhase;
			buildActionMask = 2147483647;
			files = (
				2BE487EF28245162003F3F64 /* FinderSync.swift in Sources */,
			);
			runOnlyForDeploymentPostprocessing = 0;
		};
		B658FB2827DA9E0F00EA4DBD /* Sources */ = {
			isa = PBXSourcesBuildPhase;
			buildActionMask = 2147483647;
			files = (
				2072FA13280D74ED00C7F8D4 /* HistoryInspectorModel.swift in Sources */,
				201169E52837B40300F92B46 /* RepositoriesView.swift in Sources */,
				DE513F52281B672D002260B9 /* TabBarAccessory.swift in Sources */,
				2813F93927ECC4C300E305E4 /* NavigatorSidebar.swift in Sources */,
				DE513F54281DE5D0002260B9 /* TabBarXcode.swift in Sources */,
				20EBB50D280C383700F3A5DA /* LanguageType.swift in Sources */,
				2813F93827ECC4AA00E305E4 /* FindNavigatorResultList.swift in Sources */,
				201169D92837B31200F92B46 /* SourceControlSearchToolbar.swift in Sources */,
				0483E35027FDB17700354AC0 /* ExtensionNavigator.swift in Sources */,
				201169DB2837B34000F92B46 /* ChangedFileItemView.swift in Sources */,
				2B7A583527E4BA0100D25D4E /* AppDelegate.swift in Sources */,
				D7012EE827E757850001E1EF /* FindNavigator.swift in Sources */,
				D7E201AE27E8B3C000CB86D0 /* String+Ranges.swift in Sources */,
				20EBB50F280C389300F3A5DA /* FileInspectorModel.swift in Sources */,
				0463E51327FCC1FB00806D5C /* CodeEditTargetsAPI.swift in Sources */,
				201169DD2837B3AC00F92B46 /* SourceControlToolbarBottom.swift in Sources */,
				04C3254D27FF331B00C8DA2D /* ExtensionNavigatorItem.swift in Sources */,
				D7E201B027E8C07300CB86D0 /* FindNavigatorSearchBar.swift in Sources */,
				2072FA1C280D874000C7F8D4 /* IndentUsing.swift in Sources */,
				B6EE989227E887C600CDD8AB /* InspectorSidebarToolbar.swift in Sources */,
				201169E72837B5CA00F92B46 /* SourceControlModel.swift in Sources */,
				28B8F884280FFE4600596236 /* NSTableView+Background.swift in Sources */,
				200412EF280F3EAC00BCAF5C /* NoCommitHistoryView.swift in Sources */,
				043C321427E31FF6006AE443 /* CodeEditDocumentController.swift in Sources */,
				20EBB503280C327C00F3A5DA /* HistoryInspector.swift in Sources */,
				2072FA1A280D872600C7F8D4 /* LineEndings.swift in Sources */,
				201169E22837B3D800F92B46 /* ChangesView.swift in Sources */,
				20EBB507280C32D300F3A5DA /* QuickHelpInspector.swift in Sources */,
				DE6405A62817734700881FDF /* TabBarNative.swift in Sources */,
				04C3255C2801F86900C8DA2D /* OutlineMenu.swift in Sources */,
				04540D5E27DD08C300E91B77 /* WorkspaceView.swift in Sources */,
				DE6F77872813625500D00A76 /* TabBarDivider.swift in Sources */,
				D7211D4327E066CE008F2ED7 /* Localized+Ex.swift in Sources */,
				20D839AE280E0CA700B27357 /* PopoverView.swift in Sources */,
				2072FA1E280D891500C7F8D4 /* Location.swift in Sources */,
				5C4BB1E128212B1E00A92FB2 /* World.swift in Sources */,
				D7E201B227E8D50000CB86D0 /* FindNavigatorModeSelector.swift in Sources */,
				287776E927E34BC700D46668 /* TabBar.swift in Sources */,
				285FEC7027FE4B9800E57D53 /* OutlineTableViewCell.swift in Sources */,
				0485EB1F27E7458B00138301 /* WorkspaceCodeFileView.swift in Sources */,
				2847019E27FDDF7600F87B6B /* OutlineView.swift in Sources */,
				20EBB501280C325D00F3A5DA /* FileInspectorView.swift in Sources */,
				286471AB27ED51FD0039369D /* ProjectNavigator.swift in Sources */,
				04C3254B27FF23B000C8DA2D /* ExtensionNavigatorData.swift in Sources */,
				D7E201BD27EA00E200CB86D0 /* FindNavigatorResultFileItem.swift in Sources */,
				287776EF27E3515300D46668 /* TabBarItem.swift in Sources */,
				04660F6A27E51E5C00477777 /* CodeEditWindowController.swift in Sources */,
				043BCF05281DA19A000AC47C /* WorkspaceDocument+Selection.swift in Sources */,
				2072FA18280D871200C7F8D4 /* TextEncoding.swift in Sources */,
				2072FA16280D83A500C7F8D4 /* FileTypeList.swift in Sources */,
				04C3254F2800AA4700C8DA2D /* ExtensionInstallationView.swift in Sources */,
				B6EE989027E8879A00CDD8AB /* InspectorSidebar.swift in Sources */,
				9C3E1A07284E8E020042BEC0 /* WelcomeModuleExtensions.swift in Sources */,
				201169D72837B2E300F92B46 /* SourceControlNavigatorView.swift in Sources */,
				20D839AB280DEB2900B27357 /* NoSelectionView.swift in Sources */,
				20EBB505280C329800F3A5DA /* HistoryItem.swift in Sources */,
				043C321627E3201F006AE443 /* WorkspaceDocument.swift in Sources */,
				043BCF03281DA18A000AC47C /* WorkspaceDocument+Search.swift in Sources */,
				04C325512800AC7400C8DA2D /* ExtensionInstallationViewModel.swift in Sources */,
				28B0A19827E385C300B73177 /* NavigatorSidebarToolbarTop.swift in Sources */,
				6CDA84AD284C1BA000C1CC3A /* TabBarContextMenu.swift in Sources */,
				0463E51127FCC1DF00806D5C /* CodeEditAPI.swift in Sources */,
				04C3255B2801F86400C8DA2D /* OutlineViewController.swift in Sources */,
<<<<<<< HEAD
				6C05A8AF284D0CA3007F4EAA /* WorkspaceDocument+Listeners.swift in Sources */,
=======
				6CDA84AB284C0E4A00C1CC3A /* TabBarItemButtonStyle.swift in Sources */,
>>>>>>> 821acd0f
				28FFE1BF27E3A441001939DB /* NavigatorSidebarToolbarBottom.swift in Sources */,
			);
			runOnlyForDeploymentPostprocessing = 0;
		};
		B658FB3927DA9E1000EA4DBD /* Sources */ = {
			isa = PBXSourcesBuildPhase;
			buildActionMask = 2147483647;
			files = (
			);
			runOnlyForDeploymentPostprocessing = 0;
		};
		B658FB4327DA9E1000EA4DBD /* Sources */ = {
			isa = PBXSourcesBuildPhase;
			buildActionMask = 2147483647;
			files = (
			);
			runOnlyForDeploymentPostprocessing = 0;
		};
/* End PBXSourcesBuildPhase section */

/* Begin PBXTargetDependency section */
		2BE487F328245162003F3F64 /* PBXTargetDependency */ = {
			isa = PBXTargetDependency;
			target = 2BE487EB28245162003F3F64 /* OpenWithCodeEdit */;
			targetProxy = 2BE487F228245162003F3F64 /* PBXContainerItemProxy */;
		};
		B658FB3F27DA9E1000EA4DBD /* PBXTargetDependency */ = {
			isa = PBXTargetDependency;
			target = B658FB2B27DA9E0F00EA4DBD /* CodeEdit */;
			targetProxy = B658FB3E27DA9E1000EA4DBD /* PBXContainerItemProxy */;
		};
		B658FB4927DA9E1000EA4DBD /* PBXTargetDependency */ = {
			isa = PBXTargetDependency;
			target = B658FB2B27DA9E0F00EA4DBD /* CodeEdit */;
			targetProxy = B658FB4827DA9E1000EA4DBD /* PBXContainerItemProxy */;
		};
/* End PBXTargetDependency section */

/* Begin PBXVariantGroup section */
		D7211D4927E06BFE008F2ED7 /* Localizable.strings */ = {
			isa = PBXVariantGroup;
			children = (
				D7211D4827E06BFE008F2ED7 /* en */,
			);
			name = Localizable.strings;
			sourceTree = "<group>";
		};
/* End PBXVariantGroup section */

/* Begin XCBuildConfiguration section */
		2BE487F628245162003F3F64 /* Debug */ = {
			isa = XCBuildConfiguration;
			buildSettings = {
				CODE_SIGN_ENTITLEMENTS = OpenWithCodeEdit/OpenWithCodeEdit.entitlements;
				CODE_SIGN_IDENTITY = "-";
				CODE_SIGN_STYLE = Automatic;
				COMBINE_HIDPI_IMAGES = YES;
				CURRENT_PROJECT_VERSION = 1;
				DEVELOPMENT_TEAM = "";
				ENABLE_HARDENED_RUNTIME = YES;
				GENERATE_INFOPLIST_FILE = YES;
				INFOPLIST_FILE = OpenWithCodeEdit/Info.plist;
				INFOPLIST_KEY_CFBundleDisplayName = OpenWithCodeEdit;
				INFOPLIST_KEY_NSHumanReadableCopyright = "";
				LD_RUNPATH_SEARCH_PATHS = (
					"$(inherited)",
					"@executable_path/../Frameworks",
					"@executable_path/../../../../Frameworks",
				);
				MACOSX_DEPLOYMENT_TARGET = 12.3;
				MARKETING_VERSION = 1.0;
				PRODUCT_BUNDLE_IDENTIFIER = austincondiff.CodeEdit.OpenWithCodeEdit;
				PRODUCT_NAME = "$(TARGET_NAME)";
				SKIP_INSTALL = YES;
				SWIFT_EMIT_LOC_STRINGS = YES;
				SWIFT_VERSION = 5.0;
			};
			name = Debug;
		};
		2BE487F728245162003F3F64 /* Release */ = {
			isa = XCBuildConfiguration;
			buildSettings = {
				CODE_SIGN_ENTITLEMENTS = OpenWithCodeEdit/OpenWithCodeEdit.entitlements;
				CODE_SIGN_IDENTITY = "-";
				CODE_SIGN_STYLE = Automatic;
				COMBINE_HIDPI_IMAGES = YES;
				CURRENT_PROJECT_VERSION = 1;
				DEVELOPMENT_TEAM = "";
				ENABLE_HARDENED_RUNTIME = YES;
				GENERATE_INFOPLIST_FILE = YES;
				INFOPLIST_FILE = OpenWithCodeEdit/Info.plist;
				INFOPLIST_KEY_CFBundleDisplayName = OpenWithCodeEdit;
				INFOPLIST_KEY_NSHumanReadableCopyright = "";
				LD_RUNPATH_SEARCH_PATHS = (
					"$(inherited)",
					"@executable_path/../Frameworks",
					"@executable_path/../../../../Frameworks",
				);
				MACOSX_DEPLOYMENT_TARGET = 12.3;
				MARKETING_VERSION = 1.0;
				PRODUCT_BUNDLE_IDENTIFIER = austincondiff.CodeEdit.OpenWithCodeEdit;
				PRODUCT_NAME = "$(TARGET_NAME)";
				SKIP_INSTALL = YES;
				SWIFT_EMIT_LOC_STRINGS = YES;
				SWIFT_VERSION = 5.0;
			};
			name = Release;
		};
		B658FB4F27DA9E1000EA4DBD /* Debug */ = {
			isa = XCBuildConfiguration;
			buildSettings = {
				ALWAYS_SEARCH_USER_PATHS = NO;
				CLANG_ANALYZER_LOCALIZABILITY_NONLOCALIZED = YES;
				CLANG_ANALYZER_NONNULL = YES;
				CLANG_ANALYZER_NUMBER_OBJECT_CONVERSION = YES_AGGRESSIVE;
				CLANG_CXX_LANGUAGE_STANDARD = "gnu++17";
				CLANG_CXX_LIBRARY = "libc++";
				CLANG_ENABLE_MODULES = YES;
				CLANG_ENABLE_OBJC_ARC = YES;
				CLANG_ENABLE_OBJC_WEAK = YES;
				CLANG_WARN_BLOCK_CAPTURE_AUTORELEASING = YES;
				CLANG_WARN_BOOL_CONVERSION = YES;
				CLANG_WARN_COMMA = YES;
				CLANG_WARN_CONSTANT_CONVERSION = YES;
				CLANG_WARN_DEPRECATED_OBJC_IMPLEMENTATIONS = YES;
				CLANG_WARN_DIRECT_OBJC_ISA_USAGE = YES_ERROR;
				CLANG_WARN_DOCUMENTATION_COMMENTS = YES;
				CLANG_WARN_EMPTY_BODY = YES;
				CLANG_WARN_ENUM_CONVERSION = YES;
				CLANG_WARN_INFINITE_RECURSION = YES;
				CLANG_WARN_INT_CONVERSION = YES;
				CLANG_WARN_NON_LITERAL_NULL_CONVERSION = YES;
				CLANG_WARN_OBJC_IMPLICIT_RETAIN_SELF = YES;
				CLANG_WARN_OBJC_LITERAL_CONVERSION = YES;
				CLANG_WARN_OBJC_ROOT_CLASS = YES_ERROR;
				CLANG_WARN_QUOTED_INCLUDE_IN_FRAMEWORK_HEADER = YES;
				CLANG_WARN_RANGE_LOOP_ANALYSIS = YES;
				CLANG_WARN_STRICT_PROTOTYPES = YES;
				CLANG_WARN_SUSPICIOUS_MOVE = YES;
				CLANG_WARN_UNGUARDED_AVAILABILITY = YES_AGGRESSIVE;
				CLANG_WARN_UNREACHABLE_CODE = YES;
				CLANG_WARN__DUPLICATE_METHOD_MATCH = YES;
				COPY_PHASE_STRIP = NO;
				DEBUG_INFORMATION_FORMAT = dwarf;
				ENABLE_STRICT_OBJC_MSGSEND = YES;
				ENABLE_TESTABILITY = YES;
				GCC_C_LANGUAGE_STANDARD = gnu11;
				GCC_DYNAMIC_NO_PIC = NO;
				GCC_NO_COMMON_BLOCKS = YES;
				GCC_OPTIMIZATION_LEVEL = 0;
				GCC_PREPROCESSOR_DEFINITIONS = (
					"DEBUG=1",
					"$(inherited)",
				);
				GCC_WARN_64_TO_32_BIT_CONVERSION = YES;
				GCC_WARN_ABOUT_RETURN_TYPE = YES_ERROR;
				GCC_WARN_UNDECLARED_SELECTOR = YES;
				GCC_WARN_UNINITIALIZED_AUTOS = YES_AGGRESSIVE;
				GCC_WARN_UNUSED_FUNCTION = YES;
				GCC_WARN_UNUSED_VARIABLE = YES;
				MACOSX_DEPLOYMENT_TARGET = 12.0;
				MTL_ENABLE_DEBUG_INFO = INCLUDE_SOURCE;
				MTL_FAST_MATH = YES;
				ONLY_ACTIVE_ARCH = YES;
				RUN_DOCUMENTATION_COMPILER = YES;
				SDKROOT = macosx;
				SWIFT_ACTIVE_COMPILATION_CONDITIONS = DEBUG;
				SWIFT_OPTIMIZATION_LEVEL = "-Onone";
			};
			name = Debug;
		};
		B658FB5027DA9E1000EA4DBD /* Release */ = {
			isa = XCBuildConfiguration;
			buildSettings = {
				ALWAYS_SEARCH_USER_PATHS = NO;
				CLANG_ANALYZER_LOCALIZABILITY_NONLOCALIZED = YES;
				CLANG_ANALYZER_NONNULL = YES;
				CLANG_ANALYZER_NUMBER_OBJECT_CONVERSION = YES_AGGRESSIVE;
				CLANG_CXX_LANGUAGE_STANDARD = "gnu++17";
				CLANG_CXX_LIBRARY = "libc++";
				CLANG_ENABLE_MODULES = YES;
				CLANG_ENABLE_OBJC_ARC = YES;
				CLANG_ENABLE_OBJC_WEAK = YES;
				CLANG_WARN_BLOCK_CAPTURE_AUTORELEASING = YES;
				CLANG_WARN_BOOL_CONVERSION = YES;
				CLANG_WARN_COMMA = YES;
				CLANG_WARN_CONSTANT_CONVERSION = YES;
				CLANG_WARN_DEPRECATED_OBJC_IMPLEMENTATIONS = YES;
				CLANG_WARN_DIRECT_OBJC_ISA_USAGE = YES_ERROR;
				CLANG_WARN_DOCUMENTATION_COMMENTS = YES;
				CLANG_WARN_EMPTY_BODY = YES;
				CLANG_WARN_ENUM_CONVERSION = YES;
				CLANG_WARN_INFINITE_RECURSION = YES;
				CLANG_WARN_INT_CONVERSION = YES;
				CLANG_WARN_NON_LITERAL_NULL_CONVERSION = YES;
				CLANG_WARN_OBJC_IMPLICIT_RETAIN_SELF = YES;
				CLANG_WARN_OBJC_LITERAL_CONVERSION = YES;
				CLANG_WARN_OBJC_ROOT_CLASS = YES_ERROR;
				CLANG_WARN_QUOTED_INCLUDE_IN_FRAMEWORK_HEADER = YES;
				CLANG_WARN_RANGE_LOOP_ANALYSIS = YES;
				CLANG_WARN_STRICT_PROTOTYPES = YES;
				CLANG_WARN_SUSPICIOUS_MOVE = YES;
				CLANG_WARN_UNGUARDED_AVAILABILITY = YES_AGGRESSIVE;
				CLANG_WARN_UNREACHABLE_CODE = YES;
				CLANG_WARN__DUPLICATE_METHOD_MATCH = YES;
				COPY_PHASE_STRIP = NO;
				DEBUG_INFORMATION_FORMAT = "dwarf-with-dsym";
				ENABLE_NS_ASSERTIONS = NO;
				ENABLE_STRICT_OBJC_MSGSEND = YES;
				GCC_C_LANGUAGE_STANDARD = gnu11;
				GCC_NO_COMMON_BLOCKS = YES;
				GCC_WARN_64_TO_32_BIT_CONVERSION = YES;
				GCC_WARN_ABOUT_RETURN_TYPE = YES_ERROR;
				GCC_WARN_UNDECLARED_SELECTOR = YES;
				GCC_WARN_UNINITIALIZED_AUTOS = YES_AGGRESSIVE;
				GCC_WARN_UNUSED_FUNCTION = YES;
				GCC_WARN_UNUSED_VARIABLE = YES;
				MACOSX_DEPLOYMENT_TARGET = 12.0;
				MTL_ENABLE_DEBUG_INFO = NO;
				MTL_FAST_MATH = YES;
				RUN_DOCUMENTATION_COMPILER = YES;
				SDKROOT = macosx;
				SWIFT_COMPILATION_MODE = wholemodule;
				SWIFT_OPTIMIZATION_LEVEL = "-O";
			};
			name = Release;
		};
		B658FB5227DA9E1000EA4DBD /* Debug */ = {
			isa = XCBuildConfiguration;
			buildSettings = {
				ALWAYS_EMBED_SWIFT_STANDARD_LIBRARIES = YES;
				ASSETCATALOG_COMPILER_APPICON_NAME = AppIconDev;
				ASSETCATALOG_COMPILER_GLOBAL_ACCENT_COLOR_NAME = AccentColor;
				CODE_SIGN_ENTITLEMENTS = CodeEdit/CodeEdit.entitlements;
				CODE_SIGN_IDENTITY = "-";
				CODE_SIGN_STYLE = Automatic;
				COMBINE_HIDPI_IMAGES = YES;
				CURRENT_PROJECT_VERSION = 1;
				DEVELOPMENT_ASSET_PATHS = "\"CodeEdit/Preview Content\"";
				DEVELOPMENT_TEAM = "";
				ENABLE_HARDENED_RUNTIME = YES;
				ENABLE_PREVIEWS = YES;
				GENERATE_INFOPLIST_FILE = YES;
				INFOPLIST_FILE = CodeEdit/Info.plist;
				INFOPLIST_KEY_NSHumanReadableCopyright = "© 2022 CodeEdit";
				INFOPLIST_KEY_NSPrincipalClass = CodeEdit.CodeEditApplication;
				LD_RUNPATH_SEARCH_PATHS = (
					"$(inherited)",
					"@executable_path/../Frameworks",
				);
				MARKETING_VERSION = 1.0;
				PRODUCT_BUNDLE_IDENTIFIER = austincondiff.CodeEdit;
				PRODUCT_NAME = "$(TARGET_NAME)";
				PROVISIONING_PROFILE_SPECIFIER = "";
				RUN_DOCUMENTATION_COMPILER = YES;
				SWIFT_EMIT_LOC_STRINGS = YES;
				SWIFT_VERSION = 5.0;
			};
			name = Debug;
		};
		B658FB5327DA9E1000EA4DBD /* Release */ = {
			isa = XCBuildConfiguration;
			buildSettings = {
				ALWAYS_EMBED_SWIFT_STANDARD_LIBRARIES = YES;
				ASSETCATALOG_COMPILER_APPICON_NAME = AppIconDev;
				ASSETCATALOG_COMPILER_GLOBAL_ACCENT_COLOR_NAME = AccentColor;
				CODE_SIGN_ENTITLEMENTS = CodeEdit/CodeEdit.entitlements;
				CODE_SIGN_IDENTITY = "-";
				CODE_SIGN_STYLE = Automatic;
				COMBINE_HIDPI_IMAGES = YES;
				CURRENT_PROJECT_VERSION = 1;
				DEVELOPMENT_ASSET_PATHS = "\"CodeEdit/Preview Content\"";
				DEVELOPMENT_TEAM = "";
				ENABLE_HARDENED_RUNTIME = YES;
				ENABLE_PREVIEWS = YES;
				GENERATE_INFOPLIST_FILE = YES;
				INFOPLIST_FILE = CodeEdit/Info.plist;
				INFOPLIST_KEY_NSHumanReadableCopyright = "© 2022 CodeEdit";
				INFOPLIST_KEY_NSPrincipalClass = CodeEdit.CodeEditApplication;
				LD_RUNPATH_SEARCH_PATHS = (
					"$(inherited)",
					"@executable_path/../Frameworks",
				);
				MARKETING_VERSION = 1.0;
				PRODUCT_BUNDLE_IDENTIFIER = austincondiff.CodeEdit;
				PRODUCT_NAME = "$(TARGET_NAME)";
				PROVISIONING_PROFILE_SPECIFIER = "";
				RUN_DOCUMENTATION_COMPILER = YES;
				SWIFT_EMIT_LOC_STRINGS = YES;
				SWIFT_VERSION = 5.0;
			};
			name = Release;
		};
		B658FB5527DA9E1000EA4DBD /* Debug */ = {
			isa = XCBuildConfiguration;
			buildSettings = {
				ALWAYS_EMBED_SWIFT_STANDARD_LIBRARIES = YES;
				BUNDLE_LOADER = "$(TEST_HOST)";
				CODE_SIGN_STYLE = Automatic;
				COMBINE_HIDPI_IMAGES = YES;
				CURRENT_PROJECT_VERSION = 1;
				DEVELOPMENT_TEAM = 9VS2VKC5LQ;
				GENERATE_INFOPLIST_FILE = YES;
				LD_RUNPATH_SEARCH_PATHS = (
					"$(inherited)",
					"@executable_path/../Frameworks",
					"@loader_path/../Frameworks",
				);
				MACOSX_DEPLOYMENT_TARGET = 12.0;
				MARKETING_VERSION = 1.0;
				PRODUCT_BUNDLE_IDENTIFIER = austincondiff.CodeEditTests;
				PRODUCT_NAME = "$(TARGET_NAME)";
				SWIFT_EMIT_LOC_STRINGS = NO;
				SWIFT_VERSION = 5.0;
				TEST_HOST = "$(BUILT_PRODUCTS_DIR)/CodeEdit.app/Contents/MacOS/CodeEdit";
			};
			name = Debug;
		};
		B658FB5627DA9E1000EA4DBD /* Release */ = {
			isa = XCBuildConfiguration;
			buildSettings = {
				ALWAYS_EMBED_SWIFT_STANDARD_LIBRARIES = YES;
				BUNDLE_LOADER = "$(TEST_HOST)";
				CODE_SIGN_STYLE = Automatic;
				COMBINE_HIDPI_IMAGES = YES;
				CURRENT_PROJECT_VERSION = 1;
				DEVELOPMENT_TEAM = 9VS2VKC5LQ;
				GENERATE_INFOPLIST_FILE = YES;
				LD_RUNPATH_SEARCH_PATHS = (
					"$(inherited)",
					"@executable_path/../Frameworks",
					"@loader_path/../Frameworks",
				);
				MACOSX_DEPLOYMENT_TARGET = 12.0;
				MARKETING_VERSION = 1.0;
				PRODUCT_BUNDLE_IDENTIFIER = austincondiff.CodeEditTests;
				PRODUCT_NAME = "$(TARGET_NAME)";
				SWIFT_EMIT_LOC_STRINGS = NO;
				SWIFT_VERSION = 5.0;
				TEST_HOST = "$(BUILT_PRODUCTS_DIR)/CodeEdit.app/Contents/MacOS/CodeEdit";
			};
			name = Release;
		};
		B658FB5827DA9E1000EA4DBD /* Debug */ = {
			isa = XCBuildConfiguration;
			buildSettings = {
				ALWAYS_EMBED_SWIFT_STANDARD_LIBRARIES = YES;
				CODE_SIGN_STYLE = Automatic;
				COMBINE_HIDPI_IMAGES = YES;
				CURRENT_PROJECT_VERSION = 1;
				DEVELOPMENT_TEAM = "";
				GENERATE_INFOPLIST_FILE = YES;
				LD_RUNPATH_SEARCH_PATHS = (
					"$(inherited)",
					"@executable_path/../Frameworks",
					"@loader_path/../Frameworks",
				);
				MARKETING_VERSION = 1.0;
				PRODUCT_BUNDLE_IDENTIFIER = austincondiff.CodeEditUITests;
				PRODUCT_NAME = "$(TARGET_NAME)";
				SWIFT_EMIT_LOC_STRINGS = NO;
				SWIFT_VERSION = 5.0;
				TEST_TARGET_NAME = CodeEdit;
			};
			name = Debug;
		};
		B658FB5927DA9E1000EA4DBD /* Release */ = {
			isa = XCBuildConfiguration;
			buildSettings = {
				ALWAYS_EMBED_SWIFT_STANDARD_LIBRARIES = YES;
				CODE_SIGN_STYLE = Automatic;
				COMBINE_HIDPI_IMAGES = YES;
				CURRENT_PROJECT_VERSION = 1;
				DEVELOPMENT_TEAM = "";
				GENERATE_INFOPLIST_FILE = YES;
				LD_RUNPATH_SEARCH_PATHS = (
					"$(inherited)",
					"@executable_path/../Frameworks",
					"@loader_path/../Frameworks",
				);
				MARKETING_VERSION = 1.0;
				PRODUCT_BUNDLE_IDENTIFIER = austincondiff.CodeEditUITests;
				PRODUCT_NAME = "$(TARGET_NAME)";
				SWIFT_EMIT_LOC_STRINGS = NO;
				SWIFT_VERSION = 5.0;
				TEST_TARGET_NAME = CodeEdit;
			};
			name = Release;
		};
/* End XCBuildConfiguration section */

/* Begin XCConfigurationList section */
		2BE487F828245162003F3F64 /* Build configuration list for PBXNativeTarget "OpenWithCodeEdit" */ = {
			isa = XCConfigurationList;
			buildConfigurations = (
				2BE487F628245162003F3F64 /* Debug */,
				2BE487F728245162003F3F64 /* Release */,
			);
			defaultConfigurationIsVisible = 0;
			defaultConfigurationName = Release;
		};
		B658FB2727DA9E0F00EA4DBD /* Build configuration list for PBXProject "CodeEdit" */ = {
			isa = XCConfigurationList;
			buildConfigurations = (
				B658FB4F27DA9E1000EA4DBD /* Debug */,
				B658FB5027DA9E1000EA4DBD /* Release */,
			);
			defaultConfigurationIsVisible = 0;
			defaultConfigurationName = Release;
		};
		B658FB5127DA9E1000EA4DBD /* Build configuration list for PBXNativeTarget "CodeEdit" */ = {
			isa = XCConfigurationList;
			buildConfigurations = (
				B658FB5227DA9E1000EA4DBD /* Debug */,
				B658FB5327DA9E1000EA4DBD /* Release */,
			);
			defaultConfigurationIsVisible = 0;
			defaultConfigurationName = Release;
		};
		B658FB5427DA9E1000EA4DBD /* Build configuration list for PBXNativeTarget "CodeEditTests" */ = {
			isa = XCConfigurationList;
			buildConfigurations = (
				B658FB5527DA9E1000EA4DBD /* Debug */,
				B658FB5627DA9E1000EA4DBD /* Release */,
			);
			defaultConfigurationIsVisible = 0;
			defaultConfigurationName = Release;
		};
		B658FB5727DA9E1000EA4DBD /* Build configuration list for PBXNativeTarget "CodeEditUITests" */ = {
			isa = XCConfigurationList;
			buildConfigurations = (
				B658FB5827DA9E1000EA4DBD /* Debug */,
				B658FB5927DA9E1000EA4DBD /* Release */,
			);
			defaultConfigurationIsVisible = 0;
			defaultConfigurationName = Release;
		};
/* End XCConfigurationList section */

/* Begin XCRemoteSwiftPackageReference section */
		04C3256728034F3D00C8DA2D /* XCRemoteSwiftPackageReference "CodeEditKit" */ = {
			isa = XCRemoteSwiftPackageReference;
			repositoryURL = "https://github.com/CodeEditApp/CodeEditKit";
			requirement = {
				branch = main;
				kind = branch;
			};
		};
		2816F592280CF50500DD548B /* XCRemoteSwiftPackageReference "CodeEditSymbols" */ = {
			isa = XCRemoteSwiftPackageReference;
			repositoryURL = "https://github.com/CodeEditApp/CodeEditSymbols";
			requirement = {
				branch = main;
				kind = branch;
			};
		};
/* End XCRemoteSwiftPackageReference section */

/* Begin XCSwiftPackageProductDependency section */
		043BCF06281DA2F5000AC47C /* TabBar */ = {
			isa = XCSwiftPackageProductDependency;
			productName = TabBar;
		};
		0483E34C27FCC46600354AC0 /* ExtensionsStore */ = {
			isa = XCSwiftPackageProductDependency;
			productName = ExtensionsStore;
		};
		04C3256A28034FC800C8DA2D /* CodeEditKit */ = {
			isa = XCSwiftPackageProductDependency;
			package = 04C3256728034F3D00C8DA2D /* XCRemoteSwiftPackageReference "CodeEditKit" */;
			productName = CodeEditKit;
		};
		2004A3822808468600FD9696 /* Feedback */ = {
			isa = XCSwiftPackageProductDependency;
			productName = Feedback;
		};
		2040F0B0280AE96100411B6F /* CodeEditUtils */ = {
			isa = XCSwiftPackageProductDependency;
			productName = CodeEditUtils;
		};
		20AFDC7E28206701001A4FC7 /* Git */ = {
			isa = XCSwiftPackageProductDependency;
			productName = Git;
		};
		2803257027F3CF1F009C7DC2 /* AppPreferences */ = {
			isa = XCSwiftPackageProductDependency;
			productName = AppPreferences;
		};
		28117FCF280768A500649353 /* CodeEditUI */ = {
			isa = XCSwiftPackageProductDependency;
			productName = CodeEditUI;
		};
		2816F593280CF50500DD548B /* CodeEditSymbols */ = {
			isa = XCSwiftPackageProductDependency;
			package = 2816F592280CF50500DD548B /* XCRemoteSwiftPackageReference "CodeEditSymbols" */;
			productName = CodeEditSymbols;
		};
		2864BAAB28117B3F002DBD1A /* ShellClient */ = {
			isa = XCSwiftPackageProductDependency;
			productName = ShellClient;
		};
		2864BAAD28117D7C002DBD1A /* TerminalEmulator */ = {
			isa = XCSwiftPackageProductDependency;
			productName = TerminalEmulator;
		};
		28CE5E9F27E6493D0065D29C /* StatusBar */ = {
			isa = XCSwiftPackageProductDependency;
			productName = StatusBar;
		};
		5C403B8E27E20F8000788241 /* WorkspaceClient */ = {
			isa = XCSwiftPackageProductDependency;
			productName = WorkspaceClient;
		};
		5CA8776427FC6A95003F5CD5 /* QuickOpen */ = {
			isa = XCSwiftPackageProductDependency;
			productName = QuickOpen;
		};
		5CAD1B962806B57D0059A74E /* Breadcrumbs */ = {
			isa = XCSwiftPackageProductDependency;
			productName = Breadcrumbs;
		};
		5CF38A5D27E48E6C0096A0F7 /* CodeFile */ = {
			isa = XCSwiftPackageProductDependency;
			productName = CodeFile;
		};
		64B64EDD27F7B79400C400F1 /* About */ = {
			isa = XCSwiftPackageProductDependency;
			productName = About;
		};
		D70F5E2B27E4E8CF004EE4B9 /* WelcomeModule */ = {
			isa = XCSwiftPackageProductDependency;
			productName = WelcomeModule;
		};
		D7F72DEA27EA3574000C3064 /* Search */ = {
			isa = XCSwiftPackageProductDependency;
			productName = Search;
		};
/* End XCSwiftPackageProductDependency section */
	};
	rootObject = B658FB2427DA9E0F00EA4DBD /* Project object */;
}<|MERGE_RESOLUTION|>--- conflicted
+++ resolved
@@ -83,13 +83,10 @@
 		5CAD1B972806B57D0059A74E /* Breadcrumbs in Frameworks */ = {isa = PBXBuildFile; productRef = 5CAD1B962806B57D0059A74E /* Breadcrumbs */; };
 		5CF38A5E27E48E6C0096A0F7 /* CodeFile in Frameworks */ = {isa = PBXBuildFile; productRef = 5CF38A5D27E48E6C0096A0F7 /* CodeFile */; };
 		64B64EDE27F7B79400C400F1 /* About in Frameworks */ = {isa = PBXBuildFile; productRef = 64B64EDD27F7B79400C400F1 /* About */; };
-<<<<<<< HEAD
 		6CDA84AD284C1BA000C1CC3A /* TabBarContextMenu.swift in Sources */ = {isa = PBXBuildFile; fileRef = 6CDA84AC284C1BA000C1CC3A /* TabBarContextMenu.swift */; };
 		6C05A8AF284D0CA3007F4EAA /* WorkspaceDocument+Listeners.swift in Sources */ = {isa = PBXBuildFile; fileRef = 6C05A8AE284D0CA3007F4EAA /* WorkspaceDocument+Listeners.swift */; };
-=======
 		6CDA84AB284C0E4A00C1CC3A /* TabBarItemButtonStyle.swift in Sources */ = {isa = PBXBuildFile; fileRef = 6CDA84AA284C0E4A00C1CC3A /* TabBarItemButtonStyle.swift */; };
 		9C3E1A07284E8E020042BEC0 /* WelcomeModuleExtensions.swift in Sources */ = {isa = PBXBuildFile; fileRef = 9C3E1A06284E8E020042BEC0 /* WelcomeModuleExtensions.swift */; };
->>>>>>> 821acd0f
 		B658FB3427DA9E1000EA4DBD /* Assets.xcassets in Resources */ = {isa = PBXBuildFile; fileRef = B658FB3327DA9E1000EA4DBD /* Assets.xcassets */; };
 		B658FB3727DA9E1000EA4DBD /* Preview Assets.xcassets in Resources */ = {isa = PBXBuildFile; fileRef = B658FB3627DA9E1000EA4DBD /* Preview Assets.xcassets */; };
 		B6EE989027E8879A00CDD8AB /* InspectorSidebar.swift in Sources */ = {isa = PBXBuildFile; fileRef = B6EE988F27E8879A00CDD8AB /* InspectorSidebar.swift */; };
@@ -219,13 +216,10 @@
 		2BE487EE28245162003F3F64 /* FinderSync.swift */ = {isa = PBXFileReference; lastKnownFileType = sourcecode.swift; path = FinderSync.swift; sourceTree = "<group>"; };
 		2BE487F028245162003F3F64 /* Info.plist */ = {isa = PBXFileReference; lastKnownFileType = text.plist.xml; path = Info.plist; sourceTree = "<group>"; };
 		5C4BB1E028212B1E00A92FB2 /* World.swift */ = {isa = PBXFileReference; lastKnownFileType = sourcecode.swift; path = World.swift; sourceTree = "<group>"; };
-<<<<<<< HEAD
 		6CDA84AC284C1BA000C1CC3A /* TabBarContextMenu.swift */ = {isa = PBXFileReference; lastKnownFileType = sourcecode.swift; path = TabBarContextMenu.swift; sourceTree = "<group>"; };
 		6C05A8AE284D0CA3007F4EAA /* WorkspaceDocument+Listeners.swift */ = {isa = PBXFileReference; lastKnownFileType = sourcecode.swift; path = "WorkspaceDocument+Listeners.swift"; sourceTree = "<group>"; };
-=======
 		6CDA84AA284C0E4A00C1CC3A /* TabBarItemButtonStyle.swift */ = {isa = PBXFileReference; lastKnownFileType = sourcecode.swift; path = TabBarItemButtonStyle.swift; sourceTree = "<group>"; };
 		9C3E1A06284E8E020042BEC0 /* WelcomeModuleExtensions.swift */ = {isa = PBXFileReference; lastKnownFileType = sourcecode.swift; path = WelcomeModuleExtensions.swift; sourceTree = "<group>"; };
->>>>>>> 821acd0f
 		B658FB2C27DA9E0F00EA4DBD /* CodeEdit.app */ = {isa = PBXFileReference; explicitFileType = wrapper.application; includeInIndex = 0; path = CodeEdit.app; sourceTree = BUILT_PRODUCTS_DIR; };
 		B658FB3127DA9E0F00EA4DBD /* WorkspaceView.swift */ = {isa = PBXFileReference; indentWidth = 4; lastKnownFileType = sourcecode.swift; path = WorkspaceView.swift; sourceTree = "<group>"; tabWidth = 4; };
 		B658FB3327DA9E1000EA4DBD /* Assets.xcassets */ = {isa = PBXFileReference; lastKnownFileType = folder.assetcatalog; path = Assets.xcassets; sourceTree = "<group>"; };
@@ -480,11 +474,8 @@
 			children = (
 				287776E827E34BC700D46668 /* TabBar.swift */,
 				287776EE27E3515300D46668 /* TabBarItem.swift */,
-<<<<<<< HEAD
 				6CDA84AC284C1BA000C1CC3A /* TabBarContextMenu.swift */,
-=======
 				6CDA84AA284C0E4A00C1CC3A /* TabBarItemButtonStyle.swift */,
->>>>>>> 821acd0f
 				DE6F77862813625500D00A76 /* TabBarDivider.swift */,
 				DE6405A52817734700881FDF /* TabBarNative.swift */,
 				DE513F51281B672D002260B9 /* TabBarAccessory.swift */,
@@ -960,11 +951,8 @@
 				6CDA84AD284C1BA000C1CC3A /* TabBarContextMenu.swift in Sources */,
 				0463E51127FCC1DF00806D5C /* CodeEditAPI.swift in Sources */,
 				04C3255B2801F86400C8DA2D /* OutlineViewController.swift in Sources */,
-<<<<<<< HEAD
 				6C05A8AF284D0CA3007F4EAA /* WorkspaceDocument+Listeners.swift in Sources */,
-=======
 				6CDA84AB284C0E4A00C1CC3A /* TabBarItemButtonStyle.swift in Sources */,
->>>>>>> 821acd0f
 				28FFE1BF27E3A441001939DB /* NavigatorSidebarToolbarBottom.swift in Sources */,
 			);
 			runOnlyForDeploymentPostprocessing = 0;
