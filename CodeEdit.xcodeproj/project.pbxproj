// !$*UTF8*$!
{
	archiveVersion = 1;
	classes = {
	};
	objectVersion = 55;
	objects = {

/* Begin PBXBuildFile section */
		043C321427E31FF6006AE443 /* CodeEditDocumentController.swift in Sources */ = {isa = PBXBuildFile; fileRef = 043C321327E31FF6006AE443 /* CodeEditDocumentController.swift */; };
		043C321627E3201F006AE443 /* WorkspaceDocument.swift in Sources */ = {isa = PBXBuildFile; fileRef = 043C321527E3201F006AE443 /* WorkspaceDocument.swift */; };
		043C321A27E32295006AE443 /* MainMenu.xib in Resources */ = {isa = PBXBuildFile; fileRef = 043C321927E32295006AE443 /* MainMenu.xib */; };
		04540D5E27DD08C300E91B77 /* WorkspaceView.swift in Sources */ = {isa = PBXBuildFile; fileRef = B658FB3127DA9E0F00EA4DBD /* WorkspaceView.swift */; };
		0463E51127FCC1DF00806D5C /* CodeEditAPI.swift in Sources */ = {isa = PBXBuildFile; fileRef = 0463E51027FCC1DF00806D5C /* CodeEditAPI.swift */; };
		0463E51327FCC1FB00806D5C /* CodeEditTargetsAPI.swift in Sources */ = {isa = PBXBuildFile; fileRef = 0463E51227FCC1FB00806D5C /* CodeEditTargetsAPI.swift */; };
		04660F6A27E51E5C00477777 /* CodeEditWindowController.swift in Sources */ = {isa = PBXBuildFile; fileRef = 04660F6927E51E5C00477777 /* CodeEditWindowController.swift */; };
		0483E34D27FCC46600354AC0 /* ExtensionsStore in Frameworks */ = {isa = PBXBuildFile; productRef = 0483E34C27FCC46600354AC0 /* ExtensionsStore */; };
		0483E35027FDB17700354AC0 /* ExtensionNavigator.swift in Sources */ = {isa = PBXBuildFile; fileRef = 0483E34F27FDB17700354AC0 /* ExtensionNavigator.swift */; };
		0485EB1F27E7458B00138301 /* WorkspaceCodeFileView.swift in Sources */ = {isa = PBXBuildFile; fileRef = 0485EB1E27E7458B00138301 /* WorkspaceCodeFileView.swift */; };
		04C3254B27FF23B000C8DA2D /* ExtensionNavigatorData.swift in Sources */ = {isa = PBXBuildFile; fileRef = 04C3254A27FF23B000C8DA2D /* ExtensionNavigatorData.swift */; };
		04C3254D27FF331B00C8DA2D /* ExtensionNavigatorItem.swift in Sources */ = {isa = PBXBuildFile; fileRef = 04C3254C27FF331B00C8DA2D /* ExtensionNavigatorItem.swift */; };
		04C3254F2800AA4700C8DA2D /* ExtensionInstallationView.swift in Sources */ = {isa = PBXBuildFile; fileRef = 04C3254E2800AA4700C8DA2D /* ExtensionInstallationView.swift */; };
		04C325512800AC7400C8DA2D /* ExtensionInstallationViewModel.swift in Sources */ = {isa = PBXBuildFile; fileRef = 04C325502800AC7400C8DA2D /* ExtensionInstallationViewModel.swift */; };
		04C3255B2801F86400C8DA2D /* OutlineViewController.swift in Sources */ = {isa = PBXBuildFile; fileRef = 285FEC6D27FE4B4A00E57D53 /* OutlineViewController.swift */; };
		04C3255C2801F86900C8DA2D /* OutlineMenu.swift in Sources */ = {isa = PBXBuildFile; fileRef = 285FEC7127FE4EEF00E57D53 /* OutlineMenu.swift */; };
		04C3256B28034FC800C8DA2D /* CodeEditKit in Frameworks */ = {isa = PBXBuildFile; productRef = 04C3256A28034FC800C8DA2D /* CodeEditKit */; };
		04C3256C28034FC800C8DA2D /* CodeEditKit in Embed Frameworks */ = {isa = PBXBuildFile; productRef = 04C3256A28034FC800C8DA2D /* CodeEditKit */; settings = {ATTRIBUTES = (CodeSignOnCopy, ); }; };
		200412EF280F3EAC00BCAF5C /* NoCommitHistoryView.swift in Sources */ = {isa = PBXBuildFile; fileRef = 200412EE280F3EAC00BCAF5C /* NoCommitHistoryView.swift */; };
		2004A3832808468600FD9696 /* Feedback in Frameworks */ = {isa = PBXBuildFile; productRef = 2004A3822808468600FD9696 /* Feedback */; };
		2040F0B1280AE96100411B6F /* CodeEditUtils in Frameworks */ = {isa = PBXBuildFile; productRef = 2040F0B0280AE96100411B6F /* CodeEditUtils */; };
		2072FA13280D74ED00C7F8D4 /* HistoryInspectorModel.swift in Sources */ = {isa = PBXBuildFile; fileRef = 2072FA12280D74ED00C7F8D4 /* HistoryInspectorModel.swift */; };
		2072FA16280D83A500C7F8D4 /* FileTypeList.swift in Sources */ = {isa = PBXBuildFile; fileRef = 2072FA15280D83A500C7F8D4 /* FileTypeList.swift */; };
		2072FA18280D871200C7F8D4 /* TextEncoding.swift in Sources */ = {isa = PBXBuildFile; fileRef = 2072FA17280D871200C7F8D4 /* TextEncoding.swift */; };
		2072FA1A280D872600C7F8D4 /* LineEndings.swift in Sources */ = {isa = PBXBuildFile; fileRef = 2072FA19280D872600C7F8D4 /* LineEndings.swift */; };
		2072FA1C280D874000C7F8D4 /* IndentUsing.swift in Sources */ = {isa = PBXBuildFile; fileRef = 2072FA1B280D874000C7F8D4 /* IndentUsing.swift */; };
		2072FA1E280D891500C7F8D4 /* Location.swift in Sources */ = {isa = PBXBuildFile; fileRef = 2072FA1D280D891500C7F8D4 /* Location.swift */; };
		20C4319A28058B9E00964DD5 /* GitAccounts in Frameworks */ = {isa = PBXBuildFile; productRef = 20C4319928058B9E00964DD5 /* GitAccounts */; };
		20D839AB280DEB2900B27357 /* NoSelectionView.swift in Sources */ = {isa = PBXBuildFile; fileRef = 20D839AA280DEB2900B27357 /* NoSelectionView.swift */; };
		20D839AE280E0CA700B27357 /* PopoverView.swift in Sources */ = {isa = PBXBuildFile; fileRef = 20D839AD280E0CA700B27357 /* PopoverView.swift */; };
		20EBB501280C325D00F3A5DA /* FileInspectorView.swift in Sources */ = {isa = PBXBuildFile; fileRef = 20EBB500280C325D00F3A5DA /* FileInspectorView.swift */; };
		20EBB503280C327C00F3A5DA /* HistoryInspector.swift in Sources */ = {isa = PBXBuildFile; fileRef = 20EBB502280C327C00F3A5DA /* HistoryInspector.swift */; };
		20EBB505280C329800F3A5DA /* HistoryItem.swift in Sources */ = {isa = PBXBuildFile; fileRef = 20EBB504280C329800F3A5DA /* HistoryItem.swift */; };
		20EBB507280C32D300F3A5DA /* QuickHelpInspector.swift in Sources */ = {isa = PBXBuildFile; fileRef = 20EBB506280C32D300F3A5DA /* QuickHelpInspector.swift */; };
		20EBB50D280C383700F3A5DA /* LanguageType.swift in Sources */ = {isa = PBXBuildFile; fileRef = 20EBB50C280C383700F3A5DA /* LanguageType.swift */; };
		20EBB50F280C389300F3A5DA /* FileInspectorModel.swift in Sources */ = {isa = PBXBuildFile; fileRef = 20EBB50E280C389300F3A5DA /* FileInspectorModel.swift */; };
		2803257127F3CF1F009C7DC2 /* AppPreferences in Frameworks */ = {isa = PBXBuildFile; productRef = 2803257027F3CF1F009C7DC2 /* AppPreferences */; };
		28117FD0280768A500649353 /* CodeEditUI in Frameworks */ = {isa = PBXBuildFile; productRef = 28117FCF280768A500649353 /* CodeEditUI */; };
		2813F93827ECC4AA00E305E4 /* FindNavigatorResultList.swift in Sources */ = {isa = PBXBuildFile; fileRef = D7E201B327E9989900CB86D0 /* FindNavigatorResultList.swift */; };
		2813F93927ECC4C300E305E4 /* NavigatorSidebar.swift in Sources */ = {isa = PBXBuildFile; fileRef = 287776E627E3413200D46668 /* NavigatorSidebar.swift */; };
		2816F594280CF50500DD548B /* CodeEditSymbols in Frameworks */ = {isa = PBXBuildFile; productRef = 2816F593280CF50500DD548B /* CodeEditSymbols */; };
		2847019E27FDDF7600F87B6B /* OutlineView.swift in Sources */ = {isa = PBXBuildFile; fileRef = 2847019D27FDDF7600F87B6B /* OutlineView.swift */; };
		285FEC7027FE4B9800E57D53 /* OutlineTableViewCell.swift in Sources */ = {isa = PBXBuildFile; fileRef = 285FEC6F27FE4B9800E57D53 /* OutlineTableViewCell.swift */; };
		286471AB27ED51FD0039369D /* ProjectNavigator.swift in Sources */ = {isa = PBXBuildFile; fileRef = 286471AA27ED51FD0039369D /* ProjectNavigator.swift */; };
		2864BAAC28117B3F002DBD1A /* ShellClient in Frameworks */ = {isa = PBXBuildFile; productRef = 2864BAAB28117B3F002DBD1A /* ShellClient */; };
		2864BAAE28117D7C002DBD1A /* TerminalEmulator in Frameworks */ = {isa = PBXBuildFile; productRef = 2864BAAD28117D7C002DBD1A /* TerminalEmulator */; };
		287776E927E34BC700D46668 /* TabBar.swift in Sources */ = {isa = PBXBuildFile; fileRef = 287776E827E34BC700D46668 /* TabBar.swift */; };
		287776EF27E3515300D46668 /* TabBarItem.swift in Sources */ = {isa = PBXBuildFile; fileRef = 287776EE27E3515300D46668 /* TabBarItem.swift */; };
		28A51001281673530087B0CC /* codeedit-xcode-dark.json in Resources */ = {isa = PBXBuildFile; fileRef = 28A50FFF281673530087B0CC /* codeedit-xcode-dark.json */; };
		28A51002281673530087B0CC /* codeedit-xcode-light.json in Resources */ = {isa = PBXBuildFile; fileRef = 28A51000281673530087B0CC /* codeedit-xcode-light.json */; };
		28A51005281701B40087B0CC /* codeedit-github-light.json in Resources */ = {isa = PBXBuildFile; fileRef = 28A51003281701B40087B0CC /* codeedit-github-light.json */; };
		28A51006281701B40087B0CC /* codeedit-github-dark.json in Resources */ = {isa = PBXBuildFile; fileRef = 28A51004281701B40087B0CC /* codeedit-github-dark.json */; };
		28B0A19827E385C300B73177 /* NavigatorSidebarToolbarTop.swift in Sources */ = {isa = PBXBuildFile; fileRef = 28B0A19727E385C300B73177 /* NavigatorSidebarToolbarTop.swift */; };
		28B8F884280FFE4600596236 /* NSTableView+Background.swift in Sources */ = {isa = PBXBuildFile; fileRef = 28B8F883280FFE4600596236 /* NSTableView+Background.swift */; };
		28CE5EA027E6493D0065D29C /* StatusBar in Frameworks */ = {isa = PBXBuildFile; productRef = 28CE5E9F27E6493D0065D29C /* StatusBar */; };
		28FFE1BF27E3A441001939DB /* NavigatorSidebarToolbarBottom.swift in Sources */ = {isa = PBXBuildFile; fileRef = 28FFE1BE27E3A441001939DB /* NavigatorSidebarToolbarBottom.swift */; };
		2B7A583527E4BA0100D25D4E /* AppDelegate.swift in Sources */ = {isa = PBXBuildFile; fileRef = 0468438427DC76E200F8E88E /* AppDelegate.swift */; };
		5C403B8F27E20F8000788241 /* WorkspaceClient in Frameworks */ = {isa = PBXBuildFile; productRef = 5C403B8E27E20F8000788241 /* WorkspaceClient */; };
		5CA8776527FC6A95003F5CD5 /* QuickOpen in Frameworks */ = {isa = PBXBuildFile; productRef = 5CA8776427FC6A95003F5CD5 /* QuickOpen */; };
		5CAD1B972806B57D0059A74E /* Breadcrumbs in Frameworks */ = {isa = PBXBuildFile; productRef = 5CAD1B962806B57D0059A74E /* Breadcrumbs */; };
		5CF38A5E27E48E6C0096A0F7 /* CodeFile in Frameworks */ = {isa = PBXBuildFile; productRef = 5CF38A5D27E48E6C0096A0F7 /* CodeFile */; };
		5CFA753B27E896B60002F01B /* GitClient in Frameworks */ = {isa = PBXBuildFile; productRef = 5CFA753A27E896B60002F01B /* GitClient */; };
		64B64EDE27F7B79400C400F1 /* About in Frameworks */ = {isa = PBXBuildFile; productRef = 64B64EDD27F7B79400C400F1 /* About */; };
		B34B213227ECDC3A006033A9 /* GitClone in Frameworks */ = {isa = PBXBuildFile; productRef = B34B213127ECDC3A006033A9 /* GitClone */; };
		B658FB3427DA9E1000EA4DBD /* Assets.xcassets in Resources */ = {isa = PBXBuildFile; fileRef = B658FB3327DA9E1000EA4DBD /* Assets.xcassets */; };
		B658FB3727DA9E1000EA4DBD /* Preview Assets.xcassets in Resources */ = {isa = PBXBuildFile; fileRef = B658FB3627DA9E1000EA4DBD /* Preview Assets.xcassets */; };
		B673FDAD27E8296A00795864 /* PressActionsModifier.swift in Sources */ = {isa = PBXBuildFile; fileRef = B673FDAC27E8296A00795864 /* PressActionsModifier.swift */; };
		B6EE989027E8879A00CDD8AB /* InspectorSidebar.swift in Sources */ = {isa = PBXBuildFile; fileRef = B6EE988F27E8879A00CDD8AB /* InspectorSidebar.swift */; };
		B6EE989227E887C600CDD8AB /* InspectorSidebarToolbar.swift in Sources */ = {isa = PBXBuildFile; fileRef = B6EE989127E887C600CDD8AB /* InspectorSidebarToolbar.swift */; };
		D7012EE827E757850001E1EF /* FindNavigator.swift in Sources */ = {isa = PBXBuildFile; fileRef = D7012EE727E757850001E1EF /* FindNavigator.swift */; };
		D70F5E2C27E4E8CF004EE4B9 /* WelcomeModule in Frameworks */ = {isa = PBXBuildFile; productRef = D70F5E2B27E4E8CF004EE4B9 /* WelcomeModule */; };
		D7211D4327E066CE008F2ED7 /* Localized+Ex.swift in Sources */ = {isa = PBXBuildFile; fileRef = D7211D4227E066CE008F2ED7 /* Localized+Ex.swift */; };
		D7211D4727E06BFE008F2ED7 /* Localizable.strings in Resources */ = {isa = PBXBuildFile; fileRef = D7211D4927E06BFE008F2ED7 /* Localizable.strings */; };
		D7E201AE27E8B3C000CB86D0 /* String+Ranges.swift in Sources */ = {isa = PBXBuildFile; fileRef = D7E201AD27E8B3C000CB86D0 /* String+Ranges.swift */; };
		D7E201B027E8C07300CB86D0 /* FindNavigatorSearchBar.swift in Sources */ = {isa = PBXBuildFile; fileRef = D7E201AF27E8C07300CB86D0 /* FindNavigatorSearchBar.swift */; };
		D7E201B227E8D50000CB86D0 /* FindNavigatorModeSelector.swift in Sources */ = {isa = PBXBuildFile; fileRef = D7E201B127E8D50000CB86D0 /* FindNavigatorModeSelector.swift */; };
		D7E201BD27EA00E200CB86D0 /* FindNavigatorResultFileItem.swift in Sources */ = {isa = PBXBuildFile; fileRef = D7E201BC27EA00E200CB86D0 /* FindNavigatorResultFileItem.swift */; };
		D7F72DEB27EA3574000C3064 /* Search in Frameworks */ = {isa = PBXBuildFile; productRef = D7F72DEA27EA3574000C3064 /* Search */; };
<<<<<<< HEAD
		FDF7C12227FAEA860039BA76 /* Package.resolved in Resources */ = {isa = PBXBuildFile; fileRef = FDF7C12127FAEA860039BA76 /* Package.resolved */; };
=======
		DE6F77872813625500D00A76 /* TabBarDivider.swift in Sources */ = {isa = PBXBuildFile; fileRef = DE6F77862813625500D00A76 /* TabBarDivider.swift */; };
>>>>>>> 336cf02a
/* End PBXBuildFile section */

/* Begin PBXContainerItemProxy section */
		B658FB3E27DA9E1000EA4DBD /* PBXContainerItemProxy */ = {
			isa = PBXContainerItemProxy;
			containerPortal = B658FB2427DA9E0F00EA4DBD /* Project object */;
			proxyType = 1;
			remoteGlobalIDString = B658FB2B27DA9E0F00EA4DBD;
			remoteInfo = CodeEdit;
		};
		B658FB4827DA9E1000EA4DBD /* PBXContainerItemProxy */ = {
			isa = PBXContainerItemProxy;
			containerPortal = B658FB2427DA9E0F00EA4DBD /* Project object */;
			proxyType = 1;
			remoteGlobalIDString = B658FB2B27DA9E0F00EA4DBD;
			remoteInfo = CodeEdit;
		};
/* End PBXContainerItemProxy section */

/* Begin PBXCopyFilesBuildPhase section */
		04C3255A2801B43A00C8DA2D /* Embed Frameworks */ = {
			isa = PBXCopyFilesBuildPhase;
			buildActionMask = 2147483647;
			dstPath = "";
			dstSubfolderSpec = 10;
			files = (
				04C3256C28034FC800C8DA2D /* CodeEditKit in Embed Frameworks */,
			);
			name = "Embed Frameworks";
			runOnlyForDeploymentPostprocessing = 0;
		};
/* End PBXCopyFilesBuildPhase section */

/* Begin PBXFileReference section */
		043C321327E31FF6006AE443 /* CodeEditDocumentController.swift */ = {isa = PBXFileReference; lastKnownFileType = sourcecode.swift; path = CodeEditDocumentController.swift; sourceTree = "<group>"; };
		043C321527E3201F006AE443 /* WorkspaceDocument.swift */ = {isa = PBXFileReference; lastKnownFileType = sourcecode.swift; path = WorkspaceDocument.swift; sourceTree = "<group>"; };
		043C321927E32295006AE443 /* MainMenu.xib */ = {isa = PBXFileReference; lastKnownFileType = file.xib; path = MainMenu.xib; sourceTree = "<group>"; };
		0463E51027FCC1DF00806D5C /* CodeEditAPI.swift */ = {isa = PBXFileReference; lastKnownFileType = sourcecode.swift; path = CodeEditAPI.swift; sourceTree = "<group>"; };
		0463E51227FCC1FB00806D5C /* CodeEditTargetsAPI.swift */ = {isa = PBXFileReference; lastKnownFileType = sourcecode.swift; path = CodeEditTargetsAPI.swift; sourceTree = "<group>"; };
		04660F6027E3A68A00477777 /* Info.plist */ = {isa = PBXFileReference; fileEncoding = 4; lastKnownFileType = text.plist.xml; path = Info.plist; sourceTree = "<group>"; };
		04660F6927E51E5C00477777 /* CodeEditWindowController.swift */ = {isa = PBXFileReference; lastKnownFileType = sourcecode.swift; path = CodeEditWindowController.swift; sourceTree = "<group>"; };
		0468438427DC76E200F8E88E /* AppDelegate.swift */ = {isa = PBXFileReference; lastKnownFileType = sourcecode.swift; path = AppDelegate.swift; sourceTree = "<group>"; };
		0483E34F27FDB17700354AC0 /* ExtensionNavigator.swift */ = {isa = PBXFileReference; lastKnownFileType = sourcecode.swift; path = ExtensionNavigator.swift; sourceTree = "<group>"; };
		0485EB1E27E7458B00138301 /* WorkspaceCodeFileView.swift */ = {isa = PBXFileReference; lastKnownFileType = sourcecode.swift; path = WorkspaceCodeFileView.swift; sourceTree = "<group>"; };
		04C3254A27FF23B000C8DA2D /* ExtensionNavigatorData.swift */ = {isa = PBXFileReference; lastKnownFileType = sourcecode.swift; path = ExtensionNavigatorData.swift; sourceTree = "<group>"; };
		04C3254C27FF331B00C8DA2D /* ExtensionNavigatorItem.swift */ = {isa = PBXFileReference; lastKnownFileType = sourcecode.swift; path = ExtensionNavigatorItem.swift; sourceTree = "<group>"; };
		04C3254E2800AA4700C8DA2D /* ExtensionInstallationView.swift */ = {isa = PBXFileReference; lastKnownFileType = sourcecode.swift; path = ExtensionInstallationView.swift; sourceTree = "<group>"; };
		04C325502800AC7400C8DA2D /* ExtensionInstallationViewModel.swift */ = {isa = PBXFileReference; lastKnownFileType = sourcecode.swift; path = ExtensionInstallationViewModel.swift; sourceTree = "<group>"; };
		200412EE280F3EAC00BCAF5C /* NoCommitHistoryView.swift */ = {isa = PBXFileReference; lastKnownFileType = sourcecode.swift; path = NoCommitHistoryView.swift; sourceTree = "<group>"; };
		2072FA12280D74ED00C7F8D4 /* HistoryInspectorModel.swift */ = {isa = PBXFileReference; lastKnownFileType = sourcecode.swift; path = HistoryInspectorModel.swift; sourceTree = "<group>"; };
		2072FA15280D83A500C7F8D4 /* FileTypeList.swift */ = {isa = PBXFileReference; lastKnownFileType = sourcecode.swift; path = FileTypeList.swift; sourceTree = "<group>"; };
		2072FA17280D871200C7F8D4 /* TextEncoding.swift */ = {isa = PBXFileReference; lastKnownFileType = sourcecode.swift; path = TextEncoding.swift; sourceTree = "<group>"; };
		2072FA19280D872600C7F8D4 /* LineEndings.swift */ = {isa = PBXFileReference; lastKnownFileType = sourcecode.swift; path = LineEndings.swift; sourceTree = "<group>"; };
		2072FA1B280D874000C7F8D4 /* IndentUsing.swift */ = {isa = PBXFileReference; lastKnownFileType = sourcecode.swift; path = IndentUsing.swift; sourceTree = "<group>"; };
		2072FA1D280D891500C7F8D4 /* Location.swift */ = {isa = PBXFileReference; lastKnownFileType = sourcecode.swift; path = Location.swift; sourceTree = "<group>"; };
		20D839AA280DEB2900B27357 /* NoSelectionView.swift */ = {isa = PBXFileReference; lastKnownFileType = sourcecode.swift; path = NoSelectionView.swift; sourceTree = "<group>"; };
		20D839AD280E0CA700B27357 /* PopoverView.swift */ = {isa = PBXFileReference; lastKnownFileType = sourcecode.swift; path = PopoverView.swift; sourceTree = "<group>"; };
		20EBB500280C325D00F3A5DA /* FileInspectorView.swift */ = {isa = PBXFileReference; lastKnownFileType = sourcecode.swift; path = FileInspectorView.swift; sourceTree = "<group>"; };
		20EBB502280C327C00F3A5DA /* HistoryInspector.swift */ = {isa = PBXFileReference; lastKnownFileType = sourcecode.swift; path = HistoryInspector.swift; sourceTree = "<group>"; };
		20EBB504280C329800F3A5DA /* HistoryItem.swift */ = {isa = PBXFileReference; lastKnownFileType = sourcecode.swift; path = HistoryItem.swift; sourceTree = "<group>"; };
		20EBB506280C32D300F3A5DA /* QuickHelpInspector.swift */ = {isa = PBXFileReference; lastKnownFileType = sourcecode.swift; path = QuickHelpInspector.swift; sourceTree = "<group>"; };
		20EBB50C280C383700F3A5DA /* LanguageType.swift */ = {isa = PBXFileReference; lastKnownFileType = sourcecode.swift; path = LanguageType.swift; sourceTree = "<group>"; };
		20EBB50E280C389300F3A5DA /* FileInspectorModel.swift */ = {isa = PBXFileReference; lastKnownFileType = sourcecode.swift; path = FileInspectorModel.swift; sourceTree = "<group>"; };
		2847019D27FDDF7600F87B6B /* OutlineView.swift */ = {isa = PBXFileReference; lastKnownFileType = sourcecode.swift; path = OutlineView.swift; sourceTree = "<group>"; };
		285FEC6D27FE4B4A00E57D53 /* OutlineViewController.swift */ = {isa = PBXFileReference; lastKnownFileType = sourcecode.swift; path = OutlineViewController.swift; sourceTree = "<group>"; };
		285FEC6F27FE4B9800E57D53 /* OutlineTableViewCell.swift */ = {isa = PBXFileReference; lastKnownFileType = sourcecode.swift; path = OutlineTableViewCell.swift; sourceTree = "<group>"; };
		285FEC7127FE4EEF00E57D53 /* OutlineMenu.swift */ = {isa = PBXFileReference; lastKnownFileType = sourcecode.swift; path = OutlineMenu.swift; sourceTree = "<group>"; };
		286471AA27ED51FD0039369D /* ProjectNavigator.swift */ = {isa = PBXFileReference; indentWidth = 4; lastKnownFileType = sourcecode.swift; path = ProjectNavigator.swift; sourceTree = "<group>"; tabWidth = 4; };
		287776E627E3413200D46668 /* NavigatorSidebar.swift */ = {isa = PBXFileReference; indentWidth = 4; lastKnownFileType = sourcecode.swift; path = NavigatorSidebar.swift; sourceTree = "<group>"; tabWidth = 4; };
		287776E827E34BC700D46668 /* TabBar.swift */ = {isa = PBXFileReference; lastKnownFileType = sourcecode.swift; path = TabBar.swift; sourceTree = "<group>"; };
		287776EE27E3515300D46668 /* TabBarItem.swift */ = {isa = PBXFileReference; lastKnownFileType = sourcecode.swift; path = TabBarItem.swift; sourceTree = "<group>"; };
		28A50FFF281673530087B0CC /* codeedit-xcode-dark.json */ = {isa = PBXFileReference; fileEncoding = 4; lastKnownFileType = text.json; path = "codeedit-xcode-dark.json"; sourceTree = "<group>"; };
		28A51000281673530087B0CC /* codeedit-xcode-light.json */ = {isa = PBXFileReference; fileEncoding = 4; lastKnownFileType = text.json; path = "codeedit-xcode-light.json"; sourceTree = "<group>"; };
		28A51003281701B40087B0CC /* codeedit-github-light.json */ = {isa = PBXFileReference; fileEncoding = 4; lastKnownFileType = text.json; path = "codeedit-github-light.json"; sourceTree = "<group>"; };
		28A51004281701B40087B0CC /* codeedit-github-dark.json */ = {isa = PBXFileReference; fileEncoding = 4; lastKnownFileType = text.json; path = "codeedit-github-dark.json"; sourceTree = "<group>"; };
		28B0A19727E385C300B73177 /* NavigatorSidebarToolbarTop.swift */ = {isa = PBXFileReference; indentWidth = 4; lastKnownFileType = sourcecode.swift; path = NavigatorSidebarToolbarTop.swift; sourceTree = "<group>"; tabWidth = 4; };
		28B8F883280FFE4600596236 /* NSTableView+Background.swift */ = {isa = PBXFileReference; lastKnownFileType = sourcecode.swift; path = "NSTableView+Background.swift"; sourceTree = "<group>"; };
		28FFE1BE27E3A441001939DB /* NavigatorSidebarToolbarBottom.swift */ = {isa = PBXFileReference; indentWidth = 4; lastKnownFileType = sourcecode.swift; path = NavigatorSidebarToolbarBottom.swift; sourceTree = "<group>"; tabWidth = 4; };
		B658FB2C27DA9E0F00EA4DBD /* CodeEdit.app */ = {isa = PBXFileReference; explicitFileType = wrapper.application; includeInIndex = 0; path = CodeEdit.app; sourceTree = BUILT_PRODUCTS_DIR; };
		B658FB3127DA9E0F00EA4DBD /* WorkspaceView.swift */ = {isa = PBXFileReference; indentWidth = 4; lastKnownFileType = sourcecode.swift; path = WorkspaceView.swift; sourceTree = "<group>"; tabWidth = 4; };
		B658FB3327DA9E1000EA4DBD /* Assets.xcassets */ = {isa = PBXFileReference; lastKnownFileType = folder.assetcatalog; path = Assets.xcassets; sourceTree = "<group>"; };
		B658FB3627DA9E1000EA4DBD /* Preview Assets.xcassets */ = {isa = PBXFileReference; lastKnownFileType = folder.assetcatalog; path = "Preview Assets.xcassets"; sourceTree = "<group>"; };
		B658FB3827DA9E1000EA4DBD /* CodeEdit.entitlements */ = {isa = PBXFileReference; lastKnownFileType = text.plist.entitlements; path = CodeEdit.entitlements; sourceTree = "<group>"; };
		B658FB3D27DA9E1000EA4DBD /* CodeEditTests.xctest */ = {isa = PBXFileReference; explicitFileType = wrapper.cfbundle; includeInIndex = 0; path = CodeEditTests.xctest; sourceTree = BUILT_PRODUCTS_DIR; };
		B658FB4727DA9E1000EA4DBD /* CodeEditUITests.xctest */ = {isa = PBXFileReference; explicitFileType = wrapper.cfbundle; includeInIndex = 0; path = CodeEditUITests.xctest; sourceTree = BUILT_PRODUCTS_DIR; };
		B673FDAC27E8296A00795864 /* PressActionsModifier.swift */ = {isa = PBXFileReference; fileEncoding = 4; lastKnownFileType = sourcecode.swift; path = PressActionsModifier.swift; sourceTree = "<group>"; };
		B6EE988F27E8879A00CDD8AB /* InspectorSidebar.swift */ = {isa = PBXFileReference; indentWidth = 4; lastKnownFileType = sourcecode.swift; path = InspectorSidebar.swift; sourceTree = "<group>"; tabWidth = 4; };
		B6EE989127E887C600CDD8AB /* InspectorSidebarToolbar.swift */ = {isa = PBXFileReference; lastKnownFileType = sourcecode.swift; path = InspectorSidebarToolbar.swift; sourceTree = "<group>"; };
		D7012EE727E757850001E1EF /* FindNavigator.swift */ = {isa = PBXFileReference; indentWidth = 4; lastKnownFileType = sourcecode.swift; path = FindNavigator.swift; sourceTree = "<group>"; tabWidth = 4; };
		D7211D4227E066CE008F2ED7 /* Localized+Ex.swift */ = {isa = PBXFileReference; lastKnownFileType = sourcecode.swift; path = "Localized+Ex.swift"; sourceTree = "<group>"; };
		D7211D4827E06BFE008F2ED7 /* en */ = {isa = PBXFileReference; lastKnownFileType = text.plist.strings; name = en; path = en.lproj/Localizable.strings; sourceTree = "<group>"; };
		D7E201AD27E8B3C000CB86D0 /* String+Ranges.swift */ = {isa = PBXFileReference; lastKnownFileType = sourcecode.swift; path = "String+Ranges.swift"; sourceTree = "<group>"; };
		D7E201AF27E8C07300CB86D0 /* FindNavigatorSearchBar.swift */ = {isa = PBXFileReference; lastKnownFileType = sourcecode.swift; path = FindNavigatorSearchBar.swift; sourceTree = "<group>"; };
		D7E201B127E8D50000CB86D0 /* FindNavigatorModeSelector.swift */ = {isa = PBXFileReference; lastKnownFileType = sourcecode.swift; path = FindNavigatorModeSelector.swift; sourceTree = "<group>"; };
		D7E201B327E9989900CB86D0 /* FindNavigatorResultList.swift */ = {isa = PBXFileReference; lastKnownFileType = sourcecode.swift; path = FindNavigatorResultList.swift; sourceTree = "<group>"; };
		D7E201BC27EA00E200CB86D0 /* FindNavigatorResultFileItem.swift */ = {isa = PBXFileReference; lastKnownFileType = sourcecode.swift; path = FindNavigatorResultFileItem.swift; sourceTree = "<group>"; };
<<<<<<< HEAD
		FDF7C12127FAEA860039BA76 /* Package.resolved */ = {isa = PBXFileReference; lastKnownFileType = text; path = Package.resolved; sourceTree = SOURCE_ROOT; };
=======
		DE6F77862813625500D00A76 /* TabBarDivider.swift */ = {isa = PBXFileReference; lastKnownFileType = sourcecode.swift; path = TabBarDivider.swift; sourceTree = "<group>"; };
>>>>>>> 336cf02a
/* End PBXFileReference section */

/* Begin PBXFrameworksBuildPhase section */
		B658FB2927DA9E0F00EA4DBD /* Frameworks */ = {
			isa = PBXFrameworksBuildPhase;
			buildActionMask = 2147483647;
			files = (
				0483E34D27FCC46600354AC0 /* ExtensionsStore in Frameworks */,
				64B64EDE27F7B79400C400F1 /* About in Frameworks */,
				04C3256B28034FC800C8DA2D /* CodeEditKit in Frameworks */,
				2864BAAC28117B3F002DBD1A /* ShellClient in Frameworks */,
				20C4319A28058B9E00964DD5 /* GitAccounts in Frameworks */,
				2864BAAE28117D7C002DBD1A /* TerminalEmulator in Frameworks */,
				5C403B8F27E20F8000788241 /* WorkspaceClient in Frameworks */,
				5CAD1B972806B57D0059A74E /* Breadcrumbs in Frameworks */,
				2803257127F3CF1F009C7DC2 /* AppPreferences in Frameworks */,
				2040F0B1280AE96100411B6F /* CodeEditUtils in Frameworks */,
				5CA8776527FC6A95003F5CD5 /* QuickOpen in Frameworks */,
				D70F5E2C27E4E8CF004EE4B9 /* WelcomeModule in Frameworks */,
				D7F72DEB27EA3574000C3064 /* Search in Frameworks */,
				2816F594280CF50500DD548B /* CodeEditSymbols in Frameworks */,
				B34B213227ECDC3A006033A9 /* GitClone in Frameworks */,
				5CFA753B27E896B60002F01B /* GitClient in Frameworks */,
				28CE5EA027E6493D0065D29C /* StatusBar in Frameworks */,
				2004A3832808468600FD9696 /* Feedback in Frameworks */,
				5CF38A5E27E48E6C0096A0F7 /* CodeFile in Frameworks */,
				28117FD0280768A500649353 /* CodeEditUI in Frameworks */,
			);
			runOnlyForDeploymentPostprocessing = 0;
		};
		B658FB3A27DA9E1000EA4DBD /* Frameworks */ = {
			isa = PBXFrameworksBuildPhase;
			buildActionMask = 2147483647;
			files = (
			);
			runOnlyForDeploymentPostprocessing = 0;
		};
		B658FB4427DA9E1000EA4DBD /* Frameworks */ = {
			isa = PBXFrameworksBuildPhase;
			buildActionMask = 2147483647;
			files = (
			);
			runOnlyForDeploymentPostprocessing = 0;
		};
/* End PBXFrameworksBuildPhase section */

/* Begin PBXGroup section */
		043C321227E31FE8006AE443 /* Documents */ = {
			isa = PBXGroup;
			children = (
				043C321327E31FF6006AE443 /* CodeEditDocumentController.swift */,
				043C321527E3201F006AE443 /* WorkspaceDocument.swift */,
				04660F6927E51E5C00477777 /* CodeEditWindowController.swift */,
				0485EB1E27E7458B00138301 /* WorkspaceCodeFileView.swift */,
				D7E201AD27E8B3C000CB86D0 /* String+Ranges.swift */,
			);
			path = Documents;
			sourceTree = "<group>";
		};
		0463E50F27FCC19800806D5C /* Extensions */ = {
			isa = PBXGroup;
			children = (
				0463E51027FCC1DF00806D5C /* CodeEditAPI.swift */,
				0463E51227FCC1FB00806D5C /* CodeEditTargetsAPI.swift */,
				28B8F883280FFE4600596236 /* NSTableView+Background.swift */,
			);
			path = Extensions;
			sourceTree = "<group>";
		};
		0483E34E27FDB15F00354AC0 /* ExtensionNavigator */ = {
			isa = PBXGroup;
			children = (
				0483E34F27FDB17700354AC0 /* ExtensionNavigator.swift */,
				04C3254A27FF23B000C8DA2D /* ExtensionNavigatorData.swift */,
				04C3254C27FF331B00C8DA2D /* ExtensionNavigatorItem.swift */,
				04C3254E2800AA4700C8DA2D /* ExtensionInstallationView.swift */,
				04C325502800AC7400C8DA2D /* ExtensionInstallationViewModel.swift */,
			);
			path = ExtensionNavigator;
			sourceTree = "<group>";
		};
		2072FA14280D838800C7F8D4 /* Lists */ = {
			isa = PBXGroup;
			children = (
				2072FA15280D83A500C7F8D4 /* FileTypeList.swift */,
			);
			path = Lists;
			sourceTree = "<group>";
		};
		20D839AC280E0C9400B27357 /* Popover */ = {
			isa = PBXGroup;
			children = (
				20D839AD280E0CA700B27357 /* PopoverView.swift */,
			);
			path = Popover;
			sourceTree = "<group>";
		};
		20EBB4FF280C325000F3A5DA /* Views */ = {
			isa = PBXGroup;
			children = (
				20D839AC280E0C9400B27357 /* Popover */,
				20EBB500280C325D00F3A5DA /* FileInspectorView.swift */,
				20EBB502280C327C00F3A5DA /* HistoryInspector.swift */,
				20EBB504280C329800F3A5DA /* HistoryItem.swift */,
				20EBB506280C32D300F3A5DA /* QuickHelpInspector.swift */,
				20D839AA280DEB2900B27357 /* NoSelectionView.swift */,
				200412EE280F3EAC00BCAF5C /* NoCommitHistoryView.swift */,
			);
			path = Views;
			sourceTree = "<group>";
		};
		20EBB50B280C382800F3A5DA /* Models */ = {
			isa = PBXGroup;
			children = (
				2072FA14280D838800C7F8D4 /* Lists */,
				20EBB50C280C383700F3A5DA /* LanguageType.swift */,
				20EBB50E280C389300F3A5DA /* FileInspectorModel.swift */,
				2072FA12280D74ED00C7F8D4 /* HistoryInspectorModel.swift */,
				2072FA17280D871200C7F8D4 /* TextEncoding.swift */,
				2072FA19280D872600C7F8D4 /* LineEndings.swift */,
				2072FA1B280D874000C7F8D4 /* IndentUsing.swift */,
				2072FA1D280D891500C7F8D4 /* Location.swift */,
			);
			path = Models;
			sourceTree = "<group>";
		};
		28069DA527F5BD320016BC47 /* DefaultThemes */ = {
			isa = PBXGroup;
			children = (
				28A50FFF281673530087B0CC /* codeedit-xcode-dark.json */,
				28A51000281673530087B0CC /* codeedit-xcode-light.json */,
				28A51004281701B40087B0CC /* codeedit-github-dark.json */,
				28A51003281701B40087B0CC /* codeedit-github-light.json */,
			);
			path = DefaultThemes;
			sourceTree = "<group>";
		};
		285FEC6C27FE4AC700E57D53 /* OutlineView */ = {
			isa = PBXGroup;
			children = (
				2847019D27FDDF7600F87B6B /* OutlineView.swift */,
				285FEC6D27FE4B4A00E57D53 /* OutlineViewController.swift */,
				285FEC6F27FE4B9800E57D53 /* OutlineTableViewCell.swift */,
				285FEC7127FE4EEF00E57D53 /* OutlineMenu.swift */,
			);
			path = OutlineView;
			sourceTree = "<group>";
		};
		286471AC27ED52950039369D /* ProjectNavigator */ = {
			isa = PBXGroup;
			children = (
				286471AA27ED51FD0039369D /* ProjectNavigator.swift */,
				285FEC6C27FE4AC700E57D53 /* OutlineView */,
			);
			path = ProjectNavigator;
			sourceTree = "<group>";
		};
		287776EA27E350A100D46668 /* NavigatorSidebar */ = {
			isa = PBXGroup;
			children = (
				0483E34E27FDB15F00354AC0 /* ExtensionNavigator */,
				286471AC27ED52950039369D /* ProjectNavigator */,
				D7012EE627E757660001E1EF /* FindNavigator */,
				287776E627E3413200D46668 /* NavigatorSidebar.swift */,
				28B0A19727E385C300B73177 /* NavigatorSidebarToolbarTop.swift */,
				28FFE1BE27E3A441001939DB /* NavigatorSidebarToolbarBottom.swift */,
			);
			path = NavigatorSidebar;
			sourceTree = "<group>";
		};
		287776EB27E350BA00D46668 /* TabBar */ = {
			isa = PBXGroup;
			children = (
				287776E827E34BC700D46668 /* TabBar.swift */,
				287776EE27E3515300D46668 /* TabBarItem.swift */,
				DE6F77862813625500D00A76 /* TabBarDivider.swift */,
			);
			path = TabBar;
			sourceTree = "<group>";
		};
		5C403B8D27E20F8000788241 /* Frameworks */ = {
			isa = PBXGroup;
			children = (
			);
			name = Frameworks;
			sourceTree = "<group>";
		};
		B658FB2327DA9E0F00EA4DBD = {
			isa = PBXGroup;
			children = (
				B658FB2E27DA9E0F00EA4DBD /* CodeEdit */,
				B658FB2D27DA9E0F00EA4DBD /* Products */,
				5C403B8D27E20F8000788241 /* Frameworks */,
			);
			indentWidth = 4;
			sourceTree = "<group>";
			tabWidth = 4;
		};
		B658FB2D27DA9E0F00EA4DBD /* Products */ = {
			isa = PBXGroup;
			children = (
				B658FB2C27DA9E0F00EA4DBD /* CodeEdit.app */,
				B658FB3D27DA9E1000EA4DBD /* CodeEditTests.xctest */,
				B658FB4727DA9E1000EA4DBD /* CodeEditUITests.xctest */,
			);
			name = Products;
			sourceTree = "<group>";
		};
		B658FB2E27DA9E0F00EA4DBD /* CodeEdit */ = {
			isa = PBXGroup;
			children = (
				0463E50F27FCC19800806D5C /* Extensions */,
				043C321227E31FE8006AE443 /* Documents */,
				B6EE988E27E8877C00CDD8AB /* InspectorSidebar */,
				D7211D4427E066D4008F2ED7 /* Localization */,
				287776EA27E350A100D46668 /* NavigatorSidebar */,
				B658FB3527DA9E1000EA4DBD /* Preview Content */,
				287776EB27E350BA00D46668 /* TabBar */,
				0468438427DC76E200F8E88E /* AppDelegate.swift */,
				B658FB3327DA9E1000EA4DBD /* Assets.xcassets */,
				B658FB3827DA9E1000EA4DBD /* CodeEdit.entitlements */,
				04660F6027E3A68A00477777 /* Info.plist */,
				043C321927E32295006AE443 /* MainMenu.xib */,
				B673FDAC27E8296A00795864 /* PressActionsModifier.swift */,
				B658FB3127DA9E0F00EA4DBD /* WorkspaceView.swift */,
				FDF7C12127FAEA860039BA76 /* Package.resolved */,
				28069DA527F5BD320016BC47 /* DefaultThemes */,
			);
			path = CodeEdit;
			sourceTree = "<group>";
		};
		B658FB3527DA9E1000EA4DBD /* Preview Content */ = {
			isa = PBXGroup;
			children = (
				B658FB3627DA9E1000EA4DBD /* Preview Assets.xcassets */,
			);
			path = "Preview Content";
			sourceTree = "<group>";
		};
		B6EE988E27E8877C00CDD8AB /* InspectorSidebar */ = {
			isa = PBXGroup;
			children = (
				20EBB50B280C382800F3A5DA /* Models */,
				20EBB4FF280C325000F3A5DA /* Views */,
				B6EE988F27E8879A00CDD8AB /* InspectorSidebar.swift */,
				B6EE989127E887C600CDD8AB /* InspectorSidebarToolbar.swift */,
			);
			path = InspectorSidebar;
			sourceTree = "<group>";
		};
		D7012EE627E757660001E1EF /* FindNavigator */ = {
			isa = PBXGroup;
			children = (
				D7012EE727E757850001E1EF /* FindNavigator.swift */,
				D7E201AF27E8C07300CB86D0 /* FindNavigatorSearchBar.swift */,
				D7E201B127E8D50000CB86D0 /* FindNavigatorModeSelector.swift */,
				D7E201B327E9989900CB86D0 /* FindNavigatorResultList.swift */,
				D7E201BC27EA00E200CB86D0 /* FindNavigatorResultFileItem.swift */,
			);
			path = FindNavigator;
			sourceTree = "<group>";
		};
		D7211D4427E066D4008F2ED7 /* Localization */ = {
			isa = PBXGroup;
			children = (
				D7211D4227E066CE008F2ED7 /* Localized+Ex.swift */,
				D7211D4927E06BFE008F2ED7 /* Localizable.strings */,
			);
			path = Localization;
			sourceTree = "<group>";
		};
/* End PBXGroup section */

/* Begin PBXNativeTarget section */
		B658FB2B27DA9E0F00EA4DBD /* CodeEdit */ = {
			isa = PBXNativeTarget;
			buildConfigurationList = B658FB5127DA9E1000EA4DBD /* Build configuration list for PBXNativeTarget "CodeEdit" */;
			buildPhases = (
				B658FB2827DA9E0F00EA4DBD /* Sources */,
				B658FB2927DA9E0F00EA4DBD /* Frameworks */,
				B658FB2A27DA9E0F00EA4DBD /* Resources */,
				2B1A76FC27F628BD008ED4A2 /* Update commit hash */,
				2B18499A27F8A7A0005119F0 /* Mark // swiftlint:disable:all as errors | Run Script */,
				2BA119D327E5274D00A996FF /* SwiftLint Run Script */,
				04ADA0CC27E6043B00BF00B2 /* Add TODO/FIXME as warnings | Run Script */,
				FDF7C12027FAE90F0039BA76 /* Copy Package.resolved into Project Directory */,
				04C3255A2801B43A00C8DA2D /* Embed Frameworks */,
			);
			buildRules = (
			);
			dependencies = (
			);
			name = CodeEdit;
			packageProductDependencies = (
				5C403B8E27E20F8000788241 /* WorkspaceClient */,
				5CF38A5D27E48E6C0096A0F7 /* CodeFile */,
				D70F5E2B27E4E8CF004EE4B9 /* WelcomeModule */,
				28CE5E9F27E6493D0065D29C /* StatusBar */,
				5CFA753A27E896B60002F01B /* GitClient */,
				D7F72DEA27EA3574000C3064 /* Search */,
				B34B213127ECDC3A006033A9 /* GitClone */,
				2803257027F3CF1F009C7DC2 /* AppPreferences */,
				64B64EDD27F7B79400C400F1 /* About */,
				5CA8776427FC6A95003F5CD5 /* QuickOpen */,
				0483E34C27FCC46600354AC0 /* ExtensionsStore */,
				04C3256A28034FC800C8DA2D /* CodeEditKit */,
				20C4319928058B9E00964DD5 /* GitAccounts */,
				5CAD1B962806B57D0059A74E /* Breadcrumbs */,
				28117FCF280768A500649353 /* CodeEditUI */,
				2004A3822808468600FD9696 /* Feedback */,
				2040F0B0280AE96100411B6F /* CodeEditUtils */,
				2816F593280CF50500DD548B /* CodeEditSymbols */,
				2864BAAB28117B3F002DBD1A /* ShellClient */,
				2864BAAD28117D7C002DBD1A /* TerminalEmulator */,
			);
			productName = CodeEdit;
			productReference = B658FB2C27DA9E0F00EA4DBD /* CodeEdit.app */;
			productType = "com.apple.product-type.application";
		};
		B658FB3C27DA9E1000EA4DBD /* CodeEditTests */ = {
			isa = PBXNativeTarget;
			buildConfigurationList = B658FB5427DA9E1000EA4DBD /* Build configuration list for PBXNativeTarget "CodeEditTests" */;
			buildPhases = (
				B658FB3927DA9E1000EA4DBD /* Sources */,
				B658FB3A27DA9E1000EA4DBD /* Frameworks */,
				B658FB3B27DA9E1000EA4DBD /* Resources */,
			);
			buildRules = (
			);
			dependencies = (
				B658FB3F27DA9E1000EA4DBD /* PBXTargetDependency */,
			);
			name = CodeEditTests;
			productName = CodeEditTests;
			productReference = B658FB3D27DA9E1000EA4DBD /* CodeEditTests.xctest */;
			productType = "com.apple.product-type.bundle.unit-test";
		};
		B658FB4627DA9E1000EA4DBD /* CodeEditUITests */ = {
			isa = PBXNativeTarget;
			buildConfigurationList = B658FB5727DA9E1000EA4DBD /* Build configuration list for PBXNativeTarget "CodeEditUITests" */;
			buildPhases = (
				B658FB4327DA9E1000EA4DBD /* Sources */,
				B658FB4427DA9E1000EA4DBD /* Frameworks */,
				B658FB4527DA9E1000EA4DBD /* Resources */,
			);
			buildRules = (
			);
			dependencies = (
				B658FB4927DA9E1000EA4DBD /* PBXTargetDependency */,
			);
			name = CodeEditUITests;
			productName = CodeEditUITests;
			productReference = B658FB4727DA9E1000EA4DBD /* CodeEditUITests.xctest */;
			productType = "com.apple.product-type.bundle.ui-testing";
		};
/* End PBXNativeTarget section */

/* Begin PBXProject section */
		B658FB2427DA9E0F00EA4DBD /* Project object */ = {
			isa = PBXProject;
			attributes = {
				BuildIndependentTargetsInParallel = 1;
				LastSwiftUpdateCheck = 1310;
				LastUpgradeCheck = 1330;
				TargetAttributes = {
					B658FB2B27DA9E0F00EA4DBD = {
						CreatedOnToolsVersion = 13.1;
					};
					B658FB3C27DA9E1000EA4DBD = {
						CreatedOnToolsVersion = 13.1;
						TestTargetID = B658FB2B27DA9E0F00EA4DBD;
					};
					B658FB4627DA9E1000EA4DBD = {
						CreatedOnToolsVersion = 13.1;
						TestTargetID = B658FB2B27DA9E0F00EA4DBD;
					};
				};
			};
			buildConfigurationList = B658FB2727DA9E0F00EA4DBD /* Build configuration list for PBXProject "CodeEdit" */;
			compatibilityVersion = "Xcode 13.0";
			developmentRegion = en;
			hasScannedForEncodings = 0;
			knownRegions = (
				en,
				Base,
			);
			mainGroup = B658FB2327DA9E0F00EA4DBD;
			packageReferences = (
				04C3256728034F3D00C8DA2D /* XCRemoteSwiftPackageReference "CodeEditKit" */,
				2816F592280CF50500DD548B /* XCRemoteSwiftPackageReference "CodeEditSymbols" */,
			);
			productRefGroup = B658FB2D27DA9E0F00EA4DBD /* Products */;
			projectDirPath = "";
			projectRoot = "";
			targets = (
				B658FB2B27DA9E0F00EA4DBD /* CodeEdit */,
				B658FB3C27DA9E1000EA4DBD /* CodeEditTests */,
				B658FB4627DA9E1000EA4DBD /* CodeEditUITests */,
			);
		};
/* End PBXProject section */

/* Begin PBXResourcesBuildPhase section */
		B658FB2A27DA9E0F00EA4DBD /* Resources */ = {
			isa = PBXResourcesBuildPhase;
			buildActionMask = 2147483647;
			files = (
				B658FB3727DA9E1000EA4DBD /* Preview Assets.xcassets in Resources */,
				28A51006281701B40087B0CC /* codeedit-github-dark.json in Resources */,
				28A51002281673530087B0CC /* codeedit-xcode-light.json in Resources */,
				28A51005281701B40087B0CC /* codeedit-github-light.json in Resources */,
				D7211D4727E06BFE008F2ED7 /* Localizable.strings in Resources */,
				28A51001281673530087B0CC /* codeedit-xcode-dark.json in Resources */,
				B658FB3427DA9E1000EA4DBD /* Assets.xcassets in Resources */,
				FDF7C12227FAEA860039BA76 /* Package.resolved in Resources */,
				043C321A27E32295006AE443 /* MainMenu.xib in Resources */,
			);
			runOnlyForDeploymentPostprocessing = 0;
		};
		B658FB3B27DA9E1000EA4DBD /* Resources */ = {
			isa = PBXResourcesBuildPhase;
			buildActionMask = 2147483647;
			files = (
			);
			runOnlyForDeploymentPostprocessing = 0;
		};
		B658FB4527DA9E1000EA4DBD /* Resources */ = {
			isa = PBXResourcesBuildPhase;
			buildActionMask = 2147483647;
			files = (
			);
			runOnlyForDeploymentPostprocessing = 0;
		};
/* End PBXResourcesBuildPhase section */

/* Begin PBXShellScriptBuildPhase section */
		04ADA0CC27E6043B00BF00B2 /* Add TODO/FIXME as warnings | Run Script */ = {
			isa = PBXShellScriptBuildPhase;
			buildActionMask = 2147483647;
			files = (
			);
			inputFileListPaths = (
			);
			inputPaths = (
			);
			name = "Add TODO/FIXME as warnings | Run Script";
			outputFileListPaths = (
			);
			outputPaths = (
			);
			runOnlyForDeploymentPostprocessing = 0;
			shellPath = /bin/sh;
			shellScript = "TAGS=\"TODO:|FIXME:\"\necho \"searching ${SRCROOT} for ${TAGS}\"\nfind \"${SRCROOT}\" \\( -name \"*.swift\" \\) -print0 | xargs -0 egrep --with-filename --line-number --only-matching \"($TAGS).*\\$\" | perl -p -e \"s/($TAGS)/ warning: \\$1/\"\n";
		};
		2B18499A27F8A7A0005119F0 /* Mark // swiftlint:disable:all as errors | Run Script */ = {
			isa = PBXShellScriptBuildPhase;
			buildActionMask = 2147483647;
			files = (
			);
			inputFileListPaths = (
			);
			inputPaths = (
			);
			name = "Mark // swiftlint:disable:all as errors | Run Script";
			outputFileListPaths = (
			);
			outputPaths = (
			);
			runOnlyForDeploymentPostprocessing = 0;
			shellPath = /bin/sh;
			shellScript = "TAGS=\"\\/\\/ swiftlint:disable all\"\necho \"searching ${SRCROOT} for ${TAGS}\"\nfind \"${SRCROOT}\" \\( -name \"*.swift\" \\) -print0 | xargs -0 egrep --with-filename --line-number --only-matching \"($TAGS).*\\$\" | perl -p -e \"s/($TAGS)/ error: Usage of \\$1 is prohibited/\"\n";
		};
		2B1A76FC27F628BD008ED4A2 /* Update commit hash */ = {
			isa = PBXShellScriptBuildPhase;
			buildActionMask = 2147483647;
			files = (
			);
			inputFileListPaths = (
			);
			inputPaths = (
			);
			name = "Update commit hash";
			outputFileListPaths = (
			);
			outputPaths = (
			);
			runOnlyForDeploymentPostprocessing = 0;
			shellPath = /bin/sh;
			shellScript = "# Hash (full length)\nGITHASH=$(git rev-parse HEAD)\n\necho \"${PROJECT_DIR}/${INFOPLIST_FILE}\"\necho $GITHASH\n# Set the hash.\n/usr/libexec/PlistBuddy -c \"Set :GitHash $GITHASH\" \"${PROJECT_DIR}/${INFOPLIST_FILE}\"\n";
		};
		2BA119D327E5274D00A996FF /* SwiftLint Run Script */ = {
			isa = PBXShellScriptBuildPhase;
			buildActionMask = 2147483647;
			files = (
			);
			inputFileListPaths = (
			);
			inputPaths = (
			);
			name = "SwiftLint Run Script";
			outputFileListPaths = (
			);
			outputPaths = (
			);
			runOnlyForDeploymentPostprocessing = 0;
			shellPath = /bin/sh;
			shellScript = "export PATH=\"$PATH:/opt/homebrew/bin\"\nif which swiftlint >/dev/null; then\n  swiftlint --strict\nelse\n  echo \"warning: SwiftLint not installed, download from https://github.com/realm/SwiftLint\"\nfi\n";
		};
		FDF7C12027FAE90F0039BA76 /* Copy Package.resolved into Project Directory */ = {
			isa = PBXShellScriptBuildPhase;
			buildActionMask = 2147483647;
			files = (
			);
			inputFileListPaths = (
			);
			inputPaths = (
			);
			name = "Copy Package.resolved into Project Directory";
			outputFileListPaths = (
			);
			outputPaths = (
			);
			runOnlyForDeploymentPostprocessing = 0;
			shellPath = /bin/sh;
			shellScript = "# The following script copies the generated Package.resolved file into the project directory, ignoring any errors.\ncp ${PROJECT_DIR}/CodeEdit.xcworkspace/xcshareddata/swiftpm/Package.resolved ${PROJECT_DIR} || :\n";
		};
/* End PBXShellScriptBuildPhase section */

/* Begin PBXSourcesBuildPhase section */
		B658FB2827DA9E0F00EA4DBD /* Sources */ = {
			isa = PBXSourcesBuildPhase;
			buildActionMask = 2147483647;
			files = (
				2072FA13280D74ED00C7F8D4 /* HistoryInspectorModel.swift in Sources */,
				2813F93927ECC4C300E305E4 /* NavigatorSidebar.swift in Sources */,
				20EBB50D280C383700F3A5DA /* LanguageType.swift in Sources */,
				2813F93827ECC4AA00E305E4 /* FindNavigatorResultList.swift in Sources */,
				0483E35027FDB17700354AC0 /* ExtensionNavigator.swift in Sources */,
				2B7A583527E4BA0100D25D4E /* AppDelegate.swift in Sources */,
				D7012EE827E757850001E1EF /* FindNavigator.swift in Sources */,
				D7E201AE27E8B3C000CB86D0 /* String+Ranges.swift in Sources */,
				20EBB50F280C389300F3A5DA /* FileInspectorModel.swift in Sources */,
				0463E51327FCC1FB00806D5C /* CodeEditTargetsAPI.swift in Sources */,
				04C3254D27FF331B00C8DA2D /* ExtensionNavigatorItem.swift in Sources */,
				D7E201B027E8C07300CB86D0 /* FindNavigatorSearchBar.swift in Sources */,
				2072FA1C280D874000C7F8D4 /* IndentUsing.swift in Sources */,
				B6EE989227E887C600CDD8AB /* InspectorSidebarToolbar.swift in Sources */,
				B673FDAD27E8296A00795864 /* PressActionsModifier.swift in Sources */,
				28B8F884280FFE4600596236 /* NSTableView+Background.swift in Sources */,
				200412EF280F3EAC00BCAF5C /* NoCommitHistoryView.swift in Sources */,
				043C321427E31FF6006AE443 /* CodeEditDocumentController.swift in Sources */,
				20EBB503280C327C00F3A5DA /* HistoryInspector.swift in Sources */,
				2072FA1A280D872600C7F8D4 /* LineEndings.swift in Sources */,
				20EBB507280C32D300F3A5DA /* QuickHelpInspector.swift in Sources */,
				04C3255C2801F86900C8DA2D /* OutlineMenu.swift in Sources */,
				04540D5E27DD08C300E91B77 /* WorkspaceView.swift in Sources */,
				DE6F77872813625500D00A76 /* TabBarDivider.swift in Sources */,
				D7211D4327E066CE008F2ED7 /* Localized+Ex.swift in Sources */,
				20D839AE280E0CA700B27357 /* PopoverView.swift in Sources */,
				2072FA1E280D891500C7F8D4 /* Location.swift in Sources */,
				D7E201B227E8D50000CB86D0 /* FindNavigatorModeSelector.swift in Sources */,
				287776E927E34BC700D46668 /* TabBar.swift in Sources */,
				285FEC7027FE4B9800E57D53 /* OutlineTableViewCell.swift in Sources */,
				0485EB1F27E7458B00138301 /* WorkspaceCodeFileView.swift in Sources */,
				2847019E27FDDF7600F87B6B /* OutlineView.swift in Sources */,
				20EBB501280C325D00F3A5DA /* FileInspectorView.swift in Sources */,
				286471AB27ED51FD0039369D /* ProjectNavigator.swift in Sources */,
				04C3254B27FF23B000C8DA2D /* ExtensionNavigatorData.swift in Sources */,
				D7E201BD27EA00E200CB86D0 /* FindNavigatorResultFileItem.swift in Sources */,
				287776EF27E3515300D46668 /* TabBarItem.swift in Sources */,
				04660F6A27E51E5C00477777 /* CodeEditWindowController.swift in Sources */,
				2072FA18280D871200C7F8D4 /* TextEncoding.swift in Sources */,
				2072FA16280D83A500C7F8D4 /* FileTypeList.swift in Sources */,
				04C3254F2800AA4700C8DA2D /* ExtensionInstallationView.swift in Sources */,
				B6EE989027E8879A00CDD8AB /* InspectorSidebar.swift in Sources */,
				20D839AB280DEB2900B27357 /* NoSelectionView.swift in Sources */,
				20EBB505280C329800F3A5DA /* HistoryItem.swift in Sources */,
				043C321627E3201F006AE443 /* WorkspaceDocument.swift in Sources */,
				04C325512800AC7400C8DA2D /* ExtensionInstallationViewModel.swift in Sources */,
				28B0A19827E385C300B73177 /* NavigatorSidebarToolbarTop.swift in Sources */,
				0463E51127FCC1DF00806D5C /* CodeEditAPI.swift in Sources */,
				04C3255B2801F86400C8DA2D /* OutlineViewController.swift in Sources */,
				28FFE1BF27E3A441001939DB /* NavigatorSidebarToolbarBottom.swift in Sources */,
			);
			runOnlyForDeploymentPostprocessing = 0;
		};
		B658FB3927DA9E1000EA4DBD /* Sources */ = {
			isa = PBXSourcesBuildPhase;
			buildActionMask = 2147483647;
			files = (
			);
			runOnlyForDeploymentPostprocessing = 0;
		};
		B658FB4327DA9E1000EA4DBD /* Sources */ = {
			isa = PBXSourcesBuildPhase;
			buildActionMask = 2147483647;
			files = (
			);
			runOnlyForDeploymentPostprocessing = 0;
		};
/* End PBXSourcesBuildPhase section */

/* Begin PBXTargetDependency section */
		B658FB3F27DA9E1000EA4DBD /* PBXTargetDependency */ = {
			isa = PBXTargetDependency;
			target = B658FB2B27DA9E0F00EA4DBD /* CodeEdit */;
			targetProxy = B658FB3E27DA9E1000EA4DBD /* PBXContainerItemProxy */;
		};
		B658FB4927DA9E1000EA4DBD /* PBXTargetDependency */ = {
			isa = PBXTargetDependency;
			target = B658FB2B27DA9E0F00EA4DBD /* CodeEdit */;
			targetProxy = B658FB4827DA9E1000EA4DBD /* PBXContainerItemProxy */;
		};
/* End PBXTargetDependency section */

/* Begin PBXVariantGroup section */
		D7211D4927E06BFE008F2ED7 /* Localizable.strings */ = {
			isa = PBXVariantGroup;
			children = (
				D7211D4827E06BFE008F2ED7 /* en */,
			);
			name = Localizable.strings;
			sourceTree = "<group>";
		};
/* End PBXVariantGroup section */

/* Begin XCBuildConfiguration section */
		B658FB4F27DA9E1000EA4DBD /* Debug */ = {
			isa = XCBuildConfiguration;
			buildSettings = {
				ALWAYS_SEARCH_USER_PATHS = NO;
				CLANG_ANALYZER_LOCALIZABILITY_NONLOCALIZED = YES;
				CLANG_ANALYZER_NONNULL = YES;
				CLANG_ANALYZER_NUMBER_OBJECT_CONVERSION = YES_AGGRESSIVE;
				CLANG_CXX_LANGUAGE_STANDARD = "gnu++17";
				CLANG_CXX_LIBRARY = "libc++";
				CLANG_ENABLE_MODULES = YES;
				CLANG_ENABLE_OBJC_ARC = YES;
				CLANG_ENABLE_OBJC_WEAK = YES;
				CLANG_WARN_BLOCK_CAPTURE_AUTORELEASING = YES;
				CLANG_WARN_BOOL_CONVERSION = YES;
				CLANG_WARN_COMMA = YES;
				CLANG_WARN_CONSTANT_CONVERSION = YES;
				CLANG_WARN_DEPRECATED_OBJC_IMPLEMENTATIONS = YES;
				CLANG_WARN_DIRECT_OBJC_ISA_USAGE = YES_ERROR;
				CLANG_WARN_DOCUMENTATION_COMMENTS = YES;
				CLANG_WARN_EMPTY_BODY = YES;
				CLANG_WARN_ENUM_CONVERSION = YES;
				CLANG_WARN_INFINITE_RECURSION = YES;
				CLANG_WARN_INT_CONVERSION = YES;
				CLANG_WARN_NON_LITERAL_NULL_CONVERSION = YES;
				CLANG_WARN_OBJC_IMPLICIT_RETAIN_SELF = YES;
				CLANG_WARN_OBJC_LITERAL_CONVERSION = YES;
				CLANG_WARN_OBJC_ROOT_CLASS = YES_ERROR;
				CLANG_WARN_QUOTED_INCLUDE_IN_FRAMEWORK_HEADER = YES;
				CLANG_WARN_RANGE_LOOP_ANALYSIS = YES;
				CLANG_WARN_STRICT_PROTOTYPES = YES;
				CLANG_WARN_SUSPICIOUS_MOVE = YES;
				CLANG_WARN_UNGUARDED_AVAILABILITY = YES_AGGRESSIVE;
				CLANG_WARN_UNREACHABLE_CODE = YES;
				CLANG_WARN__DUPLICATE_METHOD_MATCH = YES;
				COPY_PHASE_STRIP = NO;
				DEBUG_INFORMATION_FORMAT = dwarf;
				ENABLE_STRICT_OBJC_MSGSEND = YES;
				ENABLE_TESTABILITY = YES;
				GCC_C_LANGUAGE_STANDARD = gnu11;
				GCC_DYNAMIC_NO_PIC = NO;
				GCC_NO_COMMON_BLOCKS = YES;
				GCC_OPTIMIZATION_LEVEL = 0;
				GCC_PREPROCESSOR_DEFINITIONS = (
					"DEBUG=1",
					"$(inherited)",
				);
				GCC_WARN_64_TO_32_BIT_CONVERSION = YES;
				GCC_WARN_ABOUT_RETURN_TYPE = YES_ERROR;
				GCC_WARN_UNDECLARED_SELECTOR = YES;
				GCC_WARN_UNINITIALIZED_AUTOS = YES_AGGRESSIVE;
				GCC_WARN_UNUSED_FUNCTION = YES;
				GCC_WARN_UNUSED_VARIABLE = YES;
				MACOSX_DEPLOYMENT_TARGET = 12.0;
				MTL_ENABLE_DEBUG_INFO = INCLUDE_SOURCE;
				MTL_FAST_MATH = YES;
				ONLY_ACTIVE_ARCH = YES;
				RUN_DOCUMENTATION_COMPILER = YES;
				SDKROOT = macosx;
				SWIFT_ACTIVE_COMPILATION_CONDITIONS = DEBUG;
				SWIFT_OPTIMIZATION_LEVEL = "-Onone";
			};
			name = Debug;
		};
		B658FB5027DA9E1000EA4DBD /* Release */ = {
			isa = XCBuildConfiguration;
			buildSettings = {
				ALWAYS_SEARCH_USER_PATHS = NO;
				CLANG_ANALYZER_LOCALIZABILITY_NONLOCALIZED = YES;
				CLANG_ANALYZER_NONNULL = YES;
				CLANG_ANALYZER_NUMBER_OBJECT_CONVERSION = YES_AGGRESSIVE;
				CLANG_CXX_LANGUAGE_STANDARD = "gnu++17";
				CLANG_CXX_LIBRARY = "libc++";
				CLANG_ENABLE_MODULES = YES;
				CLANG_ENABLE_OBJC_ARC = YES;
				CLANG_ENABLE_OBJC_WEAK = YES;
				CLANG_WARN_BLOCK_CAPTURE_AUTORELEASING = YES;
				CLANG_WARN_BOOL_CONVERSION = YES;
				CLANG_WARN_COMMA = YES;
				CLANG_WARN_CONSTANT_CONVERSION = YES;
				CLANG_WARN_DEPRECATED_OBJC_IMPLEMENTATIONS = YES;
				CLANG_WARN_DIRECT_OBJC_ISA_USAGE = YES_ERROR;
				CLANG_WARN_DOCUMENTATION_COMMENTS = YES;
				CLANG_WARN_EMPTY_BODY = YES;
				CLANG_WARN_ENUM_CONVERSION = YES;
				CLANG_WARN_INFINITE_RECURSION = YES;
				CLANG_WARN_INT_CONVERSION = YES;
				CLANG_WARN_NON_LITERAL_NULL_CONVERSION = YES;
				CLANG_WARN_OBJC_IMPLICIT_RETAIN_SELF = YES;
				CLANG_WARN_OBJC_LITERAL_CONVERSION = YES;
				CLANG_WARN_OBJC_ROOT_CLASS = YES_ERROR;
				CLANG_WARN_QUOTED_INCLUDE_IN_FRAMEWORK_HEADER = YES;
				CLANG_WARN_RANGE_LOOP_ANALYSIS = YES;
				CLANG_WARN_STRICT_PROTOTYPES = YES;
				CLANG_WARN_SUSPICIOUS_MOVE = YES;
				CLANG_WARN_UNGUARDED_AVAILABILITY = YES_AGGRESSIVE;
				CLANG_WARN_UNREACHABLE_CODE = YES;
				CLANG_WARN__DUPLICATE_METHOD_MATCH = YES;
				COPY_PHASE_STRIP = NO;
				DEBUG_INFORMATION_FORMAT = "dwarf-with-dsym";
				ENABLE_NS_ASSERTIONS = NO;
				ENABLE_STRICT_OBJC_MSGSEND = YES;
				GCC_C_LANGUAGE_STANDARD = gnu11;
				GCC_NO_COMMON_BLOCKS = YES;
				GCC_WARN_64_TO_32_BIT_CONVERSION = YES;
				GCC_WARN_ABOUT_RETURN_TYPE = YES_ERROR;
				GCC_WARN_UNDECLARED_SELECTOR = YES;
				GCC_WARN_UNINITIALIZED_AUTOS = YES_AGGRESSIVE;
				GCC_WARN_UNUSED_FUNCTION = YES;
				GCC_WARN_UNUSED_VARIABLE = YES;
				MACOSX_DEPLOYMENT_TARGET = 12.0;
				MTL_ENABLE_DEBUG_INFO = NO;
				MTL_FAST_MATH = YES;
				RUN_DOCUMENTATION_COMPILER = YES;
				SDKROOT = macosx;
				SWIFT_COMPILATION_MODE = wholemodule;
				SWIFT_OPTIMIZATION_LEVEL = "-O";
			};
			name = Release;
		};
		B658FB5227DA9E1000EA4DBD /* Debug */ = {
			isa = XCBuildConfiguration;
			buildSettings = {
				ASSETCATALOG_COMPILER_APPICON_NAME = AppIconDev;
				ASSETCATALOG_COMPILER_GLOBAL_ACCENT_COLOR_NAME = AccentColor;
				CODE_SIGN_ENTITLEMENTS = CodeEdit/CodeEdit.entitlements;
				CODE_SIGN_IDENTITY = "-";
				CODE_SIGN_STYLE = Automatic;
				COMBINE_HIDPI_IMAGES = YES;
				CURRENT_PROJECT_VERSION = 1;
				DEVELOPMENT_ASSET_PATHS = "\"CodeEdit/Preview Content\"";
				DEVELOPMENT_TEAM = "";
				ENABLE_HARDENED_RUNTIME = YES;
				ENABLE_PREVIEWS = YES;
				GENERATE_INFOPLIST_FILE = YES;
				INFOPLIST_FILE = CodeEdit/Info.plist;
				INFOPLIST_KEY_NSHumanReadableCopyright = "© 2022 CodeEdit";
				INFOPLIST_KEY_NSPrincipalClass = CodeEdit.CodeEditApplication;
				LD_RUNPATH_SEARCH_PATHS = (
					"$(inherited)",
					"@executable_path/../Frameworks",
				);
				MARKETING_VERSION = 1.0;
				PRODUCT_BUNDLE_IDENTIFIER = austincondiff.CodeEdit;
				PRODUCT_NAME = "$(TARGET_NAME)";
				PROVISIONING_PROFILE_SPECIFIER = "";
				RUN_DOCUMENTATION_COMPILER = YES;
				SWIFT_EMIT_LOC_STRINGS = YES;
				SWIFT_VERSION = 5.0;
			};
			name = Debug;
		};
		B658FB5327DA9E1000EA4DBD /* Release */ = {
			isa = XCBuildConfiguration;
			buildSettings = {
				ASSETCATALOG_COMPILER_APPICON_NAME = AppIconDev;
				ASSETCATALOG_COMPILER_GLOBAL_ACCENT_COLOR_NAME = AccentColor;
				CODE_SIGN_ENTITLEMENTS = CodeEdit/CodeEdit.entitlements;
				CODE_SIGN_IDENTITY = "-";
				CODE_SIGN_STYLE = Automatic;
				COMBINE_HIDPI_IMAGES = YES;
				CURRENT_PROJECT_VERSION = 1;
				DEVELOPMENT_ASSET_PATHS = "\"CodeEdit/Preview Content\"";
				DEVELOPMENT_TEAM = "";
				ENABLE_HARDENED_RUNTIME = YES;
				ENABLE_PREVIEWS = YES;
				GENERATE_INFOPLIST_FILE = YES;
				INFOPLIST_FILE = CodeEdit/Info.plist;
				INFOPLIST_KEY_NSHumanReadableCopyright = "© 2022 CodeEdit";
				INFOPLIST_KEY_NSPrincipalClass = CodeEdit.CodeEditApplication;
				LD_RUNPATH_SEARCH_PATHS = (
					"$(inherited)",
					"@executable_path/../Frameworks",
				);
				MARKETING_VERSION = 1.0;
				PRODUCT_BUNDLE_IDENTIFIER = austincondiff.CodeEdit;
				PRODUCT_NAME = "$(TARGET_NAME)";
				PROVISIONING_PROFILE_SPECIFIER = "";
				RUN_DOCUMENTATION_COMPILER = YES;
				SWIFT_EMIT_LOC_STRINGS = YES;
				SWIFT_VERSION = 5.0;
			};
			name = Release;
		};
		B658FB5527DA9E1000EA4DBD /* Debug */ = {
			isa = XCBuildConfiguration;
			buildSettings = {
				ALWAYS_EMBED_SWIFT_STANDARD_LIBRARIES = YES;
				BUNDLE_LOADER = "$(TEST_HOST)";
				CODE_SIGN_STYLE = Automatic;
				COMBINE_HIDPI_IMAGES = YES;
				CURRENT_PROJECT_VERSION = 1;
				DEVELOPMENT_TEAM = 9VS2VKC5LQ;
				GENERATE_INFOPLIST_FILE = YES;
				LD_RUNPATH_SEARCH_PATHS = (
					"$(inherited)",
					"@executable_path/../Frameworks",
					"@loader_path/../Frameworks",
				);
				MACOSX_DEPLOYMENT_TARGET = 12.0;
				MARKETING_VERSION = 1.0;
				PRODUCT_BUNDLE_IDENTIFIER = austincondiff.CodeEditTests;
				PRODUCT_NAME = "$(TARGET_NAME)";
				SWIFT_EMIT_LOC_STRINGS = NO;
				SWIFT_VERSION = 5.0;
				TEST_HOST = "$(BUILT_PRODUCTS_DIR)/CodeEdit.app/Contents/MacOS/CodeEdit";
			};
			name = Debug;
		};
		B658FB5627DA9E1000EA4DBD /* Release */ = {
			isa = XCBuildConfiguration;
			buildSettings = {
				ALWAYS_EMBED_SWIFT_STANDARD_LIBRARIES = YES;
				BUNDLE_LOADER = "$(TEST_HOST)";
				CODE_SIGN_STYLE = Automatic;
				COMBINE_HIDPI_IMAGES = YES;
				CURRENT_PROJECT_VERSION = 1;
				DEVELOPMENT_TEAM = 9VS2VKC5LQ;
				GENERATE_INFOPLIST_FILE = YES;
				LD_RUNPATH_SEARCH_PATHS = (
					"$(inherited)",
					"@executable_path/../Frameworks",
					"@loader_path/../Frameworks",
				);
				MACOSX_DEPLOYMENT_TARGET = 12.0;
				MARKETING_VERSION = 1.0;
				PRODUCT_BUNDLE_IDENTIFIER = austincondiff.CodeEditTests;
				PRODUCT_NAME = "$(TARGET_NAME)";
				SWIFT_EMIT_LOC_STRINGS = NO;
				SWIFT_VERSION = 5.0;
				TEST_HOST = "$(BUILT_PRODUCTS_DIR)/CodeEdit.app/Contents/MacOS/CodeEdit";
			};
			name = Release;
		};
		B658FB5827DA9E1000EA4DBD /* Debug */ = {
			isa = XCBuildConfiguration;
			buildSettings = {
				ALWAYS_EMBED_SWIFT_STANDARD_LIBRARIES = YES;
				CODE_SIGN_STYLE = Automatic;
				COMBINE_HIDPI_IMAGES = YES;
				CURRENT_PROJECT_VERSION = 1;
				DEVELOPMENT_TEAM = "";
				GENERATE_INFOPLIST_FILE = YES;
				LD_RUNPATH_SEARCH_PATHS = (
					"$(inherited)",
					"@executable_path/../Frameworks",
					"@loader_path/../Frameworks",
				);
				MARKETING_VERSION = 1.0;
				PRODUCT_BUNDLE_IDENTIFIER = austincondiff.CodeEditUITests;
				PRODUCT_NAME = "$(TARGET_NAME)";
				SWIFT_EMIT_LOC_STRINGS = NO;
				SWIFT_VERSION = 5.0;
				TEST_TARGET_NAME = CodeEdit;
			};
			name = Debug;
		};
		B658FB5927DA9E1000EA4DBD /* Release */ = {
			isa = XCBuildConfiguration;
			buildSettings = {
				ALWAYS_EMBED_SWIFT_STANDARD_LIBRARIES = YES;
				CODE_SIGN_STYLE = Automatic;
				COMBINE_HIDPI_IMAGES = YES;
				CURRENT_PROJECT_VERSION = 1;
				DEVELOPMENT_TEAM = "";
				GENERATE_INFOPLIST_FILE = YES;
				LD_RUNPATH_SEARCH_PATHS = (
					"$(inherited)",
					"@executable_path/../Frameworks",
					"@loader_path/../Frameworks",
				);
				MARKETING_VERSION = 1.0;
				PRODUCT_BUNDLE_IDENTIFIER = austincondiff.CodeEditUITests;
				PRODUCT_NAME = "$(TARGET_NAME)";
				SWIFT_EMIT_LOC_STRINGS = NO;
				SWIFT_VERSION = 5.0;
				TEST_TARGET_NAME = CodeEdit;
			};
			name = Release;
		};
/* End XCBuildConfiguration section */

/* Begin XCConfigurationList section */
		B658FB2727DA9E0F00EA4DBD /* Build configuration list for PBXProject "CodeEdit" */ = {
			isa = XCConfigurationList;
			buildConfigurations = (
				B658FB4F27DA9E1000EA4DBD /* Debug */,
				B658FB5027DA9E1000EA4DBD /* Release */,
			);
			defaultConfigurationIsVisible = 0;
			defaultConfigurationName = Release;
		};
		B658FB5127DA9E1000EA4DBD /* Build configuration list for PBXNativeTarget "CodeEdit" */ = {
			isa = XCConfigurationList;
			buildConfigurations = (
				B658FB5227DA9E1000EA4DBD /* Debug */,
				B658FB5327DA9E1000EA4DBD /* Release */,
			);
			defaultConfigurationIsVisible = 0;
			defaultConfigurationName = Release;
		};
		B658FB5427DA9E1000EA4DBD /* Build configuration list for PBXNativeTarget "CodeEditTests" */ = {
			isa = XCConfigurationList;
			buildConfigurations = (
				B658FB5527DA9E1000EA4DBD /* Debug */,
				B658FB5627DA9E1000EA4DBD /* Release */,
			);
			defaultConfigurationIsVisible = 0;
			defaultConfigurationName = Release;
		};
		B658FB5727DA9E1000EA4DBD /* Build configuration list for PBXNativeTarget "CodeEditUITests" */ = {
			isa = XCConfigurationList;
			buildConfigurations = (
				B658FB5827DA9E1000EA4DBD /* Debug */,
				B658FB5927DA9E1000EA4DBD /* Release */,
			);
			defaultConfigurationIsVisible = 0;
			defaultConfigurationName = Release;
		};
/* End XCConfigurationList section */

/* Begin XCRemoteSwiftPackageReference section */
		04C3256728034F3D00C8DA2D /* XCRemoteSwiftPackageReference "CodeEditKit" */ = {
			isa = XCRemoteSwiftPackageReference;
			repositoryURL = "https://github.com/CodeEditApp/CodeEditKit";
			requirement = {
				branch = main;
				kind = branch;
			};
		};
		2816F592280CF50500DD548B /* XCRemoteSwiftPackageReference "CodeEditSymbols" */ = {
			isa = XCRemoteSwiftPackageReference;
			repositoryURL = "https://github.com/CodeEditApp/CodeEditSymbols";
			requirement = {
				branch = main;
				kind = branch;
			};
		};
/* End XCRemoteSwiftPackageReference section */

/* Begin XCSwiftPackageProductDependency section */
		0483E34C27FCC46600354AC0 /* ExtensionsStore */ = {
			isa = XCSwiftPackageProductDependency;
			productName = ExtensionsStore;
		};
		04C3256A28034FC800C8DA2D /* CodeEditKit */ = {
			isa = XCSwiftPackageProductDependency;
			package = 04C3256728034F3D00C8DA2D /* XCRemoteSwiftPackageReference "CodeEditKit" */;
			productName = CodeEditKit;
		};
		2004A3822808468600FD9696 /* Feedback */ = {
			isa = XCSwiftPackageProductDependency;
			productName = Feedback;
		};
		2040F0B0280AE96100411B6F /* CodeEditUtils */ = {
			isa = XCSwiftPackageProductDependency;
			productName = CodeEditUtils;
		};
		20C4319928058B9E00964DD5 /* GitAccounts */ = {
			isa = XCSwiftPackageProductDependency;
			productName = GitAccounts;
		};
		2803257027F3CF1F009C7DC2 /* AppPreferences */ = {
			isa = XCSwiftPackageProductDependency;
			productName = AppPreferences;
		};
		28117FCF280768A500649353 /* CodeEditUI */ = {
			isa = XCSwiftPackageProductDependency;
			productName = CodeEditUI;
		};
		2816F593280CF50500DD548B /* CodeEditSymbols */ = {
			isa = XCSwiftPackageProductDependency;
			package = 2816F592280CF50500DD548B /* XCRemoteSwiftPackageReference "CodeEditSymbols" */;
			productName = CodeEditSymbols;
		};
		2864BAAB28117B3F002DBD1A /* ShellClient */ = {
			isa = XCSwiftPackageProductDependency;
			productName = ShellClient;
		};
		2864BAAD28117D7C002DBD1A /* TerminalEmulator */ = {
			isa = XCSwiftPackageProductDependency;
			productName = TerminalEmulator;
		};
		28CE5E9F27E6493D0065D29C /* StatusBar */ = {
			isa = XCSwiftPackageProductDependency;
			productName = StatusBar;
		};
		5C403B8E27E20F8000788241 /* WorkspaceClient */ = {
			isa = XCSwiftPackageProductDependency;
			productName = WorkspaceClient;
		};
		5CA8776427FC6A95003F5CD5 /* QuickOpen */ = {
			isa = XCSwiftPackageProductDependency;
			productName = QuickOpen;
		};
		5CAD1B962806B57D0059A74E /* Breadcrumbs */ = {
			isa = XCSwiftPackageProductDependency;
			productName = Breadcrumbs;
		};
		5CF38A5D27E48E6C0096A0F7 /* CodeFile */ = {
			isa = XCSwiftPackageProductDependency;
			productName = CodeFile;
		};
		5CFA753A27E896B60002F01B /* GitClient */ = {
			isa = XCSwiftPackageProductDependency;
			productName = GitClient;
		};
		64B64EDD27F7B79400C400F1 /* About */ = {
			isa = XCSwiftPackageProductDependency;
			productName = About;
		};
		B34B213127ECDC3A006033A9 /* GitClone */ = {
			isa = XCSwiftPackageProductDependency;
			productName = GitClone;
		};
		D70F5E2B27E4E8CF004EE4B9 /* WelcomeModule */ = {
			isa = XCSwiftPackageProductDependency;
			productName = WelcomeModule;
		};
		D7F72DEA27EA3574000C3064 /* Search */ = {
			isa = XCSwiftPackageProductDependency;
			productName = Search;
		};
/* End XCSwiftPackageProductDependency section */
	};
	rootObject = B658FB2427DA9E0F00EA4DBD /* Project object */;
}<|MERGE_RESOLUTION|>--- conflicted
+++ resolved
@@ -85,11 +85,8 @@
 		D7E201B227E8D50000CB86D0 /* FindNavigatorModeSelector.swift in Sources */ = {isa = PBXBuildFile; fileRef = D7E201B127E8D50000CB86D0 /* FindNavigatorModeSelector.swift */; };
 		D7E201BD27EA00E200CB86D0 /* FindNavigatorResultFileItem.swift in Sources */ = {isa = PBXBuildFile; fileRef = D7E201BC27EA00E200CB86D0 /* FindNavigatorResultFileItem.swift */; };
 		D7F72DEB27EA3574000C3064 /* Search in Frameworks */ = {isa = PBXBuildFile; productRef = D7F72DEA27EA3574000C3064 /* Search */; };
-<<<<<<< HEAD
+		DE6F77872813625500D00A76 /* TabBarDivider.swift in Sources */ = {isa = PBXBuildFile; fileRef = DE6F77862813625500D00A76 /* TabBarDivider.swift */; };
 		FDF7C12227FAEA860039BA76 /* Package.resolved in Resources */ = {isa = PBXBuildFile; fileRef = FDF7C12127FAEA860039BA76 /* Package.resolved */; };
-=======
-		DE6F77872813625500D00A76 /* TabBarDivider.swift in Sources */ = {isa = PBXBuildFile; fileRef = DE6F77862813625500D00A76 /* TabBarDivider.swift */; };
->>>>>>> 336cf02a
 /* End PBXBuildFile section */
 
 /* Begin PBXContainerItemProxy section */
@@ -186,11 +183,8 @@
 		D7E201B127E8D50000CB86D0 /* FindNavigatorModeSelector.swift */ = {isa = PBXFileReference; lastKnownFileType = sourcecode.swift; path = FindNavigatorModeSelector.swift; sourceTree = "<group>"; };
 		D7E201B327E9989900CB86D0 /* FindNavigatorResultList.swift */ = {isa = PBXFileReference; lastKnownFileType = sourcecode.swift; path = FindNavigatorResultList.swift; sourceTree = "<group>"; };
 		D7E201BC27EA00E200CB86D0 /* FindNavigatorResultFileItem.swift */ = {isa = PBXFileReference; lastKnownFileType = sourcecode.swift; path = FindNavigatorResultFileItem.swift; sourceTree = "<group>"; };
-<<<<<<< HEAD
 		FDF7C12127FAEA860039BA76 /* Package.resolved */ = {isa = PBXFileReference; lastKnownFileType = text; path = Package.resolved; sourceTree = SOURCE_ROOT; };
-=======
 		DE6F77862813625500D00A76 /* TabBarDivider.swift */ = {isa = PBXFileReference; lastKnownFileType = sourcecode.swift; path = TabBarDivider.swift; sourceTree = "<group>"; };
->>>>>>> 336cf02a
 /* End PBXFileReference section */
 
 /* Begin PBXFrameworksBuildPhase section */
