--- conflicted
+++ resolved
@@ -554,11 +554,6 @@
 				04660F6A27E51E5C00477777 /* CodeEditWindowController.swift in Sources */,
 				B6EE989027E8879A00CDD8AB /* InspectorSidebar.swift in Sources */,
 				D76D11CC27F2F2B6009FE61F /* BreadcrumbsMenu.swift in Sources */,
-<<<<<<< HEAD
-				D72E1A8327E3B0D400EB11B9 /* WelcomeView.swift in Sources */,
-				2847019C27FCBE1100F87B6B /* TableView.swift in Sources */,
-=======
->>>>>>> 1d8e6bc7
 				043C321627E3201F006AE443 /* WorkspaceDocument.swift in Sources */,
 				28B0A19827E385C300B73177 /* NavigatorSidebarToolbarTop.swift in Sources */,
 				28FFE1BF27E3A441001939DB /* NavigatorSidebarToolbarBottom.swift in Sources */,
