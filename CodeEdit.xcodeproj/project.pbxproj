// !$*UTF8*$!
{
	archiveVersion = 1;
	classes = {
	};
	objectVersion = 55;
	objects = {

/* Begin PBXBuildFile section */
		043C321427E31FF6006AE443 /* CodeEditDocumentController.swift in Sources */ = {isa = PBXBuildFile; fileRef = 043C321327E31FF6006AE443 /* CodeEditDocumentController.swift */; };
		043C321627E3201F006AE443 /* WorkspaceDocument.swift in Sources */ = {isa = PBXBuildFile; fileRef = 043C321527E3201F006AE443 /* WorkspaceDocument.swift */; };
		043C321A27E32295006AE443 /* MainMenu.xib in Resources */ = {isa = PBXBuildFile; fileRef = 043C321927E32295006AE443 /* MainMenu.xib */; };
		04540D5B27DD08C300E91B77 /* SettingsView.swift in Sources */ = {isa = PBXBuildFile; fileRef = 04F2BF0E27DBB28E0024EAB1 /* SettingsView.swift */; };
		04540D5C27DD08C300E91B77 /* GeneralSettingsView.swift in Sources */ = {isa = PBXBuildFile; fileRef = 04F2BF1127DBB3C10024EAB1 /* GeneralSettingsView.swift */; };
		04540D5E27DD08C300E91B77 /* WorkspaceView.swift in Sources */ = {isa = PBXBuildFile; fileRef = B658FB3127DA9E0F00EA4DBD /* WorkspaceView.swift */; };
		04660F6427E3ACAF00477777 /* Appearances.swift in Sources */ = {isa = PBXBuildFile; fileRef = 04660F6327E3ACAF00477777 /* Appearances.swift */; };
		04660F6627E3ACEF00477777 /* ReopenBehavior.swift in Sources */ = {isa = PBXBuildFile; fileRef = 04660F6527E3ACEF00477777 /* ReopenBehavior.swift */; };
		04660F6A27E51E5C00477777 /* CodeEditWindowController.swift in Sources */ = {isa = PBXBuildFile; fileRef = 04660F6927E51E5C00477777 /* CodeEditWindowController.swift */; };
		0485EB1927E70F4900138301 /* QuickOpenView.swift in Sources */ = {isa = PBXBuildFile; fileRef = 0485EB1827E70F4900138301 /* QuickOpenView.swift */; };
		0485EB1D27E7338100138301 /* QuickOpenItem.swift in Sources */ = {isa = PBXBuildFile; fileRef = 0485EB1C27E7338100138301 /* QuickOpenItem.swift */; };
		0485EB1F27E7458B00138301 /* WorkspaceCodeFileView.swift in Sources */ = {isa = PBXBuildFile; fileRef = 0485EB1E27E7458B00138301 /* WorkspaceCodeFileView.swift */; };
		0485EB2327E7791400138301 /* QuickOpenPreviewView.swift in Sources */ = {isa = PBXBuildFile; fileRef = 0485EB2227E7791400138301 /* QuickOpenPreviewView.swift */; };
		0485EB2527E7B9C800138301 /* Overlays in Frameworks */ = {isa = PBXBuildFile; productRef = 0485EB2427E7B9C800138301 /* Overlays */; };
		286620A527E4AB6900E18C2B /* BreadcrumbsComponent.swift in Sources */ = {isa = PBXBuildFile; fileRef = 286620A427E4AB6900E18C2B /* BreadcrumbsComponent.swift */; };
		2875A46D27E3BE5B007805F8 /* BreadcrumbsView.swift in Sources */ = {isa = PBXBuildFile; fileRef = 2875A46C27E3BE5B007805F8 /* BreadcrumbsView.swift */; };
		287776E727E3413200D46668 /* SideBar.swift in Sources */ = {isa = PBXBuildFile; fileRef = 287776E627E3413200D46668 /* SideBar.swift */; };
		287776E927E34BC700D46668 /* TabBar.swift in Sources */ = {isa = PBXBuildFile; fileRef = 287776E827E34BC700D46668 /* TabBar.swift */; };
		287776ED27E350D800D46668 /* SideBarItem.swift in Sources */ = {isa = PBXBuildFile; fileRef = 287776EC27E350D800D46668 /* SideBarItem.swift */; };
		287776EF27E3515300D46668 /* TabBarItem.swift in Sources */ = {isa = PBXBuildFile; fileRef = 287776EE27E3515300D46668 /* TabBarItem.swift */; };
		289978ED27E4E97E00BB0357 /* FileIconStyle.swift in Sources */ = {isa = PBXBuildFile; fileRef = 289978EC27E4E97E00BB0357 /* FileIconStyle.swift */; };
		28B0A19827E385C300B73177 /* SideBarToolbarTop.swift in Sources */ = {isa = PBXBuildFile; fileRef = 28B0A19727E385C300B73177 /* SideBarToolbarTop.swift */; };
		28CE5EA027E6493D0065D29C /* StatusBar in Frameworks */ = {isa = PBXBuildFile; productRef = 28CE5E9F27E6493D0065D29C /* StatusBar */; };
		28FFE1BF27E3A441001939DB /* SideBarToolbarBottom.swift in Sources */ = {isa = PBXBuildFile; fileRef = 28FFE1BE27E3A441001939DB /* SideBarToolbarBottom.swift */; };
		2B7A583527E4BA0100D25D4E /* AppDelegate.swift in Sources */ = {isa = PBXBuildFile; fileRef = 0468438427DC76E200F8E88E /* AppDelegate.swift */; };
		34EE19BE27E0469C00F152CE /* BlurView.swift in Sources */ = {isa = PBXBuildFile; fileRef = 34EE19BD27E0469C00F152CE /* BlurView.swift */; };
		5C403B8F27E20F8000788241 /* WorkspaceClient in Frameworks */ = {isa = PBXBuildFile; productRef = 5C403B8E27E20F8000788241 /* WorkspaceClient */; };
		5CF38A5E27E48E6C0096A0F7 /* CodeFile in Frameworks */ = {isa = PBXBuildFile; productRef = 5CF38A5D27E48E6C0096A0F7 /* CodeFile */; };
		B658C07827E71F910063DB7A /* PressActionsModifier.swift in Sources */ = {isa = PBXBuildFile; fileRef = B658C07727E71F910063DB7A /* PressActionsModifier.swift */; };
		B658FB3427DA9E1000EA4DBD /* Assets.xcassets in Resources */ = {isa = PBXBuildFile; fileRef = B658FB3327DA9E1000EA4DBD /* Assets.xcassets */; };
		B658FB3727DA9E1000EA4DBD /* Preview Assets.xcassets in Resources */ = {isa = PBXBuildFile; fileRef = B658FB3627DA9E1000EA4DBD /* Preview Assets.xcassets */; };
		B65E614627E6765D00255275 /* Introspect in Frameworks */ = {isa = PBXBuildFile; productRef = B65E614527E6765D00255275 /* Introspect */; };
		D70F5E2C27E4E8CF004EE4B9 /* WelcomeModule in Frameworks */ = {isa = PBXBuildFile; productRef = D70F5E2B27E4E8CF004EE4B9 /* WelcomeModule */; };
		D7211D4327E066CE008F2ED7 /* Localized+Ex.swift in Sources */ = {isa = PBXBuildFile; fileRef = D7211D4227E066CE008F2ED7 /* Localized+Ex.swift */; };
		D7211D4727E06BFE008F2ED7 /* Localizable.strings in Resources */ = {isa = PBXBuildFile; fileRef = D7211D4927E06BFE008F2ED7 /* Localizable.strings */; };
		D72E1A8327E3B0D400EB11B9 /* WelcomeView.swift in Sources */ = {isa = PBXBuildFile; fileRef = D72E1A8227E3B0D400EB11B9 /* WelcomeView.swift */; };
		D72E1A8727E4242900EB11B9 /* RecentProjectsView.swift in Sources */ = {isa = PBXBuildFile; fileRef = D72E1A8627E4242900EB11B9 /* RecentProjectsView.swift */; };
		D72E1A8927E44D7C00EB11B9 /* WelcomeWindowView.swift in Sources */ = {isa = PBXBuildFile; fileRef = D72E1A8827E44D7C00EB11B9 /* WelcomeWindowView.swift */; };
/* End PBXBuildFile section */

/* Begin PBXContainerItemProxy section */
		B658FB3E27DA9E1000EA4DBD /* PBXContainerItemProxy */ = {
			isa = PBXContainerItemProxy;
			containerPortal = B658FB2427DA9E0F00EA4DBD /* Project object */;
			proxyType = 1;
			remoteGlobalIDString = B658FB2B27DA9E0F00EA4DBD;
			remoteInfo = CodeEdit;
		};
		B658FB4827DA9E1000EA4DBD /* PBXContainerItemProxy */ = {
			isa = PBXContainerItemProxy;
			containerPortal = B658FB2427DA9E0F00EA4DBD /* Project object */;
			proxyType = 1;
			remoteGlobalIDString = B658FB2B27DA9E0F00EA4DBD;
			remoteInfo = CodeEdit;
		};
/* End PBXContainerItemProxy section */

/* Begin PBXFileReference section */
		043C321327E31FF6006AE443 /* CodeEditDocumentController.swift */ = {isa = PBXFileReference; lastKnownFileType = sourcecode.swift; path = CodeEditDocumentController.swift; sourceTree = "<group>"; };
		043C321527E3201F006AE443 /* WorkspaceDocument.swift */ = {isa = PBXFileReference; lastKnownFileType = sourcecode.swift; path = WorkspaceDocument.swift; sourceTree = "<group>"; };
		043C321927E32295006AE443 /* MainMenu.xib */ = {isa = PBXFileReference; lastKnownFileType = file.xib; path = MainMenu.xib; sourceTree = "<group>"; };
		04660F6027E3A68A00477777 /* Info.plist */ = {isa = PBXFileReference; fileEncoding = 4; lastKnownFileType = text.plist.xml; path = Info.plist; sourceTree = "<group>"; };
		04660F6327E3ACAF00477777 /* Appearances.swift */ = {isa = PBXFileReference; lastKnownFileType = sourcecode.swift; path = Appearances.swift; sourceTree = "<group>"; };
		04660F6527E3ACEF00477777 /* ReopenBehavior.swift */ = {isa = PBXFileReference; lastKnownFileType = sourcecode.swift; path = ReopenBehavior.swift; sourceTree = "<group>"; };
		04660F6927E51E5C00477777 /* CodeEditWindowController.swift */ = {isa = PBXFileReference; lastKnownFileType = sourcecode.swift; path = CodeEditWindowController.swift; sourceTree = "<group>"; };
		0468438427DC76E200F8E88E /* AppDelegate.swift */ = {isa = PBXFileReference; lastKnownFileType = sourcecode.swift; path = AppDelegate.swift; sourceTree = "<group>"; };
		0485EB1827E70F4900138301 /* QuickOpenView.swift */ = {isa = PBXFileReference; lastKnownFileType = sourcecode.swift; path = QuickOpenView.swift; sourceTree = "<group>"; };
		0485EB1C27E7338100138301 /* QuickOpenItem.swift */ = {isa = PBXFileReference; lastKnownFileType = sourcecode.swift; path = QuickOpenItem.swift; sourceTree = "<group>"; };
		0485EB1E27E7458B00138301 /* WorkspaceCodeFileView.swift */ = {isa = PBXFileReference; lastKnownFileType = sourcecode.swift; path = WorkspaceCodeFileView.swift; sourceTree = "<group>"; };
		0485EB2227E7791400138301 /* QuickOpenPreviewView.swift */ = {isa = PBXFileReference; lastKnownFileType = sourcecode.swift; path = QuickOpenPreviewView.swift; sourceTree = "<group>"; };
		04ADA0C827E5D29000BF00B2 /* ru */ = {isa = PBXFileReference; lastKnownFileType = text.plist.strings; name = ru; path = ru.lproj/Localizable.strings; sourceTree = "<group>"; };
		04ADA0CA27E5D41F00BF00B2 /* be */ = {isa = PBXFileReference; lastKnownFileType = text.plist.strings; name = be; path = be.lproj/Localizable.strings; sourceTree = "<group>"; };
		04F2BF0E27DBB28E0024EAB1 /* SettingsView.swift */ = {isa = PBXFileReference; lastKnownFileType = sourcecode.swift; path = SettingsView.swift; sourceTree = "<group>"; };
		04F2BF1127DBB3C10024EAB1 /* GeneralSettingsView.swift */ = {isa = PBXFileReference; lastKnownFileType = sourcecode.swift; path = GeneralSettingsView.swift; sourceTree = "<group>"; };
		20F8067027E65A5200EB7827 /* af */ = {isa = PBXFileReference; lastKnownFileType = text.plist.strings; name = af; path = af.lproj/Localizable.strings; sourceTree = "<group>"; };
		2805D9E827E5ED180032BC56 /* de */ = {isa = PBXFileReference; lastKnownFileType = text.plist.strings; name = de; path = de.lproj/Localizable.strings; sourceTree = "<group>"; };
		286620A427E4AB6900E18C2B /* BreadcrumbsComponent.swift */ = {isa = PBXFileReference; lastKnownFileType = sourcecode.swift; path = BreadcrumbsComponent.swift; sourceTree = "<group>"; };
		2875A46C27E3BE5B007805F8 /* BreadcrumbsView.swift */ = {isa = PBXFileReference; lastKnownFileType = sourcecode.swift; path = BreadcrumbsView.swift; sourceTree = "<group>"; };
		287776E627E3413200D46668 /* SideBar.swift */ = {isa = PBXFileReference; lastKnownFileType = sourcecode.swift; path = SideBar.swift; sourceTree = "<group>"; };
		287776E827E34BC700D46668 /* TabBar.swift */ = {isa = PBXFileReference; lastKnownFileType = sourcecode.swift; path = TabBar.swift; sourceTree = "<group>"; };
		287776EC27E350D800D46668 /* SideBarItem.swift */ = {isa = PBXFileReference; lastKnownFileType = sourcecode.swift; path = SideBarItem.swift; sourceTree = "<group>"; };
		287776EE27E3515300D46668 /* TabBarItem.swift */ = {isa = PBXFileReference; lastKnownFileType = sourcecode.swift; path = TabBarItem.swift; sourceTree = "<group>"; };
		289978EC27E4E97E00BB0357 /* FileIconStyle.swift */ = {isa = PBXFileReference; lastKnownFileType = sourcecode.swift; path = FileIconStyle.swift; sourceTree = "<group>"; };
		28B0A19727E385C300B73177 /* SideBarToolbarTop.swift */ = {isa = PBXFileReference; lastKnownFileType = sourcecode.swift; path = SideBarToolbarTop.swift; sourceTree = "<group>"; };
		28FFE1BE27E3A441001939DB /* SideBarToolbarBottom.swift */ = {isa = PBXFileReference; lastKnownFileType = sourcecode.swift; path = SideBarToolbarBottom.swift; sourceTree = "<group>"; };
		34EE19BD27E0469C00F152CE /* BlurView.swift */ = {isa = PBXFileReference; lastKnownFileType = sourcecode.swift; path = BlurView.swift; sourceTree = "<group>"; };
<<<<<<< HEAD
		B658C07727E71F910063DB7A /* PressActionsModifier.swift */ = {isa = PBXFileReference; fileEncoding = 4; lastKnownFileType = sourcecode.swift; name = PressActionsModifier.swift; path = ../../../../Downloads/HandlePressReleaseEventsDemo/HandlePressReleaseEventsDemo/PressActionsModifier.swift; sourceTree = "<group>"; };
=======
		5E3C6A3427E72AE000A7CA0D /* fr */ = {isa = PBXFileReference; lastKnownFileType = text.plist.strings; name = fr; path = fr.lproj/Localizable.strings; sourceTree = "<group>"; };
>>>>>>> 3bad6e07
		B658FB2C27DA9E0F00EA4DBD /* CodeEdit.app */ = {isa = PBXFileReference; explicitFileType = wrapper.application; includeInIndex = 0; path = CodeEdit.app; sourceTree = BUILT_PRODUCTS_DIR; };
		B658FB3127DA9E0F00EA4DBD /* WorkspaceView.swift */ = {isa = PBXFileReference; lastKnownFileType = sourcecode.swift; path = WorkspaceView.swift; sourceTree = "<group>"; };
		B658FB3327DA9E1000EA4DBD /* Assets.xcassets */ = {isa = PBXFileReference; lastKnownFileType = folder.assetcatalog; path = Assets.xcassets; sourceTree = "<group>"; };
		B658FB3627DA9E1000EA4DBD /* Preview Assets.xcassets */ = {isa = PBXFileReference; lastKnownFileType = folder.assetcatalog; path = "Preview Assets.xcassets"; sourceTree = "<group>"; };
		B658FB3827DA9E1000EA4DBD /* CodeEdit.entitlements */ = {isa = PBXFileReference; lastKnownFileType = text.plist.entitlements; path = CodeEdit.entitlements; sourceTree = "<group>"; };
		B658FB3D27DA9E1000EA4DBD /* CodeEditTests.xctest */ = {isa = PBXFileReference; explicitFileType = wrapper.cfbundle; includeInIndex = 0; path = CodeEditTests.xctest; sourceTree = BUILT_PRODUCTS_DIR; };
		B658FB4727DA9E1000EA4DBD /* CodeEditUITests.xctest */ = {isa = PBXFileReference; explicitFileType = wrapper.cfbundle; includeInIndex = 0; path = CodeEditUITests.xctest; sourceTree = BUILT_PRODUCTS_DIR; };
		D7211D4227E066CE008F2ED7 /* Localized+Ex.swift */ = {isa = PBXFileReference; lastKnownFileType = sourcecode.swift; path = "Localized+Ex.swift"; sourceTree = "<group>"; };
		D7211D4827E06BFE008F2ED7 /* en */ = {isa = PBXFileReference; lastKnownFileType = text.plist.strings; name = en; path = en.lproj/Localizable.strings; sourceTree = "<group>"; };
		D7211D4A27E06C01008F2ED7 /* sr */ = {isa = PBXFileReference; lastKnownFileType = text.plist.strings; name = sr; path = sr.lproj/Localizable.strings; sourceTree = "<group>"; };
		D72E1A8227E3B0D400EB11B9 /* WelcomeView.swift */ = {isa = PBXFileReference; lastKnownFileType = sourcecode.swift; path = WelcomeView.swift; sourceTree = "<group>"; };
		D72E1A8627E4242900EB11B9 /* RecentProjectsView.swift */ = {isa = PBXFileReference; lastKnownFileType = sourcecode.swift; path = RecentProjectsView.swift; sourceTree = "<group>"; };
		D72E1A8827E44D7C00EB11B9 /* WelcomeWindowView.swift */ = {isa = PBXFileReference; lastKnownFileType = sourcecode.swift; path = WelcomeWindowView.swift; sourceTree = "<group>"; };
/* End PBXFileReference section */

/* Begin PBXFrameworksBuildPhase section */
		B658FB2927DA9E0F00EA4DBD /* Frameworks */ = {
			isa = PBXFrameworksBuildPhase;
			buildActionMask = 2147483647;
			files = (
				5C403B8F27E20F8000788241 /* WorkspaceClient in Frameworks */,
<<<<<<< HEAD
=======
				0485EB2527E7B9C800138301 /* Overlays in Frameworks */,
>>>>>>> 3bad6e07
				B65E614627E6765D00255275 /* Introspect in Frameworks */,
				D70F5E2C27E4E8CF004EE4B9 /* WelcomeModule in Frameworks */,
				28CE5EA027E6493D0065D29C /* StatusBar in Frameworks */,
				5CF38A5E27E48E6C0096A0F7 /* CodeFile in Frameworks */,
			);
			runOnlyForDeploymentPostprocessing = 0;
		};
		B658FB3A27DA9E1000EA4DBD /* Frameworks */ = {
			isa = PBXFrameworksBuildPhase;
			buildActionMask = 2147483647;
			files = (
			);
			runOnlyForDeploymentPostprocessing = 0;
		};
		B658FB4427DA9E1000EA4DBD /* Frameworks */ = {
			isa = PBXFrameworksBuildPhase;
			buildActionMask = 2147483647;
			files = (
			);
			runOnlyForDeploymentPostprocessing = 0;
		};
/* End PBXFrameworksBuildPhase section */

/* Begin PBXGroup section */
		043C321227E31FE8006AE443 /* Documents */ = {
			isa = PBXGroup;
			children = (
				043C321327E31FF6006AE443 /* CodeEditDocumentController.swift */,
				043C321527E3201F006AE443 /* WorkspaceDocument.swift */,
				04660F6927E51E5C00477777 /* CodeEditWindowController.swift */,
				0485EB1E27E7458B00138301 /* WorkspaceCodeFileView.swift */,
			);
			path = Documents;
			sourceTree = "<group>";
		};
		04660F6227E3ACA300477777 /* Models */ = {
			isa = PBXGroup;
			children = (
				04660F6327E3ACAF00477777 /* Appearances.swift */,
				04660F6527E3ACEF00477777 /* ReopenBehavior.swift */,
				289978EC27E4E97E00BB0357 /* FileIconStyle.swift */,
			);
			path = Models;
			sourceTree = "<group>";
		};
		0485EB1727E7016400138301 /* Quick Open */ = {
			isa = PBXGroup;
			children = (
				0485EB1827E70F4900138301 /* QuickOpenView.swift */,
				0485EB1C27E7338100138301 /* QuickOpenItem.swift */,
				0485EB2227E7791400138301 /* QuickOpenPreviewView.swift */,
			);
			path = "Quick Open";
			sourceTree = "<group>";
		};
		04F2BF1027DBB3AF0024EAB1 /* Settings */ = {
			isa = PBXGroup;
			children = (
				04660F6227E3ACA300477777 /* Models */,
				04F2BF0E27DBB28E0024EAB1 /* SettingsView.swift */,
				04F2BF1127DBB3C10024EAB1 /* GeneralSettingsView.swift */,
			);
			path = Settings;
			sourceTree = "<group>";
		};
		2875A46E27E3BE63007805F8 /* Breadcrumbs */ = {
			isa = PBXGroup;
			children = (
				2875A46C27E3BE5B007805F8 /* BreadcrumbsView.swift */,
				286620A427E4AB6900E18C2B /* BreadcrumbsComponent.swift */,
			);
			path = Breadcrumbs;
			sourceTree = "<group>";
		};
		287776EA27E350A100D46668 /* SideBar */ = {
			isa = PBXGroup;
			children = (
				287776E627E3413200D46668 /* SideBar.swift */,
				287776EC27E350D800D46668 /* SideBarItem.swift */,
				28B0A19727E385C300B73177 /* SideBarToolbarTop.swift */,
				28FFE1BE27E3A441001939DB /* SideBarToolbarBottom.swift */,
			);
			path = SideBar;
			sourceTree = "<group>";
		};
		287776EB27E350BA00D46668 /* TabBar */ = {
			isa = PBXGroup;
			children = (
				287776E827E34BC700D46668 /* TabBar.swift */,
				287776EE27E3515300D46668 /* TabBarItem.swift */,
			);
			path = TabBar;
			sourceTree = "<group>";
		};
		34EE19BC27E0467F00F152CE /* CustomViews */ = {
			isa = PBXGroup;
			children = (
				34EE19BD27E0469C00F152CE /* BlurView.swift */,
			);
			path = CustomViews;
			sourceTree = "<group>";
		};
		5C403B8D27E20F8000788241 /* Frameworks */ = {
			isa = PBXGroup;
			children = (
			);
			name = Frameworks;
			sourceTree = "<group>";
		};
		B658FB2327DA9E0F00EA4DBD = {
			isa = PBXGroup;
			children = (
				B658FB2E27DA9E0F00EA4DBD /* CodeEdit */,
				B658FB2D27DA9E0F00EA4DBD /* Products */,
				5C403B8D27E20F8000788241 /* Frameworks */,
			);
			sourceTree = "<group>";
		};
		B658FB2D27DA9E0F00EA4DBD /* Products */ = {
			isa = PBXGroup;
			children = (
				B658FB2C27DA9E0F00EA4DBD /* CodeEdit.app */,
				B658FB3D27DA9E1000EA4DBD /* CodeEditTests.xctest */,
				B658FB4727DA9E1000EA4DBD /* CodeEditUITests.xctest */,
			);
			name = Products;
			sourceTree = "<group>";
		};
		B658FB2E27DA9E0F00EA4DBD /* CodeEdit */ = {
			isa = PBXGroup;
			children = (
				0485EB1727E7016400138301 /* Quick Open */,
				04660F6027E3A68A00477777 /* Info.plist */,
				D72E1A8127E3B0A300EB11B9 /* Welcome */,
				043C321227E31FE8006AE443 /* Documents */,
				0468438427DC76E200F8E88E /* AppDelegate.swift */,
				B658FB3127DA9E0F00EA4DBD /* WorkspaceView.swift */,
				B658C07727E71F910063DB7A /* PressActionsModifier.swift */,
				2875A46E27E3BE63007805F8 /* Breadcrumbs */,
				287776EA27E350A100D46668 /* SideBar */,
				287776EB27E350BA00D46668 /* TabBar */,
				04F2BF1027DBB3AF0024EAB1 /* Settings */,
				34EE19BC27E0467F00F152CE /* CustomViews */,
				D7211D4427E066D4008F2ED7 /* Localization */,
				B658FB3327DA9E1000EA4DBD /* Assets.xcassets */,
				B658FB3827DA9E1000EA4DBD /* CodeEdit.entitlements */,
				B658FB3527DA9E1000EA4DBD /* Preview Content */,
				043C321927E32295006AE443 /* MainMenu.xib */,
			);
			path = CodeEdit;
			sourceTree = "<group>";
		};
		B658FB3527DA9E1000EA4DBD /* Preview Content */ = {
			isa = PBXGroup;
			children = (
				B658FB3627DA9E1000EA4DBD /* Preview Assets.xcassets */,
			);
			path = "Preview Content";
			sourceTree = "<group>";
		};
		D7211D4427E066D4008F2ED7 /* Localization */ = {
			isa = PBXGroup;
			children = (
				D7211D4227E066CE008F2ED7 /* Localized+Ex.swift */,
				D7211D4927E06BFE008F2ED7 /* Localizable.strings */,
			);
			path = Localization;
			sourceTree = "<group>";
		};
		D72E1A8127E3B0A300EB11B9 /* Welcome */ = {
			isa = PBXGroup;
			children = (
				D72E1A8227E3B0D400EB11B9 /* WelcomeView.swift */,
				D72E1A8627E4242900EB11B9 /* RecentProjectsView.swift */,
				D72E1A8827E44D7C00EB11B9 /* WelcomeWindowView.swift */,
			);
			path = Welcome;
			sourceTree = "<group>";
		};
/* End PBXGroup section */

/* Begin PBXNativeTarget section */
		B658FB2B27DA9E0F00EA4DBD /* CodeEdit */ = {
			isa = PBXNativeTarget;
			buildConfigurationList = B658FB5127DA9E1000EA4DBD /* Build configuration list for PBXNativeTarget "CodeEdit" */;
			buildPhases = (
				B658FB2827DA9E0F00EA4DBD /* Sources */,
				B658FB2927DA9E0F00EA4DBD /* Frameworks */,
				B658FB2A27DA9E0F00EA4DBD /* Resources */,
				2BA119D327E5274D00A996FF /* SwiftLint Run Script */,
				04ADA0CC27E6043B00BF00B2 /* TODO/FIXME Run Script */,
			);
			buildRules = (
			);
			dependencies = (
			);
			name = CodeEdit;
			packageProductDependencies = (
				5C403B8E27E20F8000788241 /* WorkspaceClient */,
				5CF38A5D27E48E6C0096A0F7 /* CodeFile */,
				D70F5E2B27E4E8CF004EE4B9 /* WelcomeModule */,
				B65E614527E6765D00255275 /* Introspect */,
<<<<<<< HEAD
=======
				28CE5E9F27E6493D0065D29C /* StatusBar */,
				0485EB2427E7B9C800138301 /* Overlays */,
>>>>>>> 3bad6e07
			);
			productName = CodeEdit;
			productReference = B658FB2C27DA9E0F00EA4DBD /* CodeEdit.app */;
			productType = "com.apple.product-type.application";
		};
		B658FB3C27DA9E1000EA4DBD /* CodeEditTests */ = {
			isa = PBXNativeTarget;
			buildConfigurationList = B658FB5427DA9E1000EA4DBD /* Build configuration list for PBXNativeTarget "CodeEditTests" */;
			buildPhases = (
				B658FB3927DA9E1000EA4DBD /* Sources */,
				B658FB3A27DA9E1000EA4DBD /* Frameworks */,
				B658FB3B27DA9E1000EA4DBD /* Resources */,
			);
			buildRules = (
			);
			dependencies = (
				B658FB3F27DA9E1000EA4DBD /* PBXTargetDependency */,
			);
			name = CodeEditTests;
			productName = CodeEditTests;
			productReference = B658FB3D27DA9E1000EA4DBD /* CodeEditTests.xctest */;
			productType = "com.apple.product-type.bundle.unit-test";
		};
		B658FB4627DA9E1000EA4DBD /* CodeEditUITests */ = {
			isa = PBXNativeTarget;
			buildConfigurationList = B658FB5727DA9E1000EA4DBD /* Build configuration list for PBXNativeTarget "CodeEditUITests" */;
			buildPhases = (
				B658FB4327DA9E1000EA4DBD /* Sources */,
				B658FB4427DA9E1000EA4DBD /* Frameworks */,
				B658FB4527DA9E1000EA4DBD /* Resources */,
			);
			buildRules = (
			);
			dependencies = (
				B658FB4927DA9E1000EA4DBD /* PBXTargetDependency */,
			);
			name = CodeEditUITests;
			productName = CodeEditUITests;
			productReference = B658FB4727DA9E1000EA4DBD /* CodeEditUITests.xctest */;
			productType = "com.apple.product-type.bundle.ui-testing";
		};
/* End PBXNativeTarget section */

/* Begin PBXProject section */
		B658FB2427DA9E0F00EA4DBD /* Project object */ = {
			isa = PBXProject;
			attributes = {
				BuildIndependentTargetsInParallel = 1;
				LastSwiftUpdateCheck = 1310;
				LastUpgradeCheck = 1330;
				TargetAttributes = {
					B658FB2B27DA9E0F00EA4DBD = {
						CreatedOnToolsVersion = 13.1;
					};
					B658FB3C27DA9E1000EA4DBD = {
						CreatedOnToolsVersion = 13.1;
						TestTargetID = B658FB2B27DA9E0F00EA4DBD;
					};
					B658FB4627DA9E1000EA4DBD = {
						CreatedOnToolsVersion = 13.1;
						TestTargetID = B658FB2B27DA9E0F00EA4DBD;
					};
				};
			};
			buildConfigurationList = B658FB2727DA9E0F00EA4DBD /* Build configuration list for PBXProject "CodeEdit" */;
			compatibilityVersion = "Xcode 13.0";
			developmentRegion = en;
			hasScannedForEncodings = 0;
			knownRegions = (
				en,
				Base,
				sr,
				ru,
				be,
				de,
				af,
<<<<<<< HEAD
=======
				fr,
>>>>>>> 3bad6e07
			);
			mainGroup = B658FB2327DA9E0F00EA4DBD;
			packageReferences = (
				B65E614427E6765D00255275 /* XCRemoteSwiftPackageReference "SwiftUI-Introspect" */,
			);
			productRefGroup = B658FB2D27DA9E0F00EA4DBD /* Products */;
			projectDirPath = "";
			projectRoot = "";
			targets = (
				B658FB2B27DA9E0F00EA4DBD /* CodeEdit */,
				B658FB3C27DA9E1000EA4DBD /* CodeEditTests */,
				B658FB4627DA9E1000EA4DBD /* CodeEditUITests */,
			);
		};
/* End PBXProject section */

/* Begin PBXResourcesBuildPhase section */
		B658FB2A27DA9E0F00EA4DBD /* Resources */ = {
			isa = PBXResourcesBuildPhase;
			buildActionMask = 2147483647;
			files = (
				B658FB3727DA9E1000EA4DBD /* Preview Assets.xcassets in Resources */,
				D7211D4727E06BFE008F2ED7 /* Localizable.strings in Resources */,
				B658FB3427DA9E1000EA4DBD /* Assets.xcassets in Resources */,
				043C321A27E32295006AE443 /* MainMenu.xib in Resources */,
			);
			runOnlyForDeploymentPostprocessing = 0;
		};
		B658FB3B27DA9E1000EA4DBD /* Resources */ = {
			isa = PBXResourcesBuildPhase;
			buildActionMask = 2147483647;
			files = (
			);
			runOnlyForDeploymentPostprocessing = 0;
		};
		B658FB4527DA9E1000EA4DBD /* Resources */ = {
			isa = PBXResourcesBuildPhase;
			buildActionMask = 2147483647;
			files = (
			);
			runOnlyForDeploymentPostprocessing = 0;
		};
/* End PBXResourcesBuildPhase section */

/* Begin PBXShellScriptBuildPhase section */
		04ADA0CC27E6043B00BF00B2 /* TODO/FIXME Run Script */ = {
			isa = PBXShellScriptBuildPhase;
			buildActionMask = 2147483647;
			files = (
			);
			inputFileListPaths = (
			);
			inputPaths = (
			);
			name = "TODO/FIXME Run Script";
			outputFileListPaths = (
			);
			outputPaths = (
			);
			runOnlyForDeploymentPostprocessing = 0;
			shellPath = /bin/sh;
			shellScript = "TAGS=\"TODO:|FIXME:\"\necho \"searching ${SRCROOT} for ${TAGS}\"\nfind \"${SRCROOT}\" \\( -name \"*.swift\" \\) -print0 | xargs -0 egrep --with-filename --line-number --only-matching \"($TAGS).*\\$\" | perl -p -e \"s/($TAGS)/ warning: \\$1/\"\n";
		};
		2BA119D327E5274D00A996FF /* SwiftLint Run Script */ = {
			isa = PBXShellScriptBuildPhase;
			buildActionMask = 2147483647;
			files = (
			);
			inputFileListPaths = (
			);
			inputPaths = (
			);
			name = "SwiftLint Run Script";
			outputFileListPaths = (
			);
			outputPaths = (
			);
			runOnlyForDeploymentPostprocessing = 0;
			shellPath = /bin/sh;
			shellScript = "export PATH=\"$PATH:/opt/homebrew/bin\"\nif which swiftlint >/dev/null; then\n  swiftlint\nelse\n  echo \"warning: SwiftLint not installed, download from https://github.com/realm/SwiftLint\"\nfi\n";
		};
/* End PBXShellScriptBuildPhase section */

/* Begin PBXSourcesBuildPhase section */
		B658FB2827DA9E0F00EA4DBD /* Sources */ = {
			isa = PBXSourcesBuildPhase;
			buildActionMask = 2147483647;
			files = (
				2B7A583527E4BA0100D25D4E /* AppDelegate.swift in Sources */,
				2875A46D27E3BE5B007805F8 /* BreadcrumbsView.swift in Sources */,
				0485EB1D27E7338100138301 /* QuickOpenItem.swift in Sources */,
				04540D5B27DD08C300E91B77 /* SettingsView.swift in Sources */,
				D72E1A8927E44D7C00EB11B9 /* WelcomeWindowView.swift in Sources */,
				04540D5C27DD08C300E91B77 /* GeneralSettingsView.swift in Sources */,
				043C321427E31FF6006AE443 /* CodeEditDocumentController.swift in Sources */,
				04660F6427E3ACAF00477777 /* Appearances.swift in Sources */,
				04540D5E27DD08C300E91B77 /* WorkspaceView.swift in Sources */,
				34EE19BE27E0469C00F152CE /* BlurView.swift in Sources */,
				D7211D4327E066CE008F2ED7 /* Localized+Ex.swift in Sources */,
				287776E927E34BC700D46668 /* TabBar.swift in Sources */,
<<<<<<< HEAD
				B658C07827E71F910063DB7A /* PressActionsModifier.swift in Sources */,
=======
				0485EB1F27E7458B00138301 /* WorkspaceCodeFileView.swift in Sources */,
				0485EB1927E70F4900138301 /* QuickOpenView.swift in Sources */,
>>>>>>> 3bad6e07
				286620A527E4AB6900E18C2B /* BreadcrumbsComponent.swift in Sources */,
				287776EF27E3515300D46668 /* TabBarItem.swift in Sources */,
				D72E1A8727E4242900EB11B9 /* RecentProjectsView.swift in Sources */,
				04660F6A27E51E5C00477777 /* CodeEditWindowController.swift in Sources */,
				287776E727E3413200D46668 /* SideBar.swift in Sources */,
				287776ED27E350D800D46668 /* SideBarItem.swift in Sources */,
				289978ED27E4E97E00BB0357 /* FileIconStyle.swift in Sources */,
				04660F6627E3ACEF00477777 /* ReopenBehavior.swift in Sources */,
				D72E1A8327E3B0D400EB11B9 /* WelcomeView.swift in Sources */,
				043C321627E3201F006AE443 /* WorkspaceDocument.swift in Sources */,
				28B0A19827E385C300B73177 /* SideBarToolbarTop.swift in Sources */,
				28FFE1BF27E3A441001939DB /* SideBarToolbarBottom.swift in Sources */,
				0485EB2327E7791400138301 /* QuickOpenPreviewView.swift in Sources */,
			);
			runOnlyForDeploymentPostprocessing = 0;
		};
		B658FB3927DA9E1000EA4DBD /* Sources */ = {
			isa = PBXSourcesBuildPhase;
			buildActionMask = 2147483647;
			files = (
			);
			runOnlyForDeploymentPostprocessing = 0;
		};
		B658FB4327DA9E1000EA4DBD /* Sources */ = {
			isa = PBXSourcesBuildPhase;
			buildActionMask = 2147483647;
			files = (
			);
			runOnlyForDeploymentPostprocessing = 0;
		};
/* End PBXSourcesBuildPhase section */

/* Begin PBXTargetDependency section */
		B658FB3F27DA9E1000EA4DBD /* PBXTargetDependency */ = {
			isa = PBXTargetDependency;
			target = B658FB2B27DA9E0F00EA4DBD /* CodeEdit */;
			targetProxy = B658FB3E27DA9E1000EA4DBD /* PBXContainerItemProxy */;
		};
		B658FB4927DA9E1000EA4DBD /* PBXTargetDependency */ = {
			isa = PBXTargetDependency;
			target = B658FB2B27DA9E0F00EA4DBD /* CodeEdit */;
			targetProxy = B658FB4827DA9E1000EA4DBD /* PBXContainerItemProxy */;
		};
/* End PBXTargetDependency section */

/* Begin PBXVariantGroup section */
		D7211D4927E06BFE008F2ED7 /* Localizable.strings */ = {
			isa = PBXVariantGroup;
			children = (
				D7211D4827E06BFE008F2ED7 /* en */,
				D7211D4A27E06C01008F2ED7 /* sr */,
				04ADA0C827E5D29000BF00B2 /* ru */,
				04ADA0CA27E5D41F00BF00B2 /* be */,
				2805D9E827E5ED180032BC56 /* de */,
				20F8067027E65A5200EB7827 /* af */,
<<<<<<< HEAD
=======
				5E3C6A3427E72AE000A7CA0D /* fr */,
>>>>>>> 3bad6e07
			);
			name = Localizable.strings;
			sourceTree = "<group>";
		};
/* End PBXVariantGroup section */

/* Begin XCBuildConfiguration section */
		B658FB4F27DA9E1000EA4DBD /* Debug */ = {
			isa = XCBuildConfiguration;
			buildSettings = {
				ALWAYS_SEARCH_USER_PATHS = NO;
				CLANG_ANALYZER_LOCALIZABILITY_NONLOCALIZED = YES;
				CLANG_ANALYZER_NONNULL = YES;
				CLANG_ANALYZER_NUMBER_OBJECT_CONVERSION = YES_AGGRESSIVE;
				CLANG_CXX_LANGUAGE_STANDARD = "gnu++17";
				CLANG_CXX_LIBRARY = "libc++";
				CLANG_ENABLE_MODULES = YES;
				CLANG_ENABLE_OBJC_ARC = YES;
				CLANG_ENABLE_OBJC_WEAK = YES;
				CLANG_WARN_BLOCK_CAPTURE_AUTORELEASING = YES;
				CLANG_WARN_BOOL_CONVERSION = YES;
				CLANG_WARN_COMMA = YES;
				CLANG_WARN_CONSTANT_CONVERSION = YES;
				CLANG_WARN_DEPRECATED_OBJC_IMPLEMENTATIONS = YES;
				CLANG_WARN_DIRECT_OBJC_ISA_USAGE = YES_ERROR;
				CLANG_WARN_DOCUMENTATION_COMMENTS = YES;
				CLANG_WARN_EMPTY_BODY = YES;
				CLANG_WARN_ENUM_CONVERSION = YES;
				CLANG_WARN_INFINITE_RECURSION = YES;
				CLANG_WARN_INT_CONVERSION = YES;
				CLANG_WARN_NON_LITERAL_NULL_CONVERSION = YES;
				CLANG_WARN_OBJC_IMPLICIT_RETAIN_SELF = YES;
				CLANG_WARN_OBJC_LITERAL_CONVERSION = YES;
				CLANG_WARN_OBJC_ROOT_CLASS = YES_ERROR;
				CLANG_WARN_QUOTED_INCLUDE_IN_FRAMEWORK_HEADER = YES;
				CLANG_WARN_RANGE_LOOP_ANALYSIS = YES;
				CLANG_WARN_STRICT_PROTOTYPES = YES;
				CLANG_WARN_SUSPICIOUS_MOVE = YES;
				CLANG_WARN_UNGUARDED_AVAILABILITY = YES_AGGRESSIVE;
				CLANG_WARN_UNREACHABLE_CODE = YES;
				CLANG_WARN__DUPLICATE_METHOD_MATCH = YES;
				COPY_PHASE_STRIP = NO;
				DEBUG_INFORMATION_FORMAT = dwarf;
				ENABLE_STRICT_OBJC_MSGSEND = YES;
				ENABLE_TESTABILITY = YES;
				GCC_C_LANGUAGE_STANDARD = gnu11;
				GCC_DYNAMIC_NO_PIC = NO;
				GCC_NO_COMMON_BLOCKS = YES;
				GCC_OPTIMIZATION_LEVEL = 0;
				GCC_PREPROCESSOR_DEFINITIONS = (
					"DEBUG=1",
					"$(inherited)",
				);
				GCC_WARN_64_TO_32_BIT_CONVERSION = YES;
				GCC_WARN_ABOUT_RETURN_TYPE = YES_ERROR;
				GCC_WARN_UNDECLARED_SELECTOR = YES;
				GCC_WARN_UNINITIALIZED_AUTOS = YES_AGGRESSIVE;
				GCC_WARN_UNUSED_FUNCTION = YES;
				GCC_WARN_UNUSED_VARIABLE = YES;
				MACOSX_DEPLOYMENT_TARGET = 12.0;
				MTL_ENABLE_DEBUG_INFO = INCLUDE_SOURCE;
				MTL_FAST_MATH = YES;
				ONLY_ACTIVE_ARCH = YES;
				SDKROOT = macosx;
				SWIFT_ACTIVE_COMPILATION_CONDITIONS = DEBUG;
				SWIFT_OPTIMIZATION_LEVEL = "-Onone";
			};
			name = Debug;
		};
		B658FB5027DA9E1000EA4DBD /* Release */ = {
			isa = XCBuildConfiguration;
			buildSettings = {
				ALWAYS_SEARCH_USER_PATHS = NO;
				CLANG_ANALYZER_LOCALIZABILITY_NONLOCALIZED = YES;
				CLANG_ANALYZER_NONNULL = YES;
				CLANG_ANALYZER_NUMBER_OBJECT_CONVERSION = YES_AGGRESSIVE;
				CLANG_CXX_LANGUAGE_STANDARD = "gnu++17";
				CLANG_CXX_LIBRARY = "libc++";
				CLANG_ENABLE_MODULES = YES;
				CLANG_ENABLE_OBJC_ARC = YES;
				CLANG_ENABLE_OBJC_WEAK = YES;
				CLANG_WARN_BLOCK_CAPTURE_AUTORELEASING = YES;
				CLANG_WARN_BOOL_CONVERSION = YES;
				CLANG_WARN_COMMA = YES;
				CLANG_WARN_CONSTANT_CONVERSION = YES;
				CLANG_WARN_DEPRECATED_OBJC_IMPLEMENTATIONS = YES;
				CLANG_WARN_DIRECT_OBJC_ISA_USAGE = YES_ERROR;
				CLANG_WARN_DOCUMENTATION_COMMENTS = YES;
				CLANG_WARN_EMPTY_BODY = YES;
				CLANG_WARN_ENUM_CONVERSION = YES;
				CLANG_WARN_INFINITE_RECURSION = YES;
				CLANG_WARN_INT_CONVERSION = YES;
				CLANG_WARN_NON_LITERAL_NULL_CONVERSION = YES;
				CLANG_WARN_OBJC_IMPLICIT_RETAIN_SELF = YES;
				CLANG_WARN_OBJC_LITERAL_CONVERSION = YES;
				CLANG_WARN_OBJC_ROOT_CLASS = YES_ERROR;
				CLANG_WARN_QUOTED_INCLUDE_IN_FRAMEWORK_HEADER = YES;
				CLANG_WARN_RANGE_LOOP_ANALYSIS = YES;
				CLANG_WARN_STRICT_PROTOTYPES = YES;
				CLANG_WARN_SUSPICIOUS_MOVE = YES;
				CLANG_WARN_UNGUARDED_AVAILABILITY = YES_AGGRESSIVE;
				CLANG_WARN_UNREACHABLE_CODE = YES;
				CLANG_WARN__DUPLICATE_METHOD_MATCH = YES;
				COPY_PHASE_STRIP = NO;
				DEBUG_INFORMATION_FORMAT = "dwarf-with-dsym";
				ENABLE_NS_ASSERTIONS = NO;
				ENABLE_STRICT_OBJC_MSGSEND = YES;
				GCC_C_LANGUAGE_STANDARD = gnu11;
				GCC_NO_COMMON_BLOCKS = YES;
				GCC_WARN_64_TO_32_BIT_CONVERSION = YES;
				GCC_WARN_ABOUT_RETURN_TYPE = YES_ERROR;
				GCC_WARN_UNDECLARED_SELECTOR = YES;
				GCC_WARN_UNINITIALIZED_AUTOS = YES_AGGRESSIVE;
				GCC_WARN_UNUSED_FUNCTION = YES;
				GCC_WARN_UNUSED_VARIABLE = YES;
				MACOSX_DEPLOYMENT_TARGET = 12.0;
				MTL_ENABLE_DEBUG_INFO = NO;
				MTL_FAST_MATH = YES;
				SDKROOT = macosx;
				SWIFT_COMPILATION_MODE = wholemodule;
				SWIFT_OPTIMIZATION_LEVEL = "-O";
			};
			name = Release;
		};
		B658FB5227DA9E1000EA4DBD /* Debug */ = {
			isa = XCBuildConfiguration;
			buildSettings = {
				ASSETCATALOG_COMPILER_APPICON_NAME = AppIconDev;
				ASSETCATALOG_COMPILER_GLOBAL_ACCENT_COLOR_NAME = AccentColor;
				CODE_SIGN_ENTITLEMENTS = CodeEdit/CodeEdit.entitlements;
				CODE_SIGN_IDENTITY = "-";
				CODE_SIGN_STYLE = Automatic;
				COMBINE_HIDPI_IMAGES = YES;
				CURRENT_PROJECT_VERSION = 1;
				DEVELOPMENT_ASSET_PATHS = "\"CodeEdit/Preview Content\"";
				DEVELOPMENT_TEAM = "";
				ENABLE_HARDENED_RUNTIME = YES;
				ENABLE_PREVIEWS = YES;
				GENERATE_INFOPLIST_FILE = YES;
				INFOPLIST_FILE = CodeEdit/Info.plist;
				INFOPLIST_KEY_NSHumanReadableCopyright = "© 2022 CodeEdit";
				INFOPLIST_KEY_NSPrincipalClass = CodeEdit.CodeEditApplication;
				LD_RUNPATH_SEARCH_PATHS = (
					"$(inherited)",
					"@executable_path/../Frameworks",
				);
				MARKETING_VERSION = 1.0;
				PRODUCT_BUNDLE_IDENTIFIER = austincondiff.CodeEdit;
				PRODUCT_NAME = "$(TARGET_NAME)";
				PROVISIONING_PROFILE_SPECIFIER = "";
				SWIFT_EMIT_LOC_STRINGS = YES;
				SWIFT_VERSION = 5.0;
			};
			name = Debug;
		};
		B658FB5327DA9E1000EA4DBD /* Release */ = {
			isa = XCBuildConfiguration;
			buildSettings = {
				ASSETCATALOG_COMPILER_APPICON_NAME = AppIconDev;
				ASSETCATALOG_COMPILER_GLOBAL_ACCENT_COLOR_NAME = AccentColor;
				CODE_SIGN_ENTITLEMENTS = CodeEdit/CodeEdit.entitlements;
				CODE_SIGN_IDENTITY = "-";
				CODE_SIGN_STYLE = Automatic;
				COMBINE_HIDPI_IMAGES = YES;
				CURRENT_PROJECT_VERSION = 1;
				DEVELOPMENT_ASSET_PATHS = "\"CodeEdit/Preview Content\"";
				DEVELOPMENT_TEAM = "";
				ENABLE_HARDENED_RUNTIME = YES;
				ENABLE_PREVIEWS = YES;
				GENERATE_INFOPLIST_FILE = YES;
				INFOPLIST_FILE = CodeEdit/Info.plist;
				INFOPLIST_KEY_NSHumanReadableCopyright = "© 2022 CodeEdit";
				INFOPLIST_KEY_NSPrincipalClass = CodeEdit.CodeEditApplication;
				LD_RUNPATH_SEARCH_PATHS = (
					"$(inherited)",
					"@executable_path/../Frameworks",
				);
				MARKETING_VERSION = 1.0;
				PRODUCT_BUNDLE_IDENTIFIER = austincondiff.CodeEdit;
				PRODUCT_NAME = "$(TARGET_NAME)";
				PROVISIONING_PROFILE_SPECIFIER = "";
				SWIFT_EMIT_LOC_STRINGS = YES;
				SWIFT_VERSION = 5.0;
			};
			name = Release;
		};
		B658FB5527DA9E1000EA4DBD /* Debug */ = {
			isa = XCBuildConfiguration;
			buildSettings = {
				ALWAYS_EMBED_SWIFT_STANDARD_LIBRARIES = YES;
				BUNDLE_LOADER = "$(TEST_HOST)";
				CODE_SIGN_STYLE = Automatic;
				COMBINE_HIDPI_IMAGES = YES;
				CURRENT_PROJECT_VERSION = 1;
				DEVELOPMENT_TEAM = 9VS2VKC5LQ;
				GENERATE_INFOPLIST_FILE = YES;
				LD_RUNPATH_SEARCH_PATHS = (
					"$(inherited)",
					"@executable_path/../Frameworks",
					"@loader_path/../Frameworks",
				);
				MACOSX_DEPLOYMENT_TARGET = 12.0;
				MARKETING_VERSION = 1.0;
				PRODUCT_BUNDLE_IDENTIFIER = austincondiff.CodeEditTests;
				PRODUCT_NAME = "$(TARGET_NAME)";
				SWIFT_EMIT_LOC_STRINGS = NO;
				SWIFT_VERSION = 5.0;
				TEST_HOST = "$(BUILT_PRODUCTS_DIR)/CodeEdit.app/Contents/MacOS/CodeEdit";
			};
			name = Debug;
		};
		B658FB5627DA9E1000EA4DBD /* Release */ = {
			isa = XCBuildConfiguration;
			buildSettings = {
				ALWAYS_EMBED_SWIFT_STANDARD_LIBRARIES = YES;
				BUNDLE_LOADER = "$(TEST_HOST)";
				CODE_SIGN_STYLE = Automatic;
				COMBINE_HIDPI_IMAGES = YES;
				CURRENT_PROJECT_VERSION = 1;
				DEVELOPMENT_TEAM = 9VS2VKC5LQ;
				GENERATE_INFOPLIST_FILE = YES;
				LD_RUNPATH_SEARCH_PATHS = (
					"$(inherited)",
					"@executable_path/../Frameworks",
					"@loader_path/../Frameworks",
				);
				MACOSX_DEPLOYMENT_TARGET = 12.0;
				MARKETING_VERSION = 1.0;
				PRODUCT_BUNDLE_IDENTIFIER = austincondiff.CodeEditTests;
				PRODUCT_NAME = "$(TARGET_NAME)";
				SWIFT_EMIT_LOC_STRINGS = NO;
				SWIFT_VERSION = 5.0;
				TEST_HOST = "$(BUILT_PRODUCTS_DIR)/CodeEdit.app/Contents/MacOS/CodeEdit";
			};
			name = Release;
		};
		B658FB5827DA9E1000EA4DBD /* Debug */ = {
			isa = XCBuildConfiguration;
			buildSettings = {
				ALWAYS_EMBED_SWIFT_STANDARD_LIBRARIES = YES;
				CODE_SIGN_STYLE = Automatic;
				COMBINE_HIDPI_IMAGES = YES;
				CURRENT_PROJECT_VERSION = 1;
				DEVELOPMENT_TEAM = 9VS2VKC5LQ;
				GENERATE_INFOPLIST_FILE = YES;
				LD_RUNPATH_SEARCH_PATHS = (
					"$(inherited)",
					"@executable_path/../Frameworks",
					"@loader_path/../Frameworks",
				);
				MARKETING_VERSION = 1.0;
				PRODUCT_BUNDLE_IDENTIFIER = austincondiff.CodeEditUITests;
				PRODUCT_NAME = "$(TARGET_NAME)";
				SWIFT_EMIT_LOC_STRINGS = NO;
				SWIFT_VERSION = 5.0;
				TEST_TARGET_NAME = CodeEdit;
			};
			name = Debug;
		};
		B658FB5927DA9E1000EA4DBD /* Release */ = {
			isa = XCBuildConfiguration;
			buildSettings = {
				ALWAYS_EMBED_SWIFT_STANDARD_LIBRARIES = YES;
				CODE_SIGN_STYLE = Automatic;
				COMBINE_HIDPI_IMAGES = YES;
				CURRENT_PROJECT_VERSION = 1;
				DEVELOPMENT_TEAM = 9VS2VKC5LQ;
				GENERATE_INFOPLIST_FILE = YES;
				LD_RUNPATH_SEARCH_PATHS = (
					"$(inherited)",
					"@executable_path/../Frameworks",
					"@loader_path/../Frameworks",
				);
				MARKETING_VERSION = 1.0;
				PRODUCT_BUNDLE_IDENTIFIER = austincondiff.CodeEditUITests;
				PRODUCT_NAME = "$(TARGET_NAME)";
				SWIFT_EMIT_LOC_STRINGS = NO;
				SWIFT_VERSION = 5.0;
				TEST_TARGET_NAME = CodeEdit;
			};
			name = Release;
		};
/* End XCBuildConfiguration section */

/* Begin XCConfigurationList section */
		B658FB2727DA9E0F00EA4DBD /* Build configuration list for PBXProject "CodeEdit" */ = {
			isa = XCConfigurationList;
			buildConfigurations = (
				B658FB4F27DA9E1000EA4DBD /* Debug */,
				B658FB5027DA9E1000EA4DBD /* Release */,
			);
			defaultConfigurationIsVisible = 0;
			defaultConfigurationName = Release;
		};
		B658FB5127DA9E1000EA4DBD /* Build configuration list for PBXNativeTarget "CodeEdit" */ = {
			isa = XCConfigurationList;
			buildConfigurations = (
				B658FB5227DA9E1000EA4DBD /* Debug */,
				B658FB5327DA9E1000EA4DBD /* Release */,
			);
			defaultConfigurationIsVisible = 0;
			defaultConfigurationName = Release;
		};
		B658FB5427DA9E1000EA4DBD /* Build configuration list for PBXNativeTarget "CodeEditTests" */ = {
			isa = XCConfigurationList;
			buildConfigurations = (
				B658FB5527DA9E1000EA4DBD /* Debug */,
				B658FB5627DA9E1000EA4DBD /* Release */,
			);
			defaultConfigurationIsVisible = 0;
			defaultConfigurationName = Release;
		};
		B658FB5727DA9E1000EA4DBD /* Build configuration list for PBXNativeTarget "CodeEditUITests" */ = {
			isa = XCConfigurationList;
			buildConfigurations = (
				B658FB5827DA9E1000EA4DBD /* Debug */,
				B658FB5927DA9E1000EA4DBD /* Release */,
			);
			defaultConfigurationIsVisible = 0;
			defaultConfigurationName = Release;
		};
/* End XCConfigurationList section */

/* Begin XCRemoteSwiftPackageReference section */
		B65E614427E6765D00255275 /* XCRemoteSwiftPackageReference "SwiftUI-Introspect" */ = {
			isa = XCRemoteSwiftPackageReference;
			repositoryURL = "https://github.com/siteline/SwiftUI-Introspect";
			requirement = {
				kind = upToNextMajorVersion;
				minimumVersion = 0.1.4;
			};
		};
/* End XCRemoteSwiftPackageReference section */

/* Begin XCSwiftPackageProductDependency section */
		0485EB2427E7B9C800138301 /* Overlays */ = {
			isa = XCSwiftPackageProductDependency;
			productName = Overlays;
		};
		28CE5E9F27E6493D0065D29C /* StatusBar */ = {
			isa = XCSwiftPackageProductDependency;
			productName = StatusBar;
		};
		5C403B8E27E20F8000788241 /* WorkspaceClient */ = {
			isa = XCSwiftPackageProductDependency;
			productName = WorkspaceClient;
		};
		5CF38A5D27E48E6C0096A0F7 /* CodeFile */ = {
			isa = XCSwiftPackageProductDependency;
			productName = CodeFile;
		};
		B65E614527E6765D00255275 /* Introspect */ = {
			isa = XCSwiftPackageProductDependency;
			package = B65E614427E6765D00255275 /* XCRemoteSwiftPackageReference "SwiftUI-Introspect" */;
			productName = Introspect;
		};
		D70F5E2B27E4E8CF004EE4B9 /* WelcomeModule */ = {
			isa = XCSwiftPackageProductDependency;
			productName = WelcomeModule;
		};
/* End XCSwiftPackageProductDependency section */
	};
	rootObject = B658FB2427DA9E0F00EA4DBD /* Project object */;
}<|MERGE_RESOLUTION|>--- conflicted
+++ resolved
@@ -93,11 +93,8 @@
 		28B0A19727E385C300B73177 /* SideBarToolbarTop.swift */ = {isa = PBXFileReference; lastKnownFileType = sourcecode.swift; path = SideBarToolbarTop.swift; sourceTree = "<group>"; };
 		28FFE1BE27E3A441001939DB /* SideBarToolbarBottom.swift */ = {isa = PBXFileReference; lastKnownFileType = sourcecode.swift; path = SideBarToolbarBottom.swift; sourceTree = "<group>"; };
 		34EE19BD27E0469C00F152CE /* BlurView.swift */ = {isa = PBXFileReference; lastKnownFileType = sourcecode.swift; path = BlurView.swift; sourceTree = "<group>"; };
-<<<<<<< HEAD
 		B658C07727E71F910063DB7A /* PressActionsModifier.swift */ = {isa = PBXFileReference; fileEncoding = 4; lastKnownFileType = sourcecode.swift; name = PressActionsModifier.swift; path = ../../../../Downloads/HandlePressReleaseEventsDemo/HandlePressReleaseEventsDemo/PressActionsModifier.swift; sourceTree = "<group>"; };
-=======
 		5E3C6A3427E72AE000A7CA0D /* fr */ = {isa = PBXFileReference; lastKnownFileType = text.plist.strings; name = fr; path = fr.lproj/Localizable.strings; sourceTree = "<group>"; };
->>>>>>> 3bad6e07
 		B658FB2C27DA9E0F00EA4DBD /* CodeEdit.app */ = {isa = PBXFileReference; explicitFileType = wrapper.application; includeInIndex = 0; path = CodeEdit.app; sourceTree = BUILT_PRODUCTS_DIR; };
 		B658FB3127DA9E0F00EA4DBD /* WorkspaceView.swift */ = {isa = PBXFileReference; lastKnownFileType = sourcecode.swift; path = WorkspaceView.swift; sourceTree = "<group>"; };
 		B658FB3327DA9E1000EA4DBD /* Assets.xcassets */ = {isa = PBXFileReference; lastKnownFileType = folder.assetcatalog; path = Assets.xcassets; sourceTree = "<group>"; };
@@ -119,10 +116,7 @@
 			buildActionMask = 2147483647;
 			files = (
 				5C403B8F27E20F8000788241 /* WorkspaceClient in Frameworks */,
-<<<<<<< HEAD
-=======
 				0485EB2527E7B9C800138301 /* Overlays in Frameworks */,
->>>>>>> 3bad6e07
 				B65E614627E6765D00255275 /* Introspect in Frameworks */,
 				D70F5E2C27E4E8CF004EE4B9 /* WelcomeModule in Frameworks */,
 				28CE5EA027E6493D0065D29C /* StatusBar in Frameworks */,
@@ -325,11 +319,8 @@
 				5CF38A5D27E48E6C0096A0F7 /* CodeFile */,
 				D70F5E2B27E4E8CF004EE4B9 /* WelcomeModule */,
 				B65E614527E6765D00255275 /* Introspect */,
-<<<<<<< HEAD
-=======
 				28CE5E9F27E6493D0065D29C /* StatusBar */,
 				0485EB2427E7B9C800138301 /* Overlays */,
->>>>>>> 3bad6e07
 			);
 			productName = CodeEdit;
 			productReference = B658FB2C27DA9E0F00EA4DBD /* CodeEdit.app */;
@@ -406,10 +397,7 @@
 				be,
 				de,
 				af,
-<<<<<<< HEAD
-=======
 				fr,
->>>>>>> 3bad6e07
 			);
 			mainGroup = B658FB2327DA9E0F00EA4DBD;
 			packageReferences = (
@@ -510,12 +498,9 @@
 				34EE19BE27E0469C00F152CE /* BlurView.swift in Sources */,
 				D7211D4327E066CE008F2ED7 /* Localized+Ex.swift in Sources */,
 				287776E927E34BC700D46668 /* TabBar.swift in Sources */,
-<<<<<<< HEAD
 				B658C07827E71F910063DB7A /* PressActionsModifier.swift in Sources */,
-=======
 				0485EB1F27E7458B00138301 /* WorkspaceCodeFileView.swift in Sources */,
 				0485EB1927E70F4900138301 /* QuickOpenView.swift in Sources */,
->>>>>>> 3bad6e07
 				286620A527E4AB6900E18C2B /* BreadcrumbsComponent.swift in Sources */,
 				287776EF27E3515300D46668 /* TabBarItem.swift in Sources */,
 				D72E1A8727E4242900EB11B9 /* RecentProjectsView.swift in Sources */,
@@ -571,10 +556,7 @@
 				04ADA0CA27E5D41F00BF00B2 /* be */,
 				2805D9E827E5ED180032BC56 /* de */,
 				20F8067027E65A5200EB7827 /* af */,
-<<<<<<< HEAD
-=======
 				5E3C6A3427E72AE000A7CA0D /* fr */,
->>>>>>> 3bad6e07
 			);
 			name = Localizable.strings;
 			sourceTree = "<group>";
