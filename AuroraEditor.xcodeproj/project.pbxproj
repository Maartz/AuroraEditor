// !$*UTF8*$!
{
	archiveVersion = 1;
	classes = {
	};
	objectVersion = 55;
	objects = {

/* Begin PBXBuildFile section */
		043BCF03281DA18A000AC47C /* WorkspaceDocument+Search.swift in Sources */ = {isa = PBXBuildFile; fileRef = 043BCF02281DA18A000AC47C /* WorkspaceDocument+Search.swift */; };
		043BCF05281DA19A000AC47C /* WorkspaceDocument+Selection.swift in Sources */ = {isa = PBXBuildFile; fileRef = 043BCF04281DA19A000AC47C /* WorkspaceDocument+Selection.swift */; };
		043C321427E31FF6006AE443 /* AuroraEditorDocumentController.swift in Sources */ = {isa = PBXBuildFile; fileRef = 043C321327E31FF6006AE443 /* AuroraEditorDocumentController.swift */; };
		043C321627E3201F006AE443 /* WorkspaceDocument.swift in Sources */ = {isa = PBXBuildFile; fileRef = 043C321527E3201F006AE443 /* WorkspaceDocument.swift */; };
		043C321A27E32295006AE443 /* MainMenu.xib in Resources */ = {isa = PBXBuildFile; fileRef = 043C321927E32295006AE443 /* MainMenu.xib */; };
		04540D5E27DD08C300E91B77 /* WorkspaceView.swift in Sources */ = {isa = PBXBuildFile; fileRef = B658FB3127DA9E0F00EA4DBD /* WorkspaceView.swift */; };
		0463E51127FCC1DF00806D5C /* AuroraEditorAPI.swift in Sources */ = {isa = PBXBuildFile; fileRef = 0463E51027FCC1DF00806D5C /* AuroraEditorAPI.swift */; };
		0463E51327FCC1FB00806D5C /* AuroraEditorTargetsAPI.swift in Sources */ = {isa = PBXBuildFile; fileRef = 0463E51227FCC1FB00806D5C /* AuroraEditorTargetsAPI.swift */; };
		04660F6A27E51E5C00477777 /* AuroraEditorWindowController.swift in Sources */ = {isa = PBXBuildFile; fileRef = 04660F6927E51E5C00477777 /* AuroraEditorWindowController.swift */; };
		0483E35027FDB17700354AC0 /* ExtensionNavigator.swift in Sources */ = {isa = PBXBuildFile; fileRef = 0483E34F27FDB17700354AC0 /* ExtensionNavigator.swift */; };
		0485EB1F27E7458B00138301 /* WorkspaceCodeFileView.swift in Sources */ = {isa = PBXBuildFile; fileRef = 0485EB1E27E7458B00138301 /* WorkspaceCodeFileView.swift */; };
		04C3254B27FF23B000C8DA2D /* ExtensionNavigatorData.swift in Sources */ = {isa = PBXBuildFile; fileRef = 04C3254A27FF23B000C8DA2D /* ExtensionNavigatorData.swift */; };
		04C3254D27FF331B00C8DA2D /* ExtensionNavigatorItem.swift in Sources */ = {isa = PBXBuildFile; fileRef = 04C3254C27FF331B00C8DA2D /* ExtensionNavigatorItem.swift */; };
		04C3254F2800AA4700C8DA2D /* ExtensionInstallationView.swift in Sources */ = {isa = PBXBuildFile; fileRef = 04C3254E2800AA4700C8DA2D /* ExtensionInstallationView.swift */; };
		04C325512800AC7400C8DA2D /* ExtensionInstallationViewModel.swift in Sources */ = {isa = PBXBuildFile; fileRef = 04C325502800AC7400C8DA2D /* ExtensionInstallationViewModel.swift */; };
		04C3255B2801F86400C8DA2D /* ProjectNavigatorViewController.swift in Sources */ = {isa = PBXBuildFile; fileRef = 285FEC6D27FE4B4A00E57D53 /* ProjectNavigatorViewController.swift */; };
		04C3255C2801F86900C8DA2D /* ProjectNavigatorMenu.swift in Sources */ = {isa = PBXBuildFile; fileRef = 285FEC7127FE4EEF00E57D53 /* ProjectNavigatorMenu.swift */; };
		200412EF280F3EAC00BCAF5C /* NoCommitHistoryView.swift in Sources */ = {isa = PBXBuildFile; fileRef = 200412EE280F3EAC00BCAF5C /* NoCommitHistoryView.swift */; };
		201169D72837B2E300F92B46 /* SourceControlNavigatorView.swift in Sources */ = {isa = PBXBuildFile; fileRef = 201169D62837B2E300F92B46 /* SourceControlNavigatorView.swift */; };
		201169D92837B31200F92B46 /* SourceControlSearchToolbar.swift in Sources */ = {isa = PBXBuildFile; fileRef = 201169D82837B31200F92B46 /* SourceControlSearchToolbar.swift */; };
		201169DD2837B3AC00F92B46 /* SourceControlToolbarBottom.swift in Sources */ = {isa = PBXBuildFile; fileRef = 201169DC2837B3AC00F92B46 /* SourceControlToolbarBottom.swift */; };
		201169E22837B3D800F92B46 /* ChangesView.swift in Sources */ = {isa = PBXBuildFile; fileRef = 201169E12837B3D800F92B46 /* ChangesView.swift */; };
		201169E52837B40300F92B46 /* RepositoriesView.swift in Sources */ = {isa = PBXBuildFile; fileRef = 201169E42837B40300F92B46 /* RepositoriesView.swift */; };
		201169E72837B5CA00F92B46 /* SourceControlModel.swift in Sources */ = {isa = PBXBuildFile; fileRef = 201169E62837B5CA00F92B46 /* SourceControlModel.swift */; };
		20130BDE28CF30FB0000B634 /* AddRemoteView.swift in Sources */ = {isa = PBXBuildFile; fileRef = 20130BDD28CF30FB0000B634 /* AddRemoteView.swift */; };
		2019258A289C362B009C2FAB /* LogExtension.swift in Sources */ = {isa = PBXBuildFile; fileRef = 20192589289C362B009C2FAB /* LogExtension.swift */; };
		2021267C289BF7BA00246DD7 /* Log.swift in Sources */ = {isa = PBXBuildFile; fileRef = 2021267B289BF7BA00246DD7 /* Log.swift */; };
		2021267F289BF7EF00246DD7 /* Formatter.swift in Sources */ = {isa = PBXBuildFile; fileRef = 2021267E289BF7EF00246DD7 /* Formatter.swift */; };
		20212683289BF84B00246DD7 /* String.swift in Sources */ = {isa = PBXBuildFile; fileRef = 20212682289BF84B00246DD7 /* String.swift */; };
		20212685289BF87600246DD7 /* Formatters.swift in Sources */ = {isa = PBXBuildFile; fileRef = 20212684289BF87600246DD7 /* Formatters.swift */; };
		202F2E35289E7277000D3CAD /* SearchResultMatchModel.swift in Sources */ = {isa = PBXBuildFile; fileRef = 202F2E34289E7277000D3CAD /* SearchResultMatchModel.swift */; };
		202F2E37289E740D000D3CAD /* FindNavigatorResultList.swift in Sources */ = {isa = PBXBuildFile; fileRef = 202F2E36289E740D000D3CAD /* FindNavigatorResultList.swift */; };
		202F2E39289E7444000D3CAD /* FindNavigatorListMatchCell.swift in Sources */ = {isa = PBXBuildFile; fileRef = 202F2E38289E7444000D3CAD /* FindNavigatorListMatchCell.swift */; };
		202F2E3B289E7483000D3CAD /* FindNavigatorListViewController.swift in Sources */ = {isa = PBXBuildFile; fileRef = 202F2E3A289E7483000D3CAD /* FindNavigatorListViewController.swift */; };
		2030964228AD03460083D725 /* Rev-List.swift in Sources */ = {isa = PBXBuildFile; fileRef = 2030964128AD03460083D725 /* Rev-List.swift */; };
		2030964428AD06C60083D725 /* GitBranch.swift in Sources */ = {isa = PBXBuildFile; fileRef = 2030964328AD06C60083D725 /* GitBranch.swift */; };
		2032B50E28A256130089EBB6 /* Collection.swift in Sources */ = {isa = PBXBuildFile; fileRef = 2032B50D28A256130089EBB6 /* Collection.swift */; };
		2032B51028A256F50089EBB6 /* Array.swift in Sources */ = {isa = PBXBuildFile; fileRef = 2032B50F28A256F50089EBB6 /* Array.swift */; };
		2032B51328A26B390089EBB6 /* AboutWindowHostingController.swift in Sources */ = {isa = PBXBuildFile; fileRef = 2032B51228A26B390089EBB6 /* AboutWindowHostingController.swift */; };
		2041B8AF28A67091005F03D8 /* Branch.swift in Sources */ = {isa = PBXBuildFile; fileRef = 2041B8AE28A67091005F03D8 /* Branch.swift */; };
		2041B8B228A67498005F03D8 /* Add.swift in Sources */ = {isa = PBXBuildFile; fileRef = 2041B8B128A67498005F03D8 /* Add.swift */; };
		2041B8B428A674FD005F03D8 /* Checkout.swift in Sources */ = {isa = PBXBuildFile; fileRef = 2041B8B328A674FD005F03D8 /* Checkout.swift */; };
		2041B8B628A67631005F03D8 /* Cherry-Pick.swift in Sources */ = {isa = PBXBuildFile; fileRef = 2041B8B528A67631005F03D8 /* Cherry-Pick.swift */; };
		2041B8B828A6796C005F03D8 /* Clone.swift in Sources */ = {isa = PBXBuildFile; fileRef = 2041B8B728A6796C005F03D8 /* Clone.swift */; };
		2041B8BA28A67AA9005F03D8 /* Commit.swift in Sources */ = {isa = PBXBuildFile; fileRef = 2041B8B928A67AA9005F03D8 /* Commit.swift */; };
		2041B8BC28A680CF005F03D8 /* Tag.swift in Sources */ = {isa = PBXBuildFile; fileRef = 2041B8BB28A680CF005F03D8 /* Tag.swift */; };
		2041B8BE28A687AE005F03D8 /* Stash.swift in Sources */ = {isa = PBXBuildFile; fileRef = 2041B8BD28A687AE005F03D8 /* Stash.swift */; };
		2041B8C028A694FE005F03D8 /* Reset.swift in Sources */ = {isa = PBXBuildFile; fileRef = 2041B8BF28A694FE005F03D8 /* Reset.swift */; };
		2041B8C228A69B8A005F03D8 /* Remote.swift in Sources */ = {isa = PBXBuildFile; fileRef = 2041B8C128A69B8A005F03D8 /* Remote.swift */; };
		2041B8C528A69D12005F03D8 /* IRemote.swift in Sources */ = {isa = PBXBuildFile; fileRef = 2041B8C428A69D12005F03D8 /* IRemote.swift */; };
		2041B8C728A6A904005F03D8 /* Refs.swift in Sources */ = {isa = PBXBuildFile; fileRef = 2041B8C628A6A904005F03D8 /* Refs.swift */; };
		204CD3E628AB87640003D082 /* Config.swift in Sources */ = {isa = PBXBuildFile; fileRef = 204CD3E528AB87640003D082 /* Config.swift */; };
		206729AF28AE69DC00EB0957 /* PreferencesView.swift in Sources */ = {isa = PBXBuildFile; fileRef = 206729AE28AE69DC00EB0957 /* PreferencesView.swift */; };
		206729B228AE6AC900EB0957 /* GroupBox.swift in Sources */ = {isa = PBXBuildFile; fileRef = 206729B128AE6AC900EB0957 /* GroupBox.swift */; };
		2072FA13280D74ED00C7F8D4 /* HistoryInspectorModel.swift in Sources */ = {isa = PBXBuildFile; fileRef = 2072FA12280D74ED00C7F8D4 /* HistoryInspectorModel.swift */; };
		2072FA16280D83A500C7F8D4 /* FileTypeList.swift in Sources */ = {isa = PBXBuildFile; fileRef = 2072FA15280D83A500C7F8D4 /* FileTypeList.swift */; };
		2072FA18280D871200C7F8D4 /* TextEncoding.swift in Sources */ = {isa = PBXBuildFile; fileRef = 2072FA17280D871200C7F8D4 /* TextEncoding.swift */; };
		2072FA1A280D872600C7F8D4 /* LineEndings.swift in Sources */ = {isa = PBXBuildFile; fileRef = 2072FA19280D872600C7F8D4 /* LineEndings.swift */; };
		2072FA1C280D874000C7F8D4 /* IndentUsing.swift in Sources */ = {isa = PBXBuildFile; fileRef = 2072FA1B280D874000C7F8D4 /* IndentUsing.swift */; };
		2072FA1E280D891500C7F8D4 /* Location.swift in Sources */ = {isa = PBXBuildFile; fileRef = 2072FA1D280D891500C7F8D4 /* Location.swift */; };
		20752E4128CA4C6500935487 /* ProjectCommitHistory.swift in Sources */ = {isa = PBXBuildFile; fileRef = 20752E4028CA4C6500935487 /* ProjectCommitHistory.swift */; };
		20752E4328CA4E3100935487 /* ProjectCommitHistoryView.swift in Sources */ = {isa = PBXBuildFile; fileRef = 20752E4228CA4E3100935487 /* ProjectCommitHistoryView.swift */; };
		20752E4628CA54B200935487 /* CommitHistoryCellView.swift in Sources */ = {isa = PBXBuildFile; fileRef = 20752E4528CA54B200935487 /* CommitHistoryCellView.swift */; };
		20752E4928CA54F000935487 /* Avatar.swift in Sources */ = {isa = PBXBuildFile; fileRef = 20752E4828CA54F000935487 /* Avatar.swift */; };
		20752E4B28CA665900935487 /* GitLog.swift in Sources */ = {isa = PBXBuildFile; fileRef = 20752E4A28CA665900935487 /* GitLog.swift */; };
		2076DF1128C9F0900031DDB1 /* Check.swift in Sources */ = {isa = PBXBuildFile; fileRef = 2076DF1028C9F0900031DDB1 /* Check.swift */; };
		2077162E287C8EC80069C68E /* ToolbarAppInfo.swift in Sources */ = {isa = PBXBuildFile; fileRef = 2077162D287C8EC80069C68E /* ToolbarAppInfo.swift */; };
		207D295828CCDE4300D31530 /* BranchCommitHistoryView.swift in Sources */ = {isa = PBXBuildFile; fileRef = 207D295728CCDE4300D31530 /* BranchCommitHistoryView.swift */; };
		207D295A28CCDEDC00D31530 /* BranchCommitHistory.swift in Sources */ = {isa = PBXBuildFile; fileRef = 207D295928CCDEDC00D31530 /* BranchCommitHistory.swift */; };
		207D295D28CCE72F00D31530 /* RenameBranchView.swift in Sources */ = {isa = PBXBuildFile; fileRef = 207D295C28CCE72F00D31530 /* RenameBranchView.swift */; };
		2086334F28A530AF00E29A22 /* CommitChangesView.swift in Sources */ = {isa = PBXBuildFile; fileRef = 2086334E28A530AF00E29A22 /* CommitChangesView.swift */; };
		2093CC90289A9FEE003A88DD /* StatusBar.swift in Sources */ = {isa = PBXBuildFile; fileRef = 20D83722289A7ACD00D91D05 /* StatusBar.swift */; };
		2093CC91289A9FF5003A88DD /* StatusBarIndentSelector.swift in Sources */ = {isa = PBXBuildFile; fileRef = 20D83726289A7ACD00D91D05 /* StatusBarIndentSelector.swift */; };
		2093CC92289A9FF5003A88DD /* StatusBarEncodingSelector.swift in Sources */ = {isa = PBXBuildFile; fileRef = 20D83727289A7ACD00D91D05 /* StatusBarEncodingSelector.swift */; };
		2093CC93289A9FF5003A88DD /* StatusBarMenuLabel.swift in Sources */ = {isa = PBXBuildFile; fileRef = 20D83724289A7ACD00D91D05 /* StatusBarMenuLabel.swift */; };
		2093CC94289A9FF5003A88DD /* StatusBarLineEndSelector.swift in Sources */ = {isa = PBXBuildFile; fileRef = 20D83728289A7ACD00D91D05 /* StatusBarLineEndSelector.swift */; };
		2093CC95289A9FF5003A88DD /* StatusBarToggleDrawerButton.swift in Sources */ = {isa = PBXBuildFile; fileRef = 20D83729289A7ACD00D91D05 /* StatusBarToggleDrawerButton.swift */; };
		2093CC96289A9FF5003A88DD /* StatusBarCursorLocationLabel.swift in Sources */ = {isa = PBXBuildFile; fileRef = 20D8372A289A7ACD00D91D05 /* StatusBarCursorLocationLabel.swift */; };
		2093CC97289A9FF5003A88DD /* StatusBarBreakpointButton.swift in Sources */ = {isa = PBXBuildFile; fileRef = 20D83725289A7ACD00D91D05 /* StatusBarBreakpointButton.swift */; };
		2093CC98289A9FF8003A88DD /* StatusBarDrawer.swift in Sources */ = {isa = PBXBuildFile; fileRef = 20D8372C289A7ACD00D91D05 /* StatusBarDrawer.swift */; };
		2093CC99289A9FFD003A88DD /* FilterTextField.swift in Sources */ = {isa = PBXBuildFile; fileRef = 20D83731289A7ACD00D91D05 /* FilterTextField.swift */; };
		2093CC9A289A9FFD003A88DD /* StatusBarMaximizeButton.swift in Sources */ = {isa = PBXBuildFile; fileRef = 20D8372F289A7ACD00D91D05 /* StatusBarMaximizeButton.swift */; };
		2093CC9B289A9FFD003A88DD /* StatusBarSplitTerminalButton.swift in Sources */ = {isa = PBXBuildFile; fileRef = 20D8372E289A7ACD00D91D05 /* StatusBarSplitTerminalButton.swift */; };
		2093CC9C289A9FFD003A88DD /* StatusBarClearButton.swift in Sources */ = {isa = PBXBuildFile; fileRef = 20D83730289A7ACD00D91D05 /* StatusBarClearButton.swift */; };
		2093CC9D289AA001003A88DD /* TerminalEmulatorView+Coordinator.swift in Sources */ = {isa = PBXBuildFile; fileRef = 20D838F8289A7ACE00D91D05 /* TerminalEmulatorView+Coordinator.swift */; };
		2093CC9E289AA004003A88DD /* TerminalEmulatorView.swift in Sources */ = {isa = PBXBuildFile; fileRef = 20D838F7289A7ACE00D91D05 /* TerminalEmulatorView.swift */; };
		2093CC9F289AA00B003A88DD /* WelcomeView.swift in Sources */ = {isa = PBXBuildFile; fileRef = 20D83820289A7ACD00D91D05 /* WelcomeView.swift */; };
		2093CCA0289AA00B003A88DD /* WelcomeWindowView.swift in Sources */ = {isa = PBXBuildFile; fileRef = 20D8381F289A7ACD00D91D05 /* WelcomeWindowView.swift */; };
		2093CCA1289AA00B003A88DD /* RecentProjectItem.swift in Sources */ = {isa = PBXBuildFile; fileRef = 20D83823289A7ACD00D91D05 /* RecentProjectItem.swift */; };
		2093CCA2289AA00B003A88DD /* WelcomeActionView.swift in Sources */ = {isa = PBXBuildFile; fileRef = 20D83821289A7ACD00D91D05 /* WelcomeActionView.swift */; };
		2093CCA3289AA00B003A88DD /* RecentProjectsView.swift in Sources */ = {isa = PBXBuildFile; fileRef = 20D83822289A7ACD00D91D05 /* RecentProjectsView.swift */; };
		2093CCA5289AA015003A88DD /* FileIcon.swift in Sources */ = {isa = PBXBuildFile; fileRef = 20D8386B289A7ACE00D91D05 /* FileIcon.swift */; };
		2093CCA6289AA01A003A88DD /* FileItem.swift in Sources */ = {isa = PBXBuildFile; fileRef = 20D8386E289A7ACE00D91D05 /* FileItem.swift */; };
		2093CCAA289AA01A003A88DD /* FileItem+Array.swift in Sources */ = {isa = PBXBuildFile; fileRef = 20D8386D289A7ACE00D91D05 /* FileItem+Array.swift */; };
		2093CCAD289AA028003A88DD /* QuickOpenState.swift in Sources */ = {isa = PBXBuildFile; fileRef = 20D838EE289A7ACE00D91D05 /* QuickOpenState.swift */; };
		2093CCAE289AA02D003A88DD /* QuickOpenView.swift in Sources */ = {isa = PBXBuildFile; fileRef = 20D838EC289A7ACE00D91D05 /* QuickOpenView.swift */; };
		2093CCAF289AA02D003A88DD /* QuickOpenItem.swift in Sources */ = {isa = PBXBuildFile; fileRef = 20D838EF289A7ACE00D91D05 /* QuickOpenItem.swift */; };
		2093CCB0289AA02D003A88DD /* QuickOpenPreviewView.swift in Sources */ = {isa = PBXBuildFile; fileRef = 20D838ED289A7ACE00D91D05 /* QuickOpenPreviewView.swift */; };
		2093CCB1289AA032003A88DD /* LSPClient.swift in Sources */ = {isa = PBXBuildFile; fileRef = 20D83853289A7ACE00D91D05 /* LSPClient.swift */; };
		2093CCB2289AA044003A88DD /* tomorrow-night-eighties.min.css in Resources */ = {isa = PBXBuildFile; fileRef = 20D83773289A7ACD00D91D05 /* tomorrow-night-eighties.min.css */; };
		2093CCB3289AA044003A88DD /* atelier-dune-light.min.css in Resources */ = {isa = PBXBuildFile; fileRef = 20D837A4289A7ACD00D91D05 /* atelier-dune-light.min.css */; };
		2093CCB4289AA044003A88DD /* androidstudio.min.css in Resources */ = {isa = PBXBuildFile; fileRef = 20D837A7289A7ACD00D91D05 /* androidstudio.min.css */; };
		2093CCB5289AA044003A88DD /* arta.min.css in Resources */ = {isa = PBXBuildFile; fileRef = 20D83788289A7ACD00D91D05 /* arta.min.css */; };
		2093CCB6289AA044003A88DD /* pojoaque.min.css in Resources */ = {isa = PBXBuildFile; fileRef = 20D83778289A7ACD00D91D05 /* pojoaque.min.css */; };
		2093CCB7289AA044003A88DD /* qtcreator_dark.min.css in Resources */ = {isa = PBXBuildFile; fileRef = 20D83775289A7ACD00D91D05 /* qtcreator_dark.min.css */; };
		2093CCB8289AA044003A88DD /* github-gist.min.css in Resources */ = {isa = PBXBuildFile; fileRef = 20D83771289A7ACD00D91D05 /* github-gist.min.css */; };
		2093CCB9289AA044003A88DD /* dracula.min.css in Resources */ = {isa = PBXBuildFile; fileRef = 20D83786289A7ACD00D91D05 /* dracula.min.css */; };
		2093CCBA289AA044003A88DD /* atom-one-dark-reasonable.min.css in Resources */ = {isa = PBXBuildFile; fileRef = 20D837A3289A7ACD00D91D05 /* atom-one-dark-reasonable.min.css */; };
		2093CCBB289AA044003A88DD /* monokai-sublime.min.css in Resources */ = {isa = PBXBuildFile; fileRef = 20D837AE289A7ACD00D91D05 /* monokai-sublime.min.css */; };
		2093CCBC289AA044003A88DD /* paraiso-light.min.css in Resources */ = {isa = PBXBuildFile; fileRef = 20D83760289A7ACD00D91D05 /* paraiso-light.min.css */; };
		2093CCBD289AA044003A88DD /* shades-of-purple.min.css in Resources */ = {isa = PBXBuildFile; fileRef = 20D83769289A7ACD00D91D05 /* shades-of-purple.min.css */; };
		2093CCBE289AA044003A88DD /* a11y-dark.min.css in Resources */ = {isa = PBXBuildFile; fileRef = 20D83796289A7ACD00D91D05 /* a11y-dark.min.css */; };
		2093CCBF289AA044003A88DD /* ocean.min.css in Resources */ = {isa = PBXBuildFile; fileRef = 20D83770289A7ACD00D91D05 /* ocean.min.css */; };
		2093CCC0289AA044003A88DD /* nord.min.css in Resources */ = {isa = PBXBuildFile; fileRef = 20D8378C289A7ACD00D91D05 /* nord.min.css */; };
		2093CCC1289AA044003A88DD /* tomorrow-night-bright.min.css in Resources */ = {isa = PBXBuildFile; fileRef = 20D8379D289A7ACD00D91D05 /* tomorrow-night-bright.min.css */; };
		2093CCC2289AA044003A88DD /* an-old-hope.min.css in Resources */ = {isa = PBXBuildFile; fileRef = 20D837AF289A7ACD00D91D05 /* an-old-hope.min.css */; };
		2093CCC3289AA044003A88DD /* atelier-heath-light.min.css in Resources */ = {isa = PBXBuildFile; fileRef = 20D83766289A7ACD00D91D05 /* atelier-heath-light.min.css */; };
		2093CCC4289AA044003A88DD /* grayscale.min.css in Resources */ = {isa = PBXBuildFile; fileRef = 20D837A8289A7ACD00D91D05 /* grayscale.min.css */; };
		2093CCC5289AA044003A88DD /* solarized-dark.min.css in Resources */ = {isa = PBXBuildFile; fileRef = 20D8376C289A7ACD00D91D05 /* solarized-dark.min.css */; };
		2093CCC6289AA044003A88DD /* atelier-sulphurpool-dark.min.css in Resources */ = {isa = PBXBuildFile; fileRef = 20D8375C289A7ACD00D91D05 /* atelier-sulphurpool-dark.min.css */; };
		2093CCC7289AA044003A88DD /* atom-one-light.min.css in Resources */ = {isa = PBXBuildFile; fileRef = 20D8378E289A7ACD00D91D05 /* atom-one-light.min.css */; };
		2093CCC8289AA044003A88DD /* atelier-seaside-light.min.css in Resources */ = {isa = PBXBuildFile; fileRef = 20D83772289A7ACD00D91D05 /* atelier-seaside-light.min.css */; };
		2093CCC9289AA044003A88DD /* atom-one-dark.min.css in Resources */ = {isa = PBXBuildFile; fileRef = 20D83774289A7ACD00D91D05 /* atom-one-dark.min.css */; };
		2093CCCA289AA044003A88DD /* atelier-savanna-dark.min.css in Resources */ = {isa = PBXBuildFile; fileRef = 20D83776289A7ACD00D91D05 /* atelier-savanna-dark.min.css */; };
		2093CCCB289AA044003A88DD /* gruvbox-dark.min.css in Resources */ = {isa = PBXBuildFile; fileRef = 20D83785289A7ACD00D91D05 /* gruvbox-dark.min.css */; };
		2093CCCC289AA044003A88DD /* github.min.css in Resources */ = {isa = PBXBuildFile; fileRef = 20D8378B289A7ACD00D91D05 /* github.min.css */; };
		2093CCCD289AA044003A88DD /* default.min.css in Resources */ = {isa = PBXBuildFile; fileRef = 20D83791289A7ACD00D91D05 /* default.min.css */; };
		2093CCCE289AA044003A88DD /* foundation.min.css in Resources */ = {isa = PBXBuildFile; fileRef = 20D8379F289A7ACD00D91D05 /* foundation.min.css */; };
		2093CCCF289AA044003A88DD /* atelier-estuary-dark.min.css in Resources */ = {isa = PBXBuildFile; fileRef = 20D837A1289A7ACD00D91D05 /* atelier-estuary-dark.min.css */; };
		2093CCD0289AA044003A88DD /* zenburn.min.css in Resources */ = {isa = PBXBuildFile; fileRef = 20D837A6289A7ACD00D91D05 /* zenburn.min.css */; };
		2093CCD1289AA044003A88DD /* tomorrow.min.css in Resources */ = {isa = PBXBuildFile; fileRef = 20D83782289A7ACD00D91D05 /* tomorrow.min.css */; };
		2093CCD2289AA044003A88DD /* a11y-light.min.css in Resources */ = {isa = PBXBuildFile; fileRef = 20D83763289A7ACD00D91D05 /* a11y-light.min.css */; };
		2093CCD3289AA044003A88DD /* atelier-seaside-dark.min.css in Resources */ = {isa = PBXBuildFile; fileRef = 20D83756289A7ACD00D91D05 /* atelier-seaside-dark.min.css */; };
		2093CCD4289AA044003A88DD /* gml.min.css in Resources */ = {isa = PBXBuildFile; fileRef = 20D8377B289A7ACD00D91D05 /* gml.min.css */; };
		2093CCD5289AA044003A88DD /* vs2015.min.css in Resources */ = {isa = PBXBuildFile; fileRef = 20D8375E289A7ACD00D91D05 /* vs2015.min.css */; };
		2093CCD6289AA044003A88DD /* atelier-dune-dark.min.css in Resources */ = {isa = PBXBuildFile; fileRef = 20D83768289A7ACD00D91D05 /* atelier-dune-dark.min.css */; };
		2093CCD7289AA044003A88DD /* xt256.min.css in Resources */ = {isa = PBXBuildFile; fileRef = 20D8376E289A7ACD00D91D05 /* xt256.min.css */; };
		2093CCD8289AA044003A88DD /* idea.min.css in Resources */ = {isa = PBXBuildFile; fileRef = 20D83781289A7ACD00D91D05 /* idea.min.css */; };
		2093CCD9289AA044003A88DD /* atelier-forest-light.min.css in Resources */ = {isa = PBXBuildFile; fileRef = 20D83783289A7ACD00D91D05 /* atelier-forest-light.min.css */; };
		2093CCDA289AA044003A88DD /* hopscotch.min.css in Resources */ = {isa = PBXBuildFile; fileRef = 20D8378A289A7ACD00D91D05 /* hopscotch.min.css */; };
		2093CCDB289AA044003A88DD /* docco.min.css in Resources */ = {isa = PBXBuildFile; fileRef = 20D83790289A7ACD00D91D05 /* docco.min.css */; };
		2093CCDC289AA044003A88DD /* color-brewer.min.css in Resources */ = {isa = PBXBuildFile; fileRef = 20D83777289A7ACD00D91D05 /* color-brewer.min.css */; };
		2093CCDD289AA044003A88DD /* isbl-editor-light.min.css in Resources */ = {isa = PBXBuildFile; fileRef = 20D83793289A7ACD00D91D05 /* isbl-editor-light.min.css */; };
		2093CCDE289AA044003A88DD /* sunburst.min.css in Resources */ = {isa = PBXBuildFile; fileRef = 20D837A9289A7ACD00D91D05 /* sunburst.min.css */; };
		2093CCDF289AA044003A88DD /* qtcreator_light.min.css in Resources */ = {isa = PBXBuildFile; fileRef = 20D83762289A7ACD00D91D05 /* qtcreator_light.min.css */; };
		2093CCE0289AA044003A88DD /* lightfair.min.css in Resources */ = {isa = PBXBuildFile; fileRef = 20D8377E289A7ACD00D91D05 /* lightfair.min.css */; };
		2093CCE1289AA044003A88DD /* brown-paper.min.css in Resources */ = {isa = PBXBuildFile; fileRef = 20D83758289A7ACD00D91D05 /* brown-paper.min.css */; };
		2093CCE2289AA044003A88DD /* monokai.min.css in Resources */ = {isa = PBXBuildFile; fileRef = 20D8378F289A7ACD00D91D05 /* monokai.min.css */; };
		2093CCE3289AA044003A88DD /* atelier-cave-light.min.css in Resources */ = {isa = PBXBuildFile; fileRef = 20D83794289A7ACD00D91D05 /* atelier-cave-light.min.css */; };
		2093CCE4289AA044003A88DD /* atelier-lakeside-dark.min.css in Resources */ = {isa = PBXBuildFile; fileRef = 20D8377F289A7ACD00D91D05 /* atelier-lakeside-dark.min.css */; };
		2093CCE5289AA044003A88DD /* school-book.min.css in Resources */ = {isa = PBXBuildFile; fileRef = 20D8375A289A7ACD00D91D05 /* school-book.min.css */; };
		2093CCE6289AA044003A88DD /* magula.min.css in Resources */ = {isa = PBXBuildFile; fileRef = 20D83787289A7ACD00D91D05 /* magula.min.css */; };
		2093CCE7289AA044003A88DD /* isbl-editor-dark.min.css in Resources */ = {isa = PBXBuildFile; fileRef = 20D83757289A7ACD00D91D05 /* isbl-editor-dark.min.css */; };
		2093CCE8289AA044003A88DD /* dark.min.css in Resources */ = {isa = PBXBuildFile; fileRef = 20D8378D289A7ACD00D91D05 /* dark.min.css */; };
		2093CCE9289AA044003A88DD /* solarized-light.min.css in Resources */ = {isa = PBXBuildFile; fileRef = 20D8379C289A7ACD00D91D05 /* solarized-light.min.css */; };
		2093CCEA289AA044003A88DD /* darcula.min.css in Resources */ = {isa = PBXBuildFile; fileRef = 20D837AC289A7ACD00D91D05 /* darcula.min.css */; };
		2093CCEB289AA044003A88DD /* ascetic.min.css in Resources */ = {isa = PBXBuildFile; fileRef = 20D83792289A7ACD00D91D05 /* ascetic.min.css */; };
		2093CCEC289AA044003A88DD /* codepen-embed.min.css in Resources */ = {isa = PBXBuildFile; fileRef = 20D837A0289A7ACD00D91D05 /* codepen-embed.min.css */; };
		2093CCED289AA044003A88DD /* obsidian.min.css in Resources */ = {isa = PBXBuildFile; fileRef = 20D8377D289A7ACD00D91D05 /* obsidian.min.css */; };
		2093CCEE289AA044003A88DD /* far.min.css in Resources */ = {isa = PBXBuildFile; fileRef = 20D83767289A7ACD00D91D05 /* far.min.css */; };
		2093CCEF289AA044003A88DD /* rainbow.min.css in Resources */ = {isa = PBXBuildFile; fileRef = 20D83761289A7ACD00D91D05 /* rainbow.min.css */; };
		2093CCF0289AA044003A88DD /* atelier-lakeside-light.min.css in Resources */ = {isa = PBXBuildFile; fileRef = 20D837AD289A7ACD00D91D05 /* atelier-lakeside-light.min.css */; };
		2093CCF1289AA044003A88DD /* atelier-forest-dark.min.css in Resources */ = {isa = PBXBuildFile; fileRef = 20D8377A289A7ACD00D91D05 /* atelier-forest-dark.min.css */; };
		2093CCF2289AA044003A88DD /* purebasic.min.css in Resources */ = {isa = PBXBuildFile; fileRef = 20D83789289A7ACD00D91D05 /* purebasic.min.css */; };
		2093CCF3289AA044003A88DD /* highlight.min.js in Resources */ = {isa = PBXBuildFile; fileRef = 20D83795289A7ACD00D91D05 /* highlight.min.js */; };
		2093CCF4289AA044003A88DD /* LICENSE in Resources */ = {isa = PBXBuildFile; fileRef = 20D83764289A7ACD00D91D05 /* LICENSE */; };
		2093CCF5289AA044003A88DD /* agate.min.css in Resources */ = {isa = PBXBuildFile; fileRef = 20D837AA289A7ACD00D91D05 /* agate.min.css */; };
		2093CCF6289AA044003A88DD /* routeros.min.css in Resources */ = {isa = PBXBuildFile; fileRef = 20D83779289A7ACD00D91D05 /* routeros.min.css */; };
		2093CCF7289AA044003A88DD /* kimbie.light.min.css in Resources */ = {isa = PBXBuildFile; fileRef = 20D8376A289A7ACD00D91D05 /* kimbie.light.min.css */; };
		2093CCF8289AA044003A88DD /* gruvbox-light.min.css in Resources */ = {isa = PBXBuildFile; fileRef = 20D83780289A7ACD00D91D05 /* gruvbox-light.min.css */; };
		2093CCF9289AA044003A88DD /* darkula.min.css in Resources */ = {isa = PBXBuildFile; fileRef = 20D83799289A7ACD00D91D05 /* darkula.min.css */; };
		2093CCFA289AA044003A88DD /* railscasts.min.css in Resources */ = {isa = PBXBuildFile; fileRef = 20D8376B289A7ACD00D91D05 /* railscasts.min.css */; };
		2093CCFB289AA044003A88DD /* arduino-light.min.css in Resources */ = {isa = PBXBuildFile; fileRef = 20D83784289A7ACD00D91D05 /* arduino-light.min.css */; };
		2093CCFC289AA044003A88DD /* paraiso-dark.min.css in Resources */ = {isa = PBXBuildFile; fileRef = 20D837A5289A7ACD00D91D05 /* paraiso-dark.min.css */; };
		2093CCFD289AA044003A88DD /* mono-blue.min.css in Resources */ = {isa = PBXBuildFile; fileRef = 20D8376F289A7ACD00D91D05 /* mono-blue.min.css */; };
		2093CCFE289AA044003A88DD /* googlecode.min.css in Resources */ = {isa = PBXBuildFile; fileRef = 20D837A2289A7ACD00D91D05 /* googlecode.min.css */; };
		2093CCFF289AA044003A88DD /* tomorrow-night-blue.min.css in Resources */ = {isa = PBXBuildFile; fileRef = 20D8375D289A7ACD00D91D05 /* tomorrow-night-blue.min.css */; };
		2093CD00289AA044003A88DD /* atelier-plateau-dark.min.css in Resources */ = {isa = PBXBuildFile; fileRef = 20D83798289A7ACD00D91D05 /* atelier-plateau-dark.min.css */; };
		2093CD01289AA044003A88DD /* ir-black.min.css in Resources */ = {isa = PBXBuildFile; fileRef = 20D8379B289A7ACD00D91D05 /* ir-black.min.css */; };
		2093CD02289AA044003A88DD /* atelier-plateau-light.min.css in Resources */ = {isa = PBXBuildFile; fileRef = 20D83759289A7ACD00D91D05 /* atelier-plateau-light.min.css */; };
		2093CD03289AA044003A88DD /* atelier-estuary-light.min.css in Resources */ = {isa = PBXBuildFile; fileRef = 20D8376D289A7ACD00D91D05 /* atelier-estuary-light.min.css */; };
		2093CD04289AA044003A88DD /* atelier-sulphurpool-light.min.css in Resources */ = {isa = PBXBuildFile; fileRef = 20D83797289A7ACD00D91D05 /* atelier-sulphurpool-light.min.css */; };
		2093CD05289AA044003A88DD /* atelier-cave-dark.min.css in Resources */ = {isa = PBXBuildFile; fileRef = 20D8379A289A7ACD00D91D05 /* atelier-cave-dark.min.css */; };
		2093CD06289AA044003A88DD /* tomorrow-night.min.css in Resources */ = {isa = PBXBuildFile; fileRef = 20D8377C289A7ACD00D91D05 /* tomorrow-night.min.css */; };
		2093CD07289AA044003A88DD /* atelier-savanna-light.min.css in Resources */ = {isa = PBXBuildFile; fileRef = 20D8379E289A7ACD00D91D05 /* atelier-savanna-light.min.css */; };
		2093CD08289AA044003A88DD /* hybrid.min.css in Resources */ = {isa = PBXBuildFile; fileRef = 20D837AB289A7ACD00D91D05 /* hybrid.min.css */; };
		2093CD09289AA044003A88DD /* xcode.min.css in Resources */ = {isa = PBXBuildFile; fileRef = 20D8375B289A7ACD00D91D05 /* xcode.min.css */; };
		2093CD0A289AA044003A88DD /* vs.min.css in Resources */ = {isa = PBXBuildFile; fileRef = 20D83755289A7ACD00D91D05 /* vs.min.css */; };
		2093CD0B289AA044003A88DD /* atelier-heath-dark.min.css in Resources */ = {isa = PBXBuildFile; fileRef = 20D8375F289A7ACD00D91D05 /* atelier-heath-dark.min.css */; };
		2093CD0C289AA044003A88DD /* kimbie.dark.min.css in Resources */ = {isa = PBXBuildFile; fileRef = 20D83765289A7ACD00D91D05 /* kimbie.dark.min.css */; };
		2093CD0D289AA04C003A88DD /* CodeAttributedString.swift in Sources */ = {isa = PBXBuildFile; fileRef = 20D83750289A7ACD00D91D05 /* CodeAttributedString.swift */; };
		2093CD0E289AA04C003A88DD /* HighlighrTheme.swift in Sources */ = {isa = PBXBuildFile; fileRef = 20D83753289A7ACD00D91D05 /* HighlighrTheme.swift */; };
		2093CD0F289AA04C003A88DD /* Highlightr.swift in Sources */ = {isa = PBXBuildFile; fileRef = 20D83751289A7ACD00D91D05 /* Highlightr.swift */; };
		2093CD10289AA04C003A88DD /* Shims.swift in Sources */ = {isa = PBXBuildFile; fileRef = 20D837B0289A7ACD00D91D05 /* Shims.swift */; };
		2093CD11289AA054003A88DD /* GitUIModel.swift in Sources */ = {isa = PBXBuildFile; fileRef = 20D8387A289A7ACE00D91D05 /* GitUIModel.swift */; };
		2093CD12289AA054003A88DD /* ChangedFile.swift in Sources */ = {isa = PBXBuildFile; fileRef = 20D838CA289A7ACE00D91D05 /* ChangedFile.swift */; };
		2093CD14289AA054003A88DD /* GitType.swift in Sources */ = {isa = PBXBuildFile; fileRef = 20D838CB289A7ACE00D91D05 /* GitType.swift */; };
		2093CD15289AA054003A88DD /* GitClient.swift in Sources */ = {isa = PBXBuildFile; fileRef = 20D838CD289A7ACE00D91D05 /* GitClient.swift */; };
		2093CD16289AA054003A88DD /* CommitHistory.swift in Sources */ = {isa = PBXBuildFile; fileRef = 20D838C9289A7ACE00D91D05 /* CommitHistory.swift */; };
		2093CD17289AA079003A88DD /* TokenRouter.swift in Sources */ = {isa = PBXBuildFile; fileRef = 20D838BE289A7ACE00D91D05 /* TokenRouter.swift */; };
		2093CD18289AA079003A88DD /* OAuthRouter.swift in Sources */ = {isa = PBXBuildFile; fileRef = 20D838BF289A7ACE00D91D05 /* OAuthRouter.swift */; };
		2093CD19289AA079003A88DD /* BitbucketTokenConfiguration.swift in Sources */ = {isa = PBXBuildFile; fileRef = 20D838C2289A7ACE00D91D05 /* BitbucketTokenConfiguration.swift */; };
		2093CD1A289AA079003A88DD /* BitbucketUserRouter.swift in Sources */ = {isa = PBXBuildFile; fileRef = 20D838BD289A7ACE00D91D05 /* BitbucketUserRouter.swift */; };
		2093CD1B289AA079003A88DD /* BitbucketOAuthConfiguration.swift in Sources */ = {isa = PBXBuildFile; fileRef = 20D838C1289A7ACE00D91D05 /* BitbucketOAuthConfiguration.swift */; };
		2093CD1C289AA079003A88DD /* BitbucketRepositoryRouter.swift in Sources */ = {isa = PBXBuildFile; fileRef = 20D838BC289A7ACE00D91D05 /* BitbucketRepositoryRouter.swift */; };
		2093CD1D289AA079003A88DD /* BitbucketAccount.swift in Sources */ = {isa = PBXBuildFile; fileRef = 20D838C0289A7ACE00D91D05 /* BitbucketAccount.swift */; };
		2093CD1E289AA07D003A88DD /* BitbucketRepositories.swift in Sources */ = {isa = PBXBuildFile; fileRef = 20D838C5289A7ACE00D91D05 /* BitbucketRepositories.swift */; };
		2093CD1F289AA07D003A88DD /* Token.swift in Sources */ = {isa = PBXBuildFile; fileRef = 20D838C6289A7ACE00D91D05 /* Token.swift */; };
		2093CD20289AA07D003A88DD /* BitbucketUser.swift in Sources */ = {isa = PBXBuildFile; fileRef = 20D838C4289A7ACE00D91D05 /* BitbucketUser.swift */; };
		2093CD21289AA084003A88DD /* GithubUserRouter.swift in Sources */ = {isa = PBXBuildFile; fileRef = 20D838AA289A7ACE00D91D05 /* GithubUserRouter.swift */; };
		2093CD22289AA084003A88DD /* ReviewsRouter.swift in Sources */ = {isa = PBXBuildFile; fileRef = 20D838A5289A7ACE00D91D05 /* ReviewsRouter.swift */; };
		2093CD23289AA084003A88DD /* GitRouter.swift in Sources */ = {isa = PBXBuildFile; fileRef = 20D838A6289A7ACE00D91D05 /* GitRouter.swift */; };
		2093CD24289AA084003A88DD /* IssueRouter.swift in Sources */ = {isa = PBXBuildFile; fileRef = 20D838A4289A7ACE00D91D05 /* IssueRouter.swift */; };
		2093CD25289AA084003A88DD /* GithubConfiguration.swift in Sources */ = {isa = PBXBuildFile; fileRef = 20D838AB289A7ACE00D91D05 /* GithubConfiguration.swift */; };
		2093CD26289AA084003A88DD /* PreviewHeader.swift in Sources */ = {isa = PBXBuildFile; fileRef = 20D838AD289A7ACE00D91D05 /* PreviewHeader.swift */; };
		2093CD27289AA084003A88DD /* PublicKey.swift in Sources */ = {isa = PBXBuildFile; fileRef = 20D838AC289A7ACE00D91D05 /* PublicKey.swift */; };
		2093CD28289AA084003A88DD /* GithubRepositoryRouter.swift in Sources */ = {isa = PBXBuildFile; fileRef = 20D838A7289A7ACE00D91D05 /* GithubRepositoryRouter.swift */; };
		2093CD29289AA084003A88DD /* PullRequestRouter.swift in Sources */ = {isa = PBXBuildFile; fileRef = 20D838A8289A7ACE00D91D05 /* PullRequestRouter.swift */; };
		2093CD2A289AA084003A88DD /* GistRouter.swift in Sources */ = {isa = PBXBuildFile; fileRef = 20D838A9289A7ACE00D91D05 /* GistRouter.swift */; };
		2093CD2B289AA089003A88DD /* Review.swift in Sources */ = {isa = PBXBuildFile; fileRef = 20D838B1289A7ACE00D91D05 /* Review.swift */; };
		2093CD2C289AA089003A88DD /* PullRequest.swift in Sources */ = {isa = PBXBuildFile; fileRef = 20D838AF289A7ACE00D91D05 /* PullRequest.swift */; };
		2093CD2D289AA089003A88DD /* GithubRepositories.swift in Sources */ = {isa = PBXBuildFile; fileRef = 20D838B3289A7ACE00D91D05 /* GithubRepositories.swift */; };
		2093CD2E289AA089003A88DD /* Files.swift in Sources */ = {isa = PBXBuildFile; fileRef = 20D838B4289A7ACE00D91D05 /* Files.swift */; };
		2093CD2F289AA089003A88DD /* GithubUser.swift in Sources */ = {isa = PBXBuildFile; fileRef = 20D838B0289A7ACE00D91D05 /* GithubUser.swift */; };
		2093CD30289AA089003A88DD /* GithubAccount.swift in Sources */ = {isa = PBXBuildFile; fileRef = 20D838B9289A7ACE00D91D05 /* GithubAccount.swift */; };
		2093CD31289AA089003A88DD /* Gist.swift in Sources */ = {isa = PBXBuildFile; fileRef = 20D838B5289A7ACE00D91D05 /* Gist.swift */; };
		2093CD32289AA089003A88DD /* Openness.swift in Sources */ = {isa = PBXBuildFile; fileRef = 20D838B8289A7ACE00D91D05 /* Openness.swift */; };
		2093CD33289AA089003A88DD /* Comment.swift in Sources */ = {isa = PBXBuildFile; fileRef = 20D838B2289A7ACE00D91D05 /* Comment.swift */; };
		2093CD34289AA089003A88DD /* Issue.swift in Sources */ = {isa = PBXBuildFile; fileRef = 20D838B6289A7ACE00D91D05 /* Issue.swift */; };
		2093CD35289AA089003A88DD /* Git.swift in Sources */ = {isa = PBXBuildFile; fileRef = 20D838B7289A7ACE00D91D05 /* Git.swift */; };
		2093CD36289AA08F003A88DD /* UserRouter.swift in Sources */ = {isa = PBXBuildFile; fileRef = 20D83883289A7ACE00D91D05 /* UserRouter.swift */; };
		2093CD37289AA08F003A88DD /* ProjectRouter.swift in Sources */ = {isa = PBXBuildFile; fileRef = 20D83885289A7ACE00D91D05 /* ProjectRouter.swift */; };
		2093CD38289AA08F003A88DD /* GitlabAccount.swift in Sources */ = {isa = PBXBuildFile; fileRef = 20D83889289A7ACE00D91D05 /* GitlabAccount.swift */; };
		2093CD39289AA08F003A88DD /* GitlabOAuthConfiguration.swift in Sources */ = {isa = PBXBuildFile; fileRef = 20D83887289A7ACE00D91D05 /* GitlabOAuthConfiguration.swift */; };
		2093CD3A289AA08F003A88DD /* CommitRouter.swift in Sources */ = {isa = PBXBuildFile; fileRef = 20D83884289A7ACE00D91D05 /* CommitRouter.swift */; };
		2093CD3B289AA08F003A88DD /* GitlabConfiguration.swift in Sources */ = {isa = PBXBuildFile; fileRef = 20D83888289A7ACE00D91D05 /* GitlabConfiguration.swift */; };
		2093CD3C289AA08F003A88DD /* GitlabOAuthRouter.swift in Sources */ = {isa = PBXBuildFile; fileRef = 20D83886289A7ACE00D91D05 /* GitlabOAuthRouter.swift */; };
		2093CD3D289AA095003A88DD /* GroupAccess.swift in Sources */ = {isa = PBXBuildFile; fileRef = 20D8388C289A7ACE00D91D05 /* GroupAccess.swift */; };
		2093CD3E289AA095003A88DD /* GitlabUser.swift in Sources */ = {isa = PBXBuildFile; fileRef = 20D83897289A7ACE00D91D05 /* GitlabUser.swift */; };
		2093CD3F289AA095003A88DD /* Project.swift in Sources */ = {isa = PBXBuildFile; fileRef = 20D83895289A7ACE00D91D05 /* Project.swift */; };
		2093CD40289AA095003A88DD /* GitlabCommit.swift in Sources */ = {isa = PBXBuildFile; fileRef = 20D8388B289A7ACE00D91D05 /* GitlabCommit.swift */; };
		2093CD41289AA095003A88DD /* Event.swift in Sources */ = {isa = PBXBuildFile; fileRef = 20D83890289A7ACE00D91D05 /* Event.swift */; };
		2093CD42289AA095003A88DD /* ProjectHook.swift in Sources */ = {isa = PBXBuildFile; fileRef = 20D8388D289A7ACE00D91D05 /* ProjectHook.swift */; };
		2093CD43289AA095003A88DD /* EventNote.swift in Sources */ = {isa = PBXBuildFile; fileRef = 20D83894289A7ACE00D91D05 /* EventNote.swift */; };
		2093CD44289AA095003A88DD /* Permissions.swift in Sources */ = {isa = PBXBuildFile; fileRef = 20D83891289A7ACE00D91D05 /* Permissions.swift */; };
		2093CD45289AA095003A88DD /* ProjectAccess.swift in Sources */ = {isa = PBXBuildFile; fileRef = 20D83896289A7ACE00D91D05 /* ProjectAccess.swift */; };
		2093CD46289AA095003A88DD /* AvatarURL.swift in Sources */ = {isa = PBXBuildFile; fileRef = 20D83892289A7ACE00D91D05 /* AvatarURL.swift */; };
		2093CD47289AA095003A88DD /* GitlabAccountModel.swift in Sources */ = {isa = PBXBuildFile; fileRef = 20D8388F289A7ACE00D91D05 /* GitlabAccountModel.swift */; };
		2093CD48289AA095003A88DD /* Parameters.swift in Sources */ = {isa = PBXBuildFile; fileRef = 20D83880289A7ACE00D91D05 /* Parameters.swift */; };
		2093CD49289AA095003A88DD /* EventData.swift in Sources */ = {isa = PBXBuildFile; fileRef = 20D8388E289A7ACE00D91D05 /* EventData.swift */; };
		2093CD4A289AA095003A88DD /* Namespace.swift in Sources */ = {isa = PBXBuildFile; fileRef = 20D83893289A7ACE00D91D05 /* Namespace.swift */; };
		2093CD4B289AA0A2003A88DD /* Router.swift in Sources */ = {isa = PBXBuildFile; fileRef = 20D8389B289A7ACE00D91D05 /* Router.swift */; };
		2093CD4C289AA0A2003A88DD /* JSONPostRouter.swift in Sources */ = {isa = PBXBuildFile; fileRef = 20D8389A289A7ACE00D91D05 /* JSONPostRouter.swift */; };
		2093CD4D289AA0A2003A88DD /* Session.swift in Sources */ = {isa = PBXBuildFile; fileRef = 20D83899289A7ACE00D91D05 /* Session.swift */; };
		2093CD4E289AA0A9003A88DD /* FeedbackToolbar.swift in Sources */ = {isa = PBXBuildFile; fileRef = 20D837B4289A7ACD00D91D05 /* FeedbackToolbar.swift */; };
		2093CD4F289AA0A9003A88DD /* FeedbackView.swift in Sources */ = {isa = PBXBuildFile; fileRef = 20D837B9289A7ACD00D91D05 /* FeedbackView.swift */; };
		2093CD50289AA0AE003A88DD /* FeedbackModel.swift in Sources */ = {isa = PBXBuildFile; fileRef = 20D837B7289A7ACD00D91D05 /* FeedbackModel.swift */; };
		2093CD51289AA0AE003A88DD /* IssueArea.swift in Sources */ = {isa = PBXBuildFile; fileRef = 20D837B6289A7ACD00D91D05 /* IssueArea.swift */; };
		2093CD52289AA0AE003A88DD /* FeedbackType.swift in Sources */ = {isa = PBXBuildFile; fileRef = 20D837B8289A7ACD00D91D05 /* FeedbackType.swift */; };
		2093CD53289AA0B5003A88DD /* FeedbackWindowController.swift in Sources */ = {isa = PBXBuildFile; fileRef = 20D837BB289A7ACD00D91D05 /* FeedbackWindowController.swift */; };
		2093CD54289AA0C0003A88DD /* ExtensionsStoreAPI.swift in Sources */ = {isa = PBXBuildFile; fileRef = 20D837C4289A7ACD00D91D05 /* ExtensionsStoreAPI.swift */; };
		2093CD55289AA0C0003A88DD /* Response.swift in Sources */ = {isa = PBXBuildFile; fileRef = 20D837C5289A7ACD00D91D05 /* Response.swift */; };
		2093CD56289AA0C0003A88DD /* Page.swift in Sources */ = {isa = PBXBuildFile; fileRef = 20D837C6289A7ACD00D91D05 /* Page.swift */; };
		2093CD57289AA0C6003A88DD /* DownloadedPlugin.swift in Sources */ = {isa = PBXBuildFile; fileRef = 20D837C1289A7ACD00D91D05 /* DownloadedPlugin.swift */; };
		2093CD58289AA0C6003A88DD /* Plugin.swift in Sources */ = {isa = PBXBuildFile; fileRef = 20D837C2289A7ACD00D91D05 /* Plugin.swift */; };
		2093CD59289AA0C6003A88DD /* ExtensionsManager.swift in Sources */ = {isa = PBXBuildFile; fileRef = 20D837BE289A7ACD00D91D05 /* ExtensionsManager.swift */; };
		2093CD5A289AA0C6003A88DD /* PluginRelease.swift in Sources */ = {isa = PBXBuildFile; fileRef = 20D837C0289A7ACD00D91D05 /* PluginRelease.swift */; };
		2093CD5B289AA0D5003A88DD /* CrashReportView.swift in Sources */ = {isa = PBXBuildFile; fileRef = 20D83856289A7ACE00D91D05 /* CrashReportView.swift */; };
		2093CD5C289AA0D8003A88DD /* CrashReportController.swift in Sources */ = {isa = PBXBuildFile; fileRef = 20D83859289A7ACE00D91D05 /* CrashReportController.swift */; };
		2093CD5D289AA0DD003A88DD /* AuroraCrashlytics.swift in Sources */ = {isa = PBXBuildFile; fileRef = 20D83857289A7ACE00D91D05 /* AuroraCrashlytics.swift */; };
		2093CD5E289AA0DD003A88DD /* CrashReportModel.swift in Sources */ = {isa = PBXBuildFile; fileRef = 20D8385B289A7ACE00D91D05 /* CrashReportModel.swift */; };
		2093CD68289AA0F2003A88DD /* BreadcrumbsComponent.swift in Sources */ = {isa = PBXBuildFile; fileRef = 20D8374C289A7ACD00D91D05 /* BreadcrumbsComponent.swift */; };
		2093CD69289AA0F2003A88DD /* BreadcrumbsMenu.swift in Sources */ = {isa = PBXBuildFile; fileRef = 20D8374B289A7ACD00D91D05 /* BreadcrumbsMenu.swift */; };
		2093CD6A289AA0F2003A88DD /* BreadcrumbsView.swift in Sources */ = {isa = PBXBuildFile; fileRef = 20D8374D289A7ACD00D91D05 /* BreadcrumbsView.swift */; };
		2093CD6B289AA0F7003A88DD /* UIDocumentation.docc in Sources */ = {isa = PBXBuildFile; fileRef = 20D83839289A7ACD00D91D05 /* UIDocumentation.docc */; };
		2093CD6C289AA0FC003A88DD /* EffectView.swift in Sources */ = {isa = PBXBuildFile; fileRef = 20D8383A289A7ACD00D91D05 /* EffectView.swift */; };
		2093CD6D289AA0FC003A88DD /* PanelDivider.swift in Sources */ = {isa = PBXBuildFile; fileRef = 20D83838289A7ACD00D91D05 /* PanelDivider.swift */; };
		2093CD6E289AA0FC003A88DD /* SegmentedControl.swift in Sources */ = {isa = PBXBuildFile; fileRef = 20D83837289A7ACD00D91D05 /* SegmentedControl.swift */; };
		2093CD6F289AA0FC003A88DD /* SettingsTextEditor.swift in Sources */ = {isa = PBXBuildFile; fileRef = 20D8383B289A7ACD00D91D05 /* SettingsTextEditor.swift */; };
		2093CD70289AA0FC003A88DD /* FontPickerView.swift in Sources */ = {isa = PBXBuildFile; fileRef = 20D83836289A7ACD00D91D05 /* FontPickerView.swift */; };
		2093CD71289AA0FC003A88DD /* HelpButton.swift in Sources */ = {isa = PBXBuildFile; fileRef = 20D8383E289A7ACD00D91D05 /* HelpButton.swift */; };
		2093CD72289AA0FF003A88DD /* OverlayPanel.swift in Sources */ = {isa = PBXBuildFile; fileRef = 20D8383C289A7ACD00D91D05 /* OverlayPanel.swift */; };
		2093CD73289AA0FF003A88DD /* PressActionsModifier.swift in Sources */ = {isa = PBXBuildFile; fileRef = 20D8383D289A7ACD00D91D05 /* PressActionsModifier.swift */; };
		2093CD84289AA11A003A88DD /* String+NSRange.swift in Sources */ = {isa = PBXBuildFile; fileRef = 20D83843289A7ACE00D91D05 /* String+NSRange.swift */; };
		2093CD85289AA11A003A88DD /* NSFont+LineHeight.swift in Sources */ = {isa = PBXBuildFile; fileRef = 20D83845289A7ACE00D91D05 /* NSFont+LineHeight.swift */; };
		2093CD8B289AA12B003A88DD /* NotificationData.swift in Sources */ = {isa = PBXBuildFile; fileRef = 20D838E4289A7ACE00D91D05 /* NotificationData.swift */; };
		2093CD8C289AA12B003A88DD /* BannerModule.swift in Sources */ = {isa = PBXBuildFile; fileRef = 20D838E3289A7ACE00D91D05 /* BannerModule.swift */; };
		2093CD8D289AA12B003A88DD /* NotificationManager.swift in Sources */ = {isa = PBXBuildFile; fileRef = 20D838E1289A7ACE00D91D05 /* NotificationManager.swift */; };
		2093CD8E289AA130003A88DD /* NotificationWithButton.swift in Sources */ = {isa = PBXBuildFile; fileRef = 20D838E7289A7ACE00D91D05 /* NotificationWithButton.swift */; };
		2093CD8F289AA130003A88DD /* NotificationCentreView.swift in Sources */ = {isa = PBXBuildFile; fileRef = 20D838E6289A7ACE00D91D05 /* NotificationCentreView.swift */; };
		2093CD90289AA130003A88DD /* NotificationWithProgress.swift in Sources */ = {isa = PBXBuildFile; fileRef = 20D838E8289A7ACE00D91D05 /* NotificationWithProgress.swift */; };
		2093CD91289AA130003A88DD /* NotificationView.swift in Sources */ = {isa = PBXBuildFile; fileRef = 20D838E9289A7ACE00D91D05 /* NotificationView.swift */; };
		2093CD92289AA134003A88DD /* AppPreferencesDocumentation.docc in Sources */ = {isa = PBXBuildFile; fileRef = 20D837FA289A7ACD00D91D05 /* AppPreferencesDocumentation.docc */; };
		2093CD93289AA137003A88DD /* codeedit in Resources */ = {isa = PBXBuildFile; fileRef = 20D837F7289A7ACD00D91D05 /* codeedit */; };
		2093CD94289AA13D003A88DD /* AppPreferences.swift in Sources */ = {isa = PBXBuildFile; fileRef = 20D83805289A7ACD00D91D05 /* AppPreferences.swift */; };
		2093CD95289AA13F003A88DD /* AppPreferencesModel.swift in Sources */ = {isa = PBXBuildFile; fileRef = 20D837FE289A7ACD00D91D05 /* AppPreferencesModel.swift */; };
		2093CD96289AA144003A88DD /* Theme+Highlightr.swift in Sources */ = {isa = PBXBuildFile; fileRef = 20D837E3289A7ACD00D91D05 /* Theme+Highlightr.swift */; };
		2093CD97289AA144003A88DD /* AuroraTheme.swift in Sources */ = {isa = PBXBuildFile; fileRef = 20D837E4289A7ACD00D91D05 /* AuroraTheme.swift */; };
		2093CD98289AA144003A88DD /* ThemeModel.swift in Sources */ = {isa = PBXBuildFile; fileRef = 20D837E2289A7ACD00D91D05 /* ThemeModel.swift */; };
		2093CD99289AA148003A88DD /* SourceControlPreferences.swift in Sources */ = {isa = PBXBuildFile; fileRef = 20D837FD289A7ACD00D91D05 /* SourceControlPreferences.swift */; };
		2093CD9A289AA14C003A88DD /* GeneralPreferences.swift in Sources */ = {isa = PBXBuildFile; fileRef = 20D83800289A7ACD00D91D05 /* GeneralPreferences.swift */; };
		2093CD9B289AA14F003A88DD /* TextEditingPreferences.swift in Sources */ = {isa = PBXBuildFile; fileRef = 20D83802289A7ACD00D91D05 /* TextEditingPreferences.swift */; };
		2093CD9C289AA152003A88DD /* TerminalPreferences.swift in Sources */ = {isa = PBXBuildFile; fileRef = 20D83804289A7ACD00D91D05 /* TerminalPreferences.swift */; };
		2093CD9D289AA15F003A88DD /* SourceControlAccounts.swift in Sources */ = {isa = PBXBuildFile; fileRef = 20D83808289A7ACD00D91D05 /* SourceControlAccounts.swift */; };
		2093CD9E289AA15F003A88DD /* Providers.swift in Sources */ = {isa = PBXBuildFile; fileRef = 20D837E8289A7ACD00D91D05 /* Providers.swift */; };
		2093CD9F289AA15F003A88DD /* AccountsPreferences.swift in Sources */ = {isa = PBXBuildFile; fileRef = 20D83807289A7ACD00D91D05 /* AccountsPreferences.swift */; };
		2093CDA0289AA163003A88DD /* ThemePreferences.swift in Sources */ = {isa = PBXBuildFile; fileRef = 20D8380A289A7ACD00D91D05 /* ThemePreferences.swift */; };
		2093CDA1289AA167003A88DD /* Loopable.swift in Sources */ = {isa = PBXBuildFile; fileRef = 20D837F9289A7ACD00D91D05 /* Loopable.swift */; };
		2093CDA2289AA16C003A88DD /* PreferencesSection.swift in Sources */ = {isa = PBXBuildFile; fileRef = 20D8380C289A7ACD00D91D05 /* PreferencesSection.swift */; };
		2093CDA3289AA16C003A88DD /* PreferencesColorPicker.swift in Sources */ = {isa = PBXBuildFile; fileRef = 20D8380D289A7ACD00D91D05 /* PreferencesColorPicker.swift */; };
		2093CDA4289AA16C003A88DD /* PreferencesToolbar.swift in Sources */ = {isa = PBXBuildFile; fileRef = 20D8380E289A7ACD00D91D05 /* PreferencesToolbar.swift */; };
		2093CDA5289AA170003A88DD /* GeneralPreferencesView.swift in Sources */ = {isa = PBXBuildFile; fileRef = 20D837CF289A7ACD00D91D05 /* GeneralPreferencesView.swift */; };
		2093CDA6289AA173003A88DD /* TerminalPreferencesView.swift in Sources */ = {isa = PBXBuildFile; fileRef = 20D837D1289A7ACD00D91D05 /* TerminalPreferencesView.swift */; };
		2093CDA7289AA179003A88DD /* IgnoredFileView.swift in Sources */ = {isa = PBXBuildFile; fileRef = 20D837D8289A7ACD00D91D05 /* IgnoredFileView.swift */; };
		2093CDA8289AA179003A88DD /* PreferenceSourceControlView.swift in Sources */ = {isa = PBXBuildFile; fileRef = 20D837D3289A7ACD00D91D05 /* PreferenceSourceControlView.swift */; };
		2093CDA9289AA179003A88DD /* SourceControlGeneralView.swift in Sources */ = {isa = PBXBuildFile; fileRef = 20D837D4289A7ACD00D91D05 /* SourceControlGeneralView.swift */; };
		2093CDAA289AA179003A88DD /* SourceControlGitView.swift in Sources */ = {isa = PBXBuildFile; fileRef = 20D837D5289A7ACD00D91D05 /* SourceControlGitView.swift */; };
		2093CDAB289AA17D003A88DD /* TextEditingPreferencesView.swift in Sources */ = {isa = PBXBuildFile; fileRef = 20D837DA289A7ACD00D91D05 /* TextEditingPreferencesView.swift */; };
		2093CDAC289AA185003A88DD /* TerminalThemeView.swift in Sources */ = {isa = PBXBuildFile; fileRef = 20D837DE289A7ACD00D91D05 /* TerminalThemeView.swift */; };
		2093CDAD289AA185003A88DD /* ThemePreviewIcon.swift in Sources */ = {isa = PBXBuildFile; fileRef = 20D837E0289A7ACD00D91D05 /* ThemePreviewIcon.swift */; };
		2093CDAE289AA185003A88DD /* ThemePreferencesView.swift in Sources */ = {isa = PBXBuildFile; fileRef = 20D837DC289A7ACD00D91D05 /* ThemePreferencesView.swift */; };
		2093CDAF289AA185003A88DD /* PreviewThemeView.swift in Sources */ = {isa = PBXBuildFile; fileRef = 20D837DD289A7ACD00D91D05 /* PreviewThemeView.swift */; };
		2093CDB0289AA185003A88DD /* EditorThemeView.swift in Sources */ = {isa = PBXBuildFile; fileRef = 20D837DF289A7ACD00D91D05 /* EditorThemeView.swift */; };
		2093CDB1289AA19B003A88DD /* AccountListItem.swift in Sources */ = {isa = PBXBuildFile; fileRef = 20D837EA289A7ACD00D91D05 /* AccountListItem.swift */; };
		2093CDB2289AA19B003A88DD /* PreferenceAccountsView.swift in Sources */ = {isa = PBXBuildFile; fileRef = 20D837E6289A7ACD00D91D05 /* PreferenceAccountsView.swift */; };
		2093CDB3289AA19B003A88DD /* AccountSelectionDialog.swift in Sources */ = {isa = PBXBuildFile; fileRef = 20D837EB289A7ACD00D91D05 /* AccountSelectionDialog.swift */; };
		2093CDB4289AA1A2003A88DD /* GitlabHostedLoginView.swift in Sources */ = {isa = PBXBuildFile; fileRef = 20D837EE289A7ACD00D91D05 /* GitlabHostedLoginView.swift */; };
		2093CDB5289AA1A2003A88DD /* GitAccountItem.swift in Sources */ = {isa = PBXBuildFile; fileRef = 20D837F0289A7ACD00D91D05 /* GitAccountItem.swift */; };
		2093CDB6289AA1A2003A88DD /* GitlabLoginView.swift in Sources */ = {isa = PBXBuildFile; fileRef = 20D837EF289A7ACD00D91D05 /* GitlabLoginView.swift */; };
		2093CDB7289AA1A6003A88DD /* GithubLoginView.swift in Sources */ = {isa = PBXBuildFile; fileRef = 20D837F2289A7ACD00D91D05 /* GithubLoginView.swift */; };
		2093CDB8289AA1A6003A88DD /* GithubEnterpriseLoginView.swift in Sources */ = {isa = PBXBuildFile; fileRef = 20D837F3289A7ACD00D91D05 /* GithubEnterpriseLoginView.swift */; };
		2093CDB9289AA1AB003A88DD /* LocationsPreferencesView.swift in Sources */ = {isa = PBXBuildFile; fileRef = 20D837F5289A7ACD00D91D05 /* LocationsPreferencesView.swift */; };
		2093CDBA289AA1AF003A88DD /* PreferencesPlaceholderView.swift in Sources */ = {isa = PBXBuildFile; fileRef = 20D8380F289A7ACD00D91D05 /* PreferencesPlaceholderView.swift */; };
		2093CDBB289AA1B9003A88DD /* AcknowledgementsView.swift in Sources */ = {isa = PBXBuildFile; fileRef = 20D8384D289A7ACE00D91D05 /* AcknowledgementsView.swift */; };
		2093CDBC289AA1BD003A88DD /* AcknowledgementsModel.swift in Sources */ = {isa = PBXBuildFile; fileRef = 20D83850289A7ACE00D91D05 /* AcknowledgementsModel.swift */; };
		2093CDBD289AA1BD003A88DD /* ParsePackagesResolved.swift in Sources */ = {isa = PBXBuildFile; fileRef = 20D8384E289A7ACE00D91D05 /* ParsePackagesResolved.swift */; };
		2093CDBE289AA1C2003A88DD /* AboutView.swift in Sources */ = {isa = PBXBuildFile; fileRef = 20D838FD289A7AD600D91D05 /* AboutView.swift */; };
		2093CDBF289AA247003A88DD /* SearchModeModel.swift in Sources */ = {isa = PBXBuildFile; fileRef = 20D8385F289A7ACE00D91D05 /* SearchModeModel.swift */; };
		2093CDC0289AA247003A88DD /* SearchResultModel.swift in Sources */ = {isa = PBXBuildFile; fileRef = 20D83860289A7ACE00D91D05 /* SearchResultModel.swift */; };
		2093CDC1289AA258003A88DD /* TabBarDocumentation.docc in Sources */ = {isa = PBXBuildFile; fileRef = 20D83864289A7ACE00D91D05 /* TabBarDocumentation.docc */; };
		2093CDC2289AA25B003A88DD /* TabBarItemRepresentable.swift in Sources */ = {isa = PBXBuildFile; fileRef = 20D83863289A7ACE00D91D05 /* TabBarItemRepresentable.swift */; };
		2093CDC3289AA25B003A88DD /* TabBarItemID.swift in Sources */ = {isa = PBXBuildFile; fileRef = 20D83865289A7ACE00D91D05 /* TabBarItemID.swift */; };
		2093CDC4289AA260003A88DD /* TabBarItemButtonStyle.swift in Sources */ = {isa = PBXBuildFile; fileRef = 6CDA84AA284C0E4A00C1CC3A /* TabBarItemButtonStyle.swift */; };
		2093CDC5289AA260003A88DD /* TabBarDivider.swift in Sources */ = {isa = PBXBuildFile; fileRef = DE6F77862813625500D00A76 /* TabBarDivider.swift */; };
		2093CDC6289AA260003A88DD /* TabBarNative.swift in Sources */ = {isa = PBXBuildFile; fileRef = DE6405A52817734700881FDF /* TabBarNative.swift */; };
		2093CDC7289AA260003A88DD /* TabBarAccessory.swift in Sources */ = {isa = PBXBuildFile; fileRef = DE513F51281B672D002260B9 /* TabBarAccessory.swift */; };
		2093CDC8289AA260003A88DD /* TabBar.swift in Sources */ = {isa = PBXBuildFile; fileRef = 287776E827E34BC700D46668 /* TabBar.swift */; };
		2093CDC9289AA260003A88DD /* TabBarContextMenu.swift in Sources */ = {isa = PBXBuildFile; fileRef = 6CDA84AC284C1BA000C1CC3A /* TabBarContextMenu.swift */; };
		2093CDCA289AA260003A88DD /* TabBarXcode.swift in Sources */ = {isa = PBXBuildFile; fileRef = DE513F53281DE5D0002260B9 /* TabBarXcode.swift */; };
		2093CDCB289AA260003A88DD /* TabBarItem.swift in Sources */ = {isa = PBXBuildFile; fileRef = 287776EE27E3515300D46668 /* TabBarItem.swift */; };
		2093CDCC289AA4F4003A88DD /* StatusBarTabType.swift in Sources */ = {isa = PBXBuildFile; fileRef = 20D83736289A7ACD00D91D05 /* StatusBarTabType.swift */; };
		2093CDCD289AA4F4003A88DD /* StatusBarModel.swift in Sources */ = {isa = PBXBuildFile; fileRef = 20D83735289A7ACD00D91D05 /* StatusBarModel.swift */; };
		2093CDCE289AA4F4003A88DD /* CursorLocation.swift in Sources */ = {isa = PBXBuildFile; fileRef = 20D83737289A7ACD00D91D05 /* CursorLocation.swift */; };
		2093CDCF289AA503003A88DD /* String+SHA256.swift in Sources */ = {isa = PBXBuildFile; fileRef = 20D83741289A7ACD00D91D05 /* String+SHA256.swift */; };
		2093CDD0289AA503003A88DD /* String+RemoveOccurrences.swift in Sources */ = {isa = PBXBuildFile; fileRef = 20D83742289A7ACD00D91D05 /* String+RemoveOccurrences.swift */; };
		2093CDD1289AA503003A88DD /* String+MD5.swift in Sources */ = {isa = PBXBuildFile; fileRef = 20D83743289A7ACD00D91D05 /* String+MD5.swift */; };
		2093CDD2289AA507003A88DD /* SwiftTerm+Color+Init.swift in Sources */ = {isa = PBXBuildFile; fileRef = 20D838FA289A7ACE00D91D05 /* SwiftTerm+Color+Init.swift */; };
		2093CDD3289AA509003A88DD /* View+isHovering.swift in Sources */ = {isa = PBXBuildFile; fileRef = 20D83733289A7ACD00D91D05 /* View+isHovering.swift */; };
		2093CDD4289AA50C003A88DD /* HTMLUtils.swift in Sources */ = {isa = PBXBuildFile; fileRef = 20D83752289A7ACD00D91D05 /* HTMLUtils.swift */; };
		2093CDD5289AA511003A88DD /* String+QueryParameters.swift in Sources */ = {isa = PBXBuildFile; fileRef = 20D8389E289A7ACE00D91D05 /* String+QueryParameters.swift */; };
		2093CDD6289AA511003A88DD /* Dictionary+Additions.swift in Sources */ = {isa = PBXBuildFile; fileRef = 20D838A1289A7ACE00D91D05 /* Dictionary+Additions.swift */; };
		2093CDD7289AA511003A88DD /* String+PercentEncoding.swift in Sources */ = {isa = PBXBuildFile; fileRef = 20D838A0289A7ACE00D91D05 /* String+PercentEncoding.swift */; };
		2093CDD8289AA511003A88DD /* URL+URLParameters.swift in Sources */ = {isa = PBXBuildFile; fileRef = 20D8389D289A7ACE00D91D05 /* URL+URLParameters.swift */; };
		2093CDD9289AA511003A88DD /* Time.swift in Sources */ = {isa = PBXBuildFile; fileRef = 20D8389F289A7ACE00D91D05 /* Time.swift */; };
		2093CDDA289AA51A003A88DD /* Documentation.docc in Sources */ = {isa = PBXBuildFile; fileRef = 20D83746289A7ACD00D91D05 /* Documentation.docc */; };
		2093CDDB289AA51D003A88DD /* AuroraEditorKeychain.swift in Sources */ = {isa = PBXBuildFile; fileRef = 20D83747289A7ACD00D91D05 /* AuroraEditorKeychain.swift */; };
		2093CDDC289AA51D003A88DD /* AuroraEditorSwiftAccessOptions.swift in Sources */ = {isa = PBXBuildFile; fileRef = 20D83745289A7ACD00D91D05 /* AuroraEditorSwiftAccessOptions.swift */; };
		2093CDDD289AA51D003A88DD /* AuroraEditorKeychainConstants.swift in Sources */ = {isa = PBXBuildFile; fileRef = 20D83748289A7ACD00D91D05 /* AuroraEditorKeychainConstants.swift */; };
		2093CDDE289AA522003A88DD /* Color+HEX.swift in Sources */ = {isa = PBXBuildFile; fileRef = 20D8373D289A7ACD00D91D05 /* Color+HEX.swift */; };
		2093CDDF289AA522003A88DD /* Bundle+Info.swift in Sources */ = {isa = PBXBuildFile; fileRef = 20D8373E289A7ACD00D91D05 /* Bundle+Info.swift */; };
		2093CDE0289AA522003A88DD /* Date+Formatted.swift in Sources */ = {isa = PBXBuildFile; fileRef = 20D8373F289A7ACD00D91D05 /* Date+Formatted.swift */; };
		2093CDE1289AA522003A88DD /* AuroraProject.swift in Sources */ = {isa = PBXBuildFile; fileRef = 2B71C0A32874AD61008E0859 /* AuroraProject.swift */; };
		2093CDE4289AA887003A88DD /* IgnoredFiles.swift in Sources */ = {isa = PBXBuildFile; fileRef = 2093CDE3289AA881003A88DD /* IgnoredFiles.swift */; };
		2093CDE5289AAE7F003A88DD /* CheckoutBranch.swift in Sources */ = {isa = PBXBuildFile; fileRef = 20D8387C289A7ACE00D91D05 /* CheckoutBranch.swift */; };
		2093CDE6289AAE81003A88DD /* GitCloneView.swift in Sources */ = {isa = PBXBuildFile; fileRef = 20D8387D289A7ACE00D91D05 /* GitCloneView.swift */; };
		2093CDE7289AAE83003A88DD /* CheckoutBranchView.swift in Sources */ = {isa = PBXBuildFile; fileRef = 20D8387E289A7ACE00D91D05 /* CheckoutBranchView.swift */; };
		2093CDE8289AAE87003A88DD /* StashChangesSheet.swift in Sources */ = {isa = PBXBuildFile; fileRef = 20D83879289A7ACE00D91D05 /* StashChangesSheet.swift */; };
		2093CDE9289AAE8B003A88DD /* StashWindowsChanges.swift in Sources */ = {isa = PBXBuildFile; fileRef = 20D83878289A7ACE00D91D05 /* StashWindowsChanges.swift */; };
		2096A82428CF76D400F6ED39 /* CreateNewBranchView.swift in Sources */ = {isa = PBXBuildFile; fileRef = 2096A82328CF76D400F6ED39 /* CreateNewBranchView.swift */; };
		209D0246289AB9750082441F /* SwiftTerm in Frameworks */ = {isa = PBXBuildFile; productRef = 209D0245289AB9750082441F /* SwiftTerm */; };
		209D024B289ABC340082441F /* Package.resolved in Resources */ = {isa = PBXBuildFile; fileRef = 209D024A289ABC340082441F /* Package.resolved */; };
		209D0251289ABF9A0082441F /* STTextView+AutoComplete.swift in Sources */ = {isa = PBXBuildFile; fileRef = 209D0250289ABF9A0082441F /* STTextView+AutoComplete.swift */; };
		209D0253289ABFB60082441F /* STTextView+Menu.swift in Sources */ = {isa = PBXBuildFile; fileRef = 209D0252289ABFB60082441F /* STTextView+Menu.swift */; };
		209D0255289ABFCC0082441F /* STTextViewController.swift in Sources */ = {isa = PBXBuildFile; fileRef = 209D0254289ABFCC0082441F /* STTextViewController.swift */; };
		209D0257289ABFE00082441F /* STTextViewController+STTextViewDelegate.swift in Sources */ = {isa = PBXBuildFile; fileRef = 209D0256289ABFE00082441F /* STTextViewController+STTextViewDelegate.swift */; };
		209D0259289ABFF70082441F /* AuroraEditorTextView.swift in Sources */ = {isa = PBXBuildFile; fileRef = 209D0258289ABFF70082441F /* AuroraEditorTextView.swift */; };
		20B5BD9C28B11C6200B2A02F /* WelcomeModel.swift in Sources */ = {isa = PBXBuildFile; fileRef = 20B5BD9B28B11C6200B2A02F /* WelcomeModel.swift */; };
		20B5BDA128B130EA00B2A02F /* DropProposalPositionCalculations.swift in Sources */ = {isa = PBXBuildFile; fileRef = 20B5BDA028B130EA00B2A02F /* DropProposalPositionCalculations.swift */; };
		20B5BDA328B130F000B2A02F /* SplitEditorDropProposalPosition.swift in Sources */ = {isa = PBXBuildFile; fileRef = 20B5BDA228B130F000B2A02F /* SplitEditorDropProposalPosition.swift */; };
		20B5BDA528B130F300B2A02F /* SplitViewDropDelegate.swift in Sources */ = {isa = PBXBuildFile; fileRef = 20B5BDA428B130F300B2A02F /* SplitViewDropDelegate.swift */; };
		20B5BDA728B130FA00B2A02F /* SplitViewDropProposalOverlay.swift in Sources */ = {isa = PBXBuildFile; fileRef = 20B5BDA628B130FA00B2A02F /* SplitViewDropProposalOverlay.swift */; };
		20B5BDA928B130FF00B2A02F /* SplitViewModifier.swift in Sources */ = {isa = PBXBuildFile; fileRef = 20B5BDA828B130FF00B2A02F /* SplitViewModifier.swift */; };
		20B6A1FE28AFE107004EC8D7 /* SettingItem.swift in Sources */ = {isa = PBXBuildFile; fileRef = 20B6A1FD28AFE107004EC8D7 /* SettingItem.swift */; };
		20B6A20028AFE124004EC8D7 /* SettingsModel.swift in Sources */ = {isa = PBXBuildFile; fileRef = 20B6A1FF28AFE124004EC8D7 /* SettingsModel.swift */; };
		20BCB0B628AA53CC0064C7C0 /* Core.swift in Sources */ = {isa = PBXBuildFile; fileRef = 20BCB0B528AA53CC0064C7C0 /* Core.swift */; };
		20BCB0B828AA561F0064C7C0 /* Update-Index.swift in Sources */ = {isa = PBXBuildFile; fileRef = 20BCB0B728AA561F0064C7C0 /* Update-Index.swift */; };
		20BCB0BA28AA68160064C7C0 /* Apply.swift in Sources */ = {isa = PBXBuildFile; fileRef = 20BCB0B928AA68160064C7C0 /* Apply.swift */; };
		20BCB0BC28AA6AA10064C7C0 /* Diff.swift in Sources */ = {isa = PBXBuildFile; fileRef = 20BCB0BB28AA6AA10064C7C0 /* Diff.swift */; };
		20BCB0BE28AA6E340064C7C0 /* Update-Ref.swift in Sources */ = {isa = PBXBuildFile; fileRef = 20BCB0BD28AA6E340064C7C0 /* Update-Ref.swift */; };
		20BCB0C028AA71760064C7C0 /* GitError.swift in Sources */ = {isa = PBXBuildFile; fileRef = 20BCB0BF28AA71760064C7C0 /* GitError.swift */; };
		20BCB0C228AA9AA00064C7C0 /* Stash-Entry.swift in Sources */ = {isa = PBXBuildFile; fileRef = 20BCB0C128AA9AA00064C7C0 /* Stash-Entry.swift */; };
		20BCB0C428AA9FFA0064C7C0 /* ManualConflictResolution.swift in Sources */ = {isa = PBXBuildFile; fileRef = 20BCB0C328AA9FFA0064C7C0 /* ManualConflictResolution.swift */; };
		20BCB0C628AAA1C00064C7C0 /* GitCommit.swift in Sources */ = {isa = PBXBuildFile; fileRef = 20BCB0C528AAA1C00064C7C0 /* GitCommit.swift */; };
		20BCB0C828AAA3190064C7C0 /* GitAuthor.swift in Sources */ = {isa = PBXBuildFile; fileRef = 20BCB0C728AAA3190064C7C0 /* GitAuthor.swift */; };
		20BE727528D0761200EEDE5F /* ActionsListView.swift in Sources */ = {isa = PBXBuildFile; fileRef = 20BE727428D0761200EEDE5F /* ActionsListView.swift */; };
		20BE727828D0762400EEDE5F /* ActionsCellView.swift in Sources */ = {isa = PBXBuildFile; fileRef = 20BE727728D0762400EEDE5F /* ActionsCellView.swift */; };
		20BE727B28D07EFC00EEDE5F /* ActionsPopoverView.swift in Sources */ = {isa = PBXBuildFile; fileRef = 20BE727A28D07EFC00EEDE5F /* ActionsPopoverView.swift */; };
		20BE727D28D07FF200EEDE5F /* ActionsPopoverCellView.swift in Sources */ = {isa = PBXBuildFile; fileRef = 20BE727C28D07FF200EEDE5F /* ActionsPopoverCellView.swift */; };
		20BE728328D083D800EEDE5F /* HTTPMethod.swift in Sources */ = {isa = PBXBuildFile; fileRef = 20BE728228D083D800EEDE5F /* HTTPMethod.swift */; };
		20BE728528D0841A00EEDE5F /* HTTPErros.swift in Sources */ = {isa = PBXBuildFile; fileRef = 20BE728428D0841A00EEDE5F /* HTTPErros.swift */; };
		20BE728728D0845000EEDE5F /* AuroraNetworking.swift in Sources */ = {isa = PBXBuildFile; fileRef = 20BE728628D0845000EEDE5F /* AuroraNetworking.swift */; };
		20BE728B28D0854900EEDE5F /* Workflow.swift in Sources */ = {isa = PBXBuildFile; fileRef = 20BE728A28D0854900EEDE5F /* Workflow.swift */; };
		20BE728D28D0855500EEDE5F /* Workflows.swift in Sources */ = {isa = PBXBuildFile; fileRef = 20BE728C28D0855500EEDE5F /* Workflows.swift */; };
		20BE728F28D0878E00EEDE5F /* NetworkingConstant.swift in Sources */ = {isa = PBXBuildFile; fileRef = 20BE728E28D0878E00EEDE5F /* NetworkingConstant.swift */; };
		20BE729228D08ABB00EEDE5F /* Jobs.swift in Sources */ = {isa = PBXBuildFile; fileRef = 20BE729128D08ABB00EEDE5F /* Jobs.swift */; };
		20BE729428D08AC600EEDE5F /* JobSteps.swift in Sources */ = {isa = PBXBuildFile; fileRef = 20BE729328D08AC600EEDE5F /* JobSteps.swift */; };
		20BE729628D08B0A00EEDE5F /* Job.swift in Sources */ = {isa = PBXBuildFile; fileRef = 20BE729528D08B0A00EEDE5F /* Job.swift */; };
		20BE729828D08C5000EEDE5F /* GitHubActionsModel.swift in Sources */ = {isa = PBXBuildFile; fileRef = 20BE729728D08C5000EEDE5F /* GitHubActionsModel.swift */; };
		20BE729A28D0A25900EEDE5F /* WorkflowCellView.swift in Sources */ = {isa = PBXBuildFile; fileRef = 20BE729928D0A25900EEDE5F /* WorkflowCellView.swift */; };
		20BE729C28D0BB2000EEDE5F /* WorkflowRunsView.swift in Sources */ = {isa = PBXBuildFile; fileRef = 20BE729B28D0BB2000EEDE5F /* WorkflowRunsView.swift */; };
		20BE729E28D0BB6F00EEDE5F /* WorkflowRunCell.swift in Sources */ = {isa = PBXBuildFile; fileRef = 20BE729D28D0BB6F00EEDE5F /* WorkflowRunCell.swift */; };
		20BE72A128D0BD9300EEDE5F /* WorkflowRun.swift in Sources */ = {isa = PBXBuildFile; fileRef = 20BE72A028D0BD9300EEDE5F /* WorkflowRun.swift */; };
		20BE72A528D0BEA800EEDE5F /* WorkflowRuns.swift in Sources */ = {isa = PBXBuildFile; fileRef = 20BE72A428D0BEA800EEDE5F /* WorkflowRuns.swift */; };
		20C22DA828BCD2A3004973CA /* Diff-Index.swift in Sources */ = {isa = PBXBuildFile; fileRef = 20C22DA728BCD2A3004973CA /* Diff-Index.swift */; };
		20C22DAA28BCE18F004973CA /* Diff-Check.swift in Sources */ = {isa = PBXBuildFile; fileRef = 20C22DA928BCE18F004973CA /* Diff-Check.swift */; };
		20C22DAF28BCE339004973CA /* Raw-Diff.swift in Sources */ = {isa = PBXBuildFile; fileRef = 20C22DAE28BCE339004973CA /* Raw-Diff.swift */; };
		20C22DB128BCE869004973CA /* Diff-Line.swift in Sources */ = {isa = PBXBuildFile; fileRef = 20C22DB028BCE869004973CA /* Diff-Line.swift */; };
		20C22DB328BCEB4D004973CA /* Diff-Selection.swift in Sources */ = {isa = PBXBuildFile; fileRef = 20C22DB228BCEB4D004973CA /* Diff-Selection.swift */; };
		20C8D7DC287ED2C700C5B3BA /* ToolbarBranchPicker.swift in Sources */ = {isa = PBXBuildFile; fileRef = 20C8D7DB287ED2C700C5B3BA /* ToolbarBranchPicker.swift */; };
		20D2A43328A7AA4A0073F7BD /* Init.swift in Sources */ = {isa = PBXBuildFile; fileRef = 20D2A43228A7AA4A0073F7BD /* Init.swift */; };
		20D2A43628A7AAF30073F7BD /* DefaultBranch.swift in Sources */ = {isa = PBXBuildFile; fileRef = 20D2A43528A7AAF30073F7BD /* DefaultBranch.swift */; };
		20D2A43828A7AF810073F7BD /* GitIgnore.swift in Sources */ = {isa = PBXBuildFile; fileRef = 20D2A43728A7AF810073F7BD /* GitIgnore.swift */; };
		20D2A43A28A7BAF20073F7BD /* Interpret-Trailers.swift in Sources */ = {isa = PBXBuildFile; fileRef = 20D2A43928A7BAF20073F7BD /* Interpret-Trailers.swift */; };
		20D2A43C28A7C5970073F7BD /* LFS.swift in Sources */ = {isa = PBXBuildFile; fileRef = 20D2A43B28A7C5970073F7BD /* LFS.swift */; };
		20D2A43E28A7CB510073F7BD /* Submodule.swift in Sources */ = {isa = PBXBuildFile; fileRef = 20D2A43D28A7CB510073F7BD /* Submodule.swift */; };
		20D2A44028A7CE300073F7BD /* Stage.swift in Sources */ = {isa = PBXBuildFile; fileRef = 20D2A43F28A7CE300073F7BD /* Stage.swift */; };
		20D2A44228A7CEFE0073F7BD /* Squash.swift in Sources */ = {isa = PBXBuildFile; fileRef = 20D2A44128A7CEFE0073F7BD /* Squash.swift */; };
		20D2A44428A7CFB40073F7BD /* RM.swift in Sources */ = {isa = PBXBuildFile; fileRef = 20D2A44328A7CFB40073F7BD /* RM.swift */; };
		20D2A44628A7D13C0073F7BD /* Revert.swift in Sources */ = {isa = PBXBuildFile; fileRef = 20D2A44528A7D13C0073F7BD /* Revert.swift */; };
		20D2A44828A7D1B00073F7BD /* Reflog.swift in Sources */ = {isa = PBXBuildFile; fileRef = 20D2A44728A7D1B00073F7BD /* Reflog.swift */; };
		20D2A44A28A7D5660073F7BD /* Merge.swift in Sources */ = {isa = PBXBuildFile; fileRef = 20D2A44928A7D5660073F7BD /* Merge.swift */; };
		20D2A44C28A7D8D00073F7BD /* Format-Patch.swift in Sources */ = {isa = PBXBuildFile; fileRef = 20D2A44B28A7D8D00073F7BD /* Format-Patch.swift */; };
		20D2A44E28A7D9CE0073F7BD /* Description.swift in Sources */ = {isa = PBXBuildFile; fileRef = 20D2A44D28A7D9CE0073F7BD /* Description.swift */; };
		20D2A45028A7DFE60073F7BD /* IProgress.swift in Sources */ = {isa = PBXBuildFile; fileRef = 20D2A44F28A7DFE60073F7BD /* IProgress.swift */; };
		20D59CD228AFAAE400E3907B /* AccountItemView.swift in Sources */ = {isa = PBXBuildFile; fileRef = 20D59CD128AFAAE400E3907B /* AccountItemView.swift */; };
		20D839AB280DEB2900B27357 /* NoSelectionView.swift in Sources */ = {isa = PBXBuildFile; fileRef = 20D839AA280DEB2900B27357 /* NoSelectionView.swift */; };
		20D839AE280E0CA700B27357 /* PopoverView.swift in Sources */ = {isa = PBXBuildFile; fileRef = 20D839AD280E0CA700B27357 /* PopoverView.swift */; };
		20D9E32C28CB68DE00FE3339 /* FilterCommitHistoryView.swift in Sources */ = {isa = PBXBuildFile; fileRef = 20D9E32B28CB68DE00FE3339 /* FilterCommitHistoryView.swift */; };
		20DF979B28ABA633009CE1E9 /* Rev-Parse.swift in Sources */ = {isa = PBXBuildFile; fileRef = 20DF979A28ABA633009CE1E9 /* Rev-Parse.swift */; };
		20DF979F28ABAA72009CE1E9 /* RepositoryModel.swift in Sources */ = {isa = PBXBuildFile; fileRef = 20DF979E28ABAA72009CE1E9 /* RepositoryModel.swift */; };
		20DF97A128ABB30D009CE1E9 /* FileManger.swift in Sources */ = {isa = PBXBuildFile; fileRef = 20DF97A028ABB30D009CE1E9 /* FileManger.swift */; };
		20DF97A328ABD7D2009CE1E9 /* CreateNewRepositoryView.swift in Sources */ = {isa = PBXBuildFile; fileRef = 20DF97A228ABD7D2009CE1E9 /* CreateNewRepositoryView.swift */; };
		20E8748C28A3AB89002CE758 /* SourceControlTableViewCell.swift in Sources */ = {isa = PBXBuildFile; fileRef = 20E8748B28A3AB89002CE758 /* SourceControlTableViewCell.swift */; };
		20E8748E28A3AB9B002CE758 /* SourceControlMenu.swift in Sources */ = {isa = PBXBuildFile; fileRef = 20E8748D28A3AB9B002CE758 /* SourceControlMenu.swift */; };
		20E8749028A3ABA8002CE758 /* SourceControlController.swift in Sources */ = {isa = PBXBuildFile; fileRef = 20E8748F28A3ABA8002CE758 /* SourceControlController.swift */; };
		20E8749228A3ABB6002CE758 /* SourceControlView.swift in Sources */ = {isa = PBXBuildFile; fileRef = 20E8749128A3ABB6002CE758 /* SourceControlView.swift */; };
		20EBB501280C325D00F3A5DA /* FileInspectorView.swift in Sources */ = {isa = PBXBuildFile; fileRef = 20EBB500280C325D00F3A5DA /* FileInspectorView.swift */; };
		20EBB503280C327C00F3A5DA /* HistoryInspector.swift in Sources */ = {isa = PBXBuildFile; fileRef = 20EBB502280C327C00F3A5DA /* HistoryInspector.swift */; };
		20EBB505280C329800F3A5DA /* HistoryItem.swift in Sources */ = {isa = PBXBuildFile; fileRef = 20EBB504280C329800F3A5DA /* HistoryItem.swift */; };
		20EBB507280C32D300F3A5DA /* QuickHelpInspector.swift in Sources */ = {isa = PBXBuildFile; fileRef = 20EBB506280C32D300F3A5DA /* QuickHelpInspector.swift */; };
		20EBB50D280C383700F3A5DA /* LanguageType.swift in Sources */ = {isa = PBXBuildFile; fileRef = 20EBB50C280C383700F3A5DA /* LanguageType.swift */; };
		20EBB50F280C389300F3A5DA /* FileInspectorModel.swift in Sources */ = {isa = PBXBuildFile; fileRef = 20EBB50E280C389300F3A5DA /* FileInspectorModel.swift */; };
		20F8379028C7B45700EAE842 /* WorkspaceExtension.swift in Sources */ = {isa = PBXBuildFile; fileRef = 20F8378F28C7B45700EAE842 /* WorkspaceExtension.swift */; };
		20FDB4E328BD06CB00FDD8C3 /* Diff-Data.swift in Sources */ = {isa = PBXBuildFile; fileRef = 20FDB4E228BD06CB00FDD8C3 /* Diff-Data.swift */; };
		20FDB4E528BD17FB00FDD8C3 /* Diff-Parser.swift in Sources */ = {isa = PBXBuildFile; fileRef = 20FDB4E428BD17FB00FDD8C3 /* Diff-Parser.swift */; };
		20FDB4E828BD26B500FDD8C3 /* Diff-Helper.swift in Sources */ = {isa = PBXBuildFile; fileRef = 20FDB4E728BD26B500FDD8C3 /* Diff-Helper.swift */; };
		2813F93927ECC4C300E305E4 /* NavigatorSidebar.swift in Sources */ = {isa = PBXBuildFile; fileRef = 287776E627E3413200D46668 /* NavigatorSidebar.swift */; };
		2847019E27FDDF7600F87B6B /* ProjectNavigatorView.swift in Sources */ = {isa = PBXBuildFile; fileRef = 2847019D27FDDF7600F87B6B /* ProjectNavigatorView.swift */; };
		285FEC7027FE4B9800E57D53 /* ProjectNavigatorTableViewCell.swift in Sources */ = {isa = PBXBuildFile; fileRef = 285FEC6F27FE4B9800E57D53 /* ProjectNavigatorTableViewCell.swift */; };
		286471AB27ED51FD0039369D /* ProjectNavigator.swift in Sources */ = {isa = PBXBuildFile; fileRef = 286471AA27ED51FD0039369D /* ProjectNavigator.swift */; };
		28A51001281673530087B0CC /* auroraeditor-xcode-dark.json in Resources */ = {isa = PBXBuildFile; fileRef = 28A50FFF281673530087B0CC /* auroraeditor-xcode-dark.json */; };
		28A51002281673530087B0CC /* auroraeditor-xcode-light.json in Resources */ = {isa = PBXBuildFile; fileRef = 28A51000281673530087B0CC /* auroraeditor-xcode-light.json */; };
		28A51005281701B40087B0CC /* auroraeditor-github-light.json in Resources */ = {isa = PBXBuildFile; fileRef = 28A51003281701B40087B0CC /* auroraeditor-github-light.json */; };
		28A51006281701B40087B0CC /* auroraeditor-github-dark.json in Resources */ = {isa = PBXBuildFile; fileRef = 28A51004281701B40087B0CC /* auroraeditor-github-dark.json */; };
		28B0A19827E385C300B73177 /* NavigatorSidebarToolbarTop.swift in Sources */ = {isa = PBXBuildFile; fileRef = 28B0A19727E385C300B73177 /* NavigatorSidebarToolbarTop.swift */; };
		28B8F884280FFE4600596236 /* NSTableView+Background.swift in Sources */ = {isa = PBXBuildFile; fileRef = 28B8F883280FFE4600596236 /* NSTableView+Background.swift */; };
		28FFE1BF27E3A441001939DB /* NavigatorSidebarToolbarBottom.swift in Sources */ = {isa = PBXBuildFile; fileRef = 28FFE1BE27E3A441001939DB /* NavigatorSidebarToolbarBottom.swift */; };
		2B18EC4628AEC84900494768 /* Symbols.xcassets in Resources */ = {isa = PBXBuildFile; fileRef = 2B18EC4528AEC84900494768 /* Symbols.xcassets */; };
		2B18EC4828AEC86C00494768 /* AuroraEditorSymbols.swift in Sources */ = {isa = PBXBuildFile; fileRef = 2B18EC4728AEC86C00494768 /* AuroraEditorSymbols.swift */; };
		2B4C132B289D56F9000ED796 /* STTextView+InsertionPoint.swift in Sources */ = {isa = PBXBuildFile; fileRef = 2B4C12FF289D56F9000ED796 /* STTextView+InsertionPoint.swift */; };
		2B4C132C289D56F9000ED796 /* STTextView+Undo.swift in Sources */ = {isa = PBXBuildFile; fileRef = 2B4C1300289D56F9000ED796 /* STTextView+Undo.swift */; };
		2B4C132D289D56F9000ED796 /* STTextView+Find.swift in Sources */ = {isa = PBXBuildFile; fileRef = 2B4C1301289D56F9000ED796 /* STTextView+Find.swift */; };
		2B4C132E289D56F9000ED796 /* LICENSE.md in Resources */ = {isa = PBXBuildFile; fileRef = 2B4C1302289D56F9000ED796 /* LICENSE.md */; };
		2B4C132F289D56F9000ED796 /* STTextView+Annotations.swift in Sources */ = {isa = PBXBuildFile; fileRef = 2B4C1303289D56F9000ED796 /* STTextView+Annotations.swift */; };
		2B4C1330289D56F9000ED796 /* STLineNumberRulerView.swift in Sources */ = {isa = PBXBuildFile; fileRef = 2B4C1304289D56F9000ED796 /* STLineNumberRulerView.swift */; };
		2B4C1331289D56F9000ED796 /* STTextLayoutFragmentLayer.swift in Sources */ = {isa = PBXBuildFile; fileRef = 2B4C1305289D56F9000ED796 /* STTextLayoutFragmentLayer.swift */; };
		2B4C1332289D56F9000ED796 /* STTextView+Delete.swift in Sources */ = {isa = PBXBuildFile; fileRef = 2B4C1306289D56F9000ED796 /* STTextView+Delete.swift */; };
		2B4C1333289D56F9000ED796 /* STTextViewDelegate.swift in Sources */ = {isa = PBXBuildFile; fileRef = 2B4C1307289D56F9000ED796 /* STTextViewDelegate.swift */; };
		2B4C1334289D56F9000ED796 /* STTextFinderClient.swift in Sources */ = {isa = PBXBuildFile; fileRef = 2B4C1308289D56F9000ED796 /* STTextFinderClient.swift */; };
		2B4C1335289D56F9000ED796 /* STTextView+Scrolling.swift in Sources */ = {isa = PBXBuildFile; fileRef = 2B4C1309289D56F9000ED796 /* STTextView+Scrolling.swift */; };
		2B4C1336289D56F9000ED796 /* STTextView+NSUserInterfaceValidations.swift in Sources */ = {isa = PBXBuildFile; fileRef = 2B4C130A289D56F9000ED796 /* STTextView+NSUserInterfaceValidations.swift */; };
		2B4C1337289D56F9000ED796 /* CompletionWindowController.swift in Sources */ = {isa = PBXBuildFile; fileRef = 2B4C130D289D56F9000ED796 /* CompletionWindowController.swift */; };
		2B4C1338289D56F9000ED796 /* CompletionWindow.swift in Sources */ = {isa = PBXBuildFile; fileRef = 2B4C130E289D56F9000ED796 /* CompletionWindow.swift */; };
		2B4C1339289D56F9000ED796 /* STCompletionViewController.swift in Sources */ = {isa = PBXBuildFile; fileRef = 2B4C130F289D56F9000ED796 /* STCompletionViewController.swift */; };
		2B4C133A289D56F9000ED796 /* STCompletion.swift in Sources */ = {isa = PBXBuildFile; fileRef = 2B4C1310289D56F9000ED796 /* STCompletion.swift */; };
		2B4C133B289D56F9000ED796 /* STTextView+CopyPaste.swift in Sources */ = {isa = PBXBuildFile; fileRef = 2B4C1311289D56F9000ED796 /* STTextView+CopyPaste.swift */; };
		2B4C133C289D56F9000ED796 /* STTextView+Mouse.swift in Sources */ = {isa = PBXBuildFile; fileRef = 2B4C1312289D56F9000ED796 /* STTextView+Mouse.swift */; };
		2B4C133D289D56F9000ED796 /* STTextView.swift in Sources */ = {isa = PBXBuildFile; fileRef = 2B4C1313289D56F9000ED796 /* STTextView.swift */; };
		2B4C133E289D56F9000ED796 /* NSResponder+debug.swift in Sources */ = {isa = PBXBuildFile; fileRef = 2B4C1315289D56F9000ED796 /* NSResponder+debug.swift */; };
		2B4C133F289D56F9000ED796 /* Geometric+Helpers.swift in Sources */ = {isa = PBXBuildFile; fileRef = 2B4C1316289D56F9000ED796 /* Geometric+Helpers.swift */; };
		2B4C1340289D56F9000ED796 /* NSTextLocation+Equatable.swift in Sources */ = {isa = PBXBuildFile; fileRef = 2B4C1317289D56F9000ED796 /* NSTextLocation+Equatable.swift */; };
		2B4C1341289D56F9000ED796 /* NSRange+TextKit2.swift in Sources */ = {isa = PBXBuildFile; fileRef = 2B4C1318289D56F9000ED796 /* NSRange+TextKit2.swift */; };
		2B4C1342289D56F9000ED796 /* NSTextLayoutManager+Helpers.swift in Sources */ = {isa = PBXBuildFile; fileRef = 2B4C1319289D56F9000ED796 /* NSTextLayoutManager+Helpers.swift */; };
		2B4C1343289D56F9000ED796 /* NSTextContentManager+Helpers.swift in Sources */ = {isa = PBXBuildFile; fileRef = 2B4C131A289D56F9000ED796 /* NSTextContentManager+Helpers.swift */; };
		2B4C1344289D56F9000ED796 /* STTextView+TextInputClient.swift in Sources */ = {isa = PBXBuildFile; fileRef = 2B4C131B289D56F9000ED796 /* STTextView+TextInputClient.swift */; };
		2B4C1345289D56F9000ED796 /* README.md in Resources */ = {isa = PBXBuildFile; fileRef = 2B4C131C289D56F9000ED796 /* README.md */; };
		2B4C1346289D56F9000ED796 /* STTextView+Select.swift in Sources */ = {isa = PBXBuildFile; fileRef = 2B4C131D289D56F9000ED796 /* STTextView+Select.swift */; };
		2B4C1347289D56F9000ED796 /* STTextView+Insert.swift in Sources */ = {isa = PBXBuildFile; fileRef = 2B4C131E289D56F9000ED796 /* STTextView+Insert.swift */; };
		2B4C1348289D56F9000ED796 /* STTextLayoutManager.swift in Sources */ = {isa = PBXBuildFile; fileRef = 2B4C131F289D56F9000ED796 /* STTextLayoutManager.swift */; };
		2B4C1349289D56F9000ED796 /* STTextView+Complete.swift in Sources */ = {isa = PBXBuildFile; fileRef = 2B4C1320289D56F9000ED796 /* STTextView+Complete.swift */; };
		2B4C134A289D56F9000ED796 /* STTextContentStorage.swift in Sources */ = {isa = PBXBuildFile; fileRef = 2B4C1321289D56F9000ED796 /* STTextContentStorage.swift */; };
		2B4C134B289D56F9000ED796 /* STTextView+NSTextViewportLayoutControllerDelegate.swift in Sources */ = {isa = PBXBuildFile; fileRef = 2B4C1322289D56F9000ED796 /* STTextView+NSTextViewportLayoutControllerDelegate.swift */; };
		2B4C134C289D56F9000ED796 /* STAnnotationLabelView.swift in Sources */ = {isa = PBXBuildFile; fileRef = 2B4C1323289D56F9000ED796 /* STAnnotationLabelView.swift */; };
		2B4C134D289D56F9000ED796 /* STInsertionPointLayer.swift in Sources */ = {isa = PBXBuildFile; fileRef = 2B4C1324289D56F9000ED796 /* STInsertionPointLayer.swift */; };
		2B4C134E289D56F9000ED796 /* TypingTextUndo.swift in Sources */ = {isa = PBXBuildFile; fileRef = 2B4C1326289D56F9000ED796 /* TypingTextUndo.swift */; };
		2B4C134F289D56F9000ED796 /* ApproximateEquality.swift in Sources */ = {isa = PBXBuildFile; fileRef = 2B4C1327289D56F9000ED796 /* ApproximateEquality.swift */; };
		2B4C1350289D56F9000ED796 /* PixelAlign.swift in Sources */ = {isa = PBXBuildFile; fileRef = 2B4C1328289D56F9000ED796 /* PixelAlign.swift */; };
		2B4C1351289D56F9000ED796 /* CoalescingUndoManager.swift in Sources */ = {isa = PBXBuildFile; fileRef = 2B4C1329289D56F9000ED796 /* CoalescingUndoManager.swift */; };
		2B4C1352289D56F9000ED796 /* STCALayer.swift in Sources */ = {isa = PBXBuildFile; fileRef = 2B4C132A289D56F9000ED796 /* STCALayer.swift */; };
		2B4C1354289D6457000ED796 /* STTextView+Select2.swift in Sources */ = {isa = PBXBuildFile; fileRef = 2B4C1353289D6457000ED796 /* STTextView+Select2.swift */; };
		2B5B25532885D9BA009C7384 /* .swiftlint.yml in Resources */ = {isa = PBXBuildFile; fileRef = 2B5B25522885D9B9009C7384 /* .swiftlint.yml */; };
		2B5B25552885D9C3009C7384 /* .gitignore in Resources */ = {isa = PBXBuildFile; fileRef = 2B5B25542885D9C3009C7384 /* .gitignore */; };
		2B5B255D288ADABA009C7384 /* shellClient.swift in Sources */ = {isa = PBXBuildFile; fileRef = 2B5B255C288ADABA009C7384 /* shellClient.swift */; };
		2B7A583527E4BA0100D25D4E /* AppDelegate.swift in Sources */ = {isa = PBXBuildFile; fileRef = 0468438427DC76E200F8E88E /* AppDelegate.swift */; };
		2B7AC06B282452FB0082A5B8 /* Media.xcassets in Resources */ = {isa = PBXBuildFile; fileRef = 2B7AC06A282452FB0082A5B8 /* Media.xcassets */; };
		2B89F85428B13E9D007CB9C1 /* auroraMessageBox.swift in Sources */ = {isa = PBXBuildFile; fileRef = 2B89F85328B13E9D007CB9C1 /* auroraMessageBox.swift */; };
		2BA19F252896F721000B9543 /* .githash in Resources */ = {isa = PBXBuildFile; fileRef = 2BA19F242896F721000B9543 /* .githash */; };
		2BD8A21428ACFA6D00282989 /* ShellClient.swift in Sources */ = {isa = PBXBuildFile; fileRef = 2BD8A21328ACFA6D00282989 /* ShellClient.swift */; };
		2BDFA8F528D1078900980385 /* CodeLanguage.swift in Sources */ = {isa = PBXBuildFile; fileRef = 2BDFA8F428D1078800980385 /* CodeLanguage.swift */; };
		2BDFA8F828D1079700980385 /* HighlightrLanguage.swift in Sources */ = {isa = PBXBuildFile; fileRef = 2BDFA8F628D1079600980385 /* HighlightrLanguage.swift */; };
		2BDFA8F928D1079700980385 /* WebTab.swift in Sources */ = {isa = PBXBuildFile; fileRef = 2BDFA8F728D1079600980385 /* WebTab.swift */; };
		2BDFA90328D107B200980385 /* LineGutter.swift in Sources */ = {isa = PBXBuildFile; fileRef = 2BDFA8FA28D107B200980385 /* LineGutter.swift */; };
		2BDFA90428D107B200980385 /* WebWKView.swift in Sources */ = {isa = PBXBuildFile; fileRef = 2BDFA8FB28D107B200980385 /* WebWKView.swift */; };
		2BDFA90528D107B200980385 /* OtherFileView.swift in Sources */ = {isa = PBXBuildFile; fileRef = 2BDFA8FC28D107B200980385 /* OtherFileView.swift */; };
		2BDFA90628D107B200980385 /* WebTabView.swift in Sources */ = {isa = PBXBuildFile; fileRef = 2BDFA8FD28D107B200980385 /* WebTabView.swift */; };
		2BDFA90728D107B200980385 /* ImageFileView.swift in Sources */ = {isa = PBXBuildFile; fileRef = 2BDFA8FE28D107B200980385 /* ImageFileView.swift */; };
		2BDFA90828D107B200980385 /* CodeEditorTextView.swift in Sources */ = {isa = PBXBuildFile; fileRef = 2BDFA8FF28D107B200980385 /* CodeEditorTextView.swift */; };
		2BDFA90928D107B200980385 /* CodeFileView.swift in Sources */ = {isa = PBXBuildFile; fileRef = 2BDFA90028D107B200980385 /* CodeFileView.swift */; };
		2BDFA90A28D107B200980385 /* CodeFile.swift in Sources */ = {isa = PBXBuildFile; fileRef = 2BDFA90128D107B200980385 /* CodeFile.swift */; };
		2BDFA90B28D107B200980385 /* CodeEditor.swift in Sources */ = {isa = PBXBuildFile; fileRef = 2BDFA90228D107B200980385 /* CodeEditor.swift */; };
		2BDFA91528D10B9200980385 /* FileCreationNamingView.swift in Sources */ = {isa = PBXBuildFile; fileRef = 2BDFA90E28D10B9200980385 /* FileCreationNamingView.swift */; };
		2BDFA91628D10B9200980385 /* FileCreationSelectionView.swift in Sources */ = {isa = PBXBuildFile; fileRef = 2BDFA90F28D10B9200980385 /* FileCreationSelectionView.swift */; };
		2BDFA91728D10B9200980385 /* FileCreationGridView.swift in Sources */ = {isa = PBXBuildFile; fileRef = 2BDFA91028D10B9200980385 /* FileCreationGridView.swift */; };
		2BDFA91828D10B9200980385 /* FileCreationModel.swift in Sources */ = {isa = PBXBuildFile; fileRef = 2BDFA91228D10B9200980385 /* FileCreationModel.swift */; };
		2BDFA91928D10B9200980385 /* NewFileModel.swift in Sources */ = {isa = PBXBuildFile; fileRef = 2BDFA91328D10B9200980385 /* NewFileModel.swift */; };
		2BDFA91A28D10B9200980385 /* FileSelectionItem.swift in Sources */ = {isa = PBXBuildFile; fileRef = 2BDFA91428D10B9200980385 /* FileSelectionItem.swift */; };
		2BE487EF28245162003F3F64 /* FinderSync.swift in Sources */ = {isa = PBXBuildFile; fileRef = 2BE487EE28245162003F3F64 /* FinderSync.swift */; };
		2BE487F428245162003F3F64 /* OpenWithAuroraEditor.appex in Embed Foundation Extensions */ = {isa = PBXBuildFile; fileRef = 2BE487EC28245162003F3F64 /* OpenWithAuroraEditor.appex */; settings = {ATTRIBUTES = (RemoveHeadersOnCopy, ); }; };
		2BE5EDAD28AE64A700C0A4AE /* AEExtensionKit in Frameworks */ = {isa = PBXBuildFile; productRef = 2BE5EDAC28AE64A700C0A4AE /* AEExtensionKit */; };
		2BF86A4228AF9EA400079705 /* AEExtensionKit in Embed Frameworks */ = {isa = PBXBuildFile; productRef = 2BE5EDAC28AE64A700C0A4AE /* AEExtensionKit */; };
		2BF983FF289D8B3C004F1A60 /* SharedObjects.swift in Sources */ = {isa = PBXBuildFile; fileRef = 2BF983FE289D8B3C004F1A60 /* SharedObjects.swift */; };
		6C05A8AF284D0CA3007F4EAA /* WorkspaceDocument+Listeners.swift in Sources */ = {isa = PBXBuildFile; fileRef = 6C05A8AE284D0CA3007F4EAA /* WorkspaceDocument+Listeners.swift */; };
		9312ADB7288C3DE1009778D2 /* ProjectNavigatorToolbarBottom.swift in Sources */ = {isa = PBXBuildFile; fileRef = 9312ADB6288C3DE0009778D2 /* ProjectNavigatorToolbarBottom.swift */; };
		9336833928C5EAD7009F7B44 /* GitCloneViewWindow.swift in Sources */ = {isa = PBXBuildFile; fileRef = 9336833828C5EAD7009F7B44 /* GitCloneViewWindow.swift */; };
		934D2F0328C4A5690034E5C8 /* GitClientError.swift in Sources */ = {isa = PBXBuildFile; fileRef = 934D2F0228C4A5690034E5C8 /* GitClientError.swift */; };
		934D2F0828C4EC7E0034E5C8 /* StatusItem.swift in Sources */ = {isa = PBXBuildFile; fileRef = 934D2F0728C4EC7E0034E5C8 /* StatusItem.swift */; };
		934D2F0A28C591FD0034E5C8 /* GeneralPreferencesViewSections.swift in Sources */ = {isa = PBXBuildFile; fileRef = 934D2F0928C591FD0034E5C8 /* GeneralPreferencesViewSections.swift */; };
		9352467A28CB16A200E38DAD /* ProjectNavigatorOutlineDelegate.swift in Sources */ = {isa = PBXBuildFile; fileRef = 9352467928CB16A200E38DAD /* ProjectNavigatorOutlineDelegate.swift */; };
		9352467C28CB2EB700E38DAD /* ProjectNavigatorOutlineDataSource.swift in Sources */ = {isa = PBXBuildFile; fileRef = 9352467B28CB2EB700E38DAD /* ProjectNavigatorOutlineDataSource.swift */; };
		93532A7E28C736AA007588B4 /* DockProgress.swift in Sources */ = {isa = PBXBuildFile; fileRef = 93532A7D28C736AA007588B4 /* DockProgress.swift */; };
		9354D4B328ACEDDE004C6D18 /* RepositoriesWrapperView.swift in Sources */ = {isa = PBXBuildFile; fileRef = 9354D4B228ACEDDE004C6D18 /* RepositoriesWrapperView.swift */; };
		9354D4B528ACEDEF004C6D18 /* RepositoriesViewController.swift in Sources */ = {isa = PBXBuildFile; fileRef = 9354D4B428ACEDEF004C6D18 /* RepositoriesViewController.swift */; };
		9354D4B728ACEE04004C6D18 /* RepositoriesTableViewCell.swift in Sources */ = {isa = PBXBuildFile; fileRef = 9354D4B628ACEE04004C6D18 /* RepositoriesTableViewCell.swift */; };
		9354D4B928ACEE20004C6D18 /* RepositoriesMenu.swift in Sources */ = {isa = PBXBuildFile; fileRef = 9354D4B828ACEE20004C6D18 /* RepositoriesMenu.swift */; };
		9354D4BB28AD2872004C6D18 /* StandardTableViewCell.swift in Sources */ = {isa = PBXBuildFile; fileRef = 9354D4BA28AD2872004C6D18 /* StandardTableViewCell.swift */; };
		935EB99C28A8F26900E8F798 /* FileSystemTableViewCell.swift in Sources */ = {isa = PBXBuildFile; fileRef = 935EB99B28A8F26900E8F798 /* FileSystemTableViewCell.swift */; };
		936312E728CCC7AE004CD24B /* TabBarItemIcon.swift in Sources */ = {isa = PBXBuildFile; fileRef = 936312E628CCC7AE004CD24B /* TabBarItemIcon.swift */; };
		936312EA28CCCAD9004CD24B /* TabBarAccessories.swift in Sources */ = {isa = PBXBuildFile; fileRef = 936312E928CCCAD9004CD24B /* TabBarAccessories.swift */; };
		93672E8528B2684F0086132E /* ToolbarPlusMenu.swift in Sources */ = {isa = PBXBuildFile; fileRef = 93672E8428B2684F0086132E /* ToolbarPlusMenu.swift */; };
		939C109528AE7D0700403A97 /* RepositoryContainers&Items.swift in Sources */ = {isa = PBXBuildFile; fileRef = 939C109428AE7D0700403A97 /* RepositoryContainers&Items.swift */; };
		939C2CC6289E345900BBB345 /* FileItemFileSystemFunctions.swift in Sources */ = {isa = PBXBuildFile; fileRef = 939C2CC5289E345900BBB345 /* FileItemFileSystemFunctions.swift */; };
		93ACA43728C32FF500672994 /* AuroraEditorWindowController+NSToolbarDelegate.swift in Sources */ = {isa = PBXBuildFile; fileRef = 93ACA43628C32FF500672994 /* AuroraEditorWindowController+NSToolbarDelegate.swift */; };
		93B1D10C28CD907A005A8C24 /* TabBar+Drag.swift in Sources */ = {isa = PBXBuildFile; fileRef = 93B1D10B28CD907A005A8C24 /* TabBar+Drag.swift */; };
		93C43E8228B0DBF0002E23DC /* NavigatorSidebarToolbarLeft.swift in Sources */ = {isa = PBXBuildFile; fileRef = 93C43E8128B0DBF0002E23DC /* NavigatorSidebarToolbarLeft.swift */; };
		93CB9AE028C72BC20068074A /* GitCloneView+Helpers.swift in Sources */ = {isa = PBXBuildFile; fileRef = 93CB9ADF28C72BC20068074A /* GitCloneView+Helpers.swift */; };
		93DD4FF328AFD0F100B664D4 /* PreferencesWindowController.swift in Sources */ = {isa = PBXBuildFile; fileRef = 93DD4FF228AFD0F100B664D4 /* PreferencesWindowController.swift */; };
		93EF415C28C1D21E004083AD /* CommandPaletteView.swift in Sources */ = {isa = PBXBuildFile; fileRef = 93EF415B28C1D21E004083AD /* CommandPaletteView.swift */; };
		93EF415F28C1D2DB004083AD /* CommandPaletteState.swift in Sources */ = {isa = PBXBuildFile; fileRef = 93EF415E28C1D2DB004083AD /* CommandPaletteState.swift */; };
		93EF416128C1D38E004083AD /* CommandPaletteItem.swift in Sources */ = {isa = PBXBuildFile; fileRef = 93EF416028C1D38E004083AD /* CommandPaletteItem.swift */; };
		93EF416328C1D752004083AD /* Command.swift in Sources */ = {isa = PBXBuildFile; fileRef = 93EF416228C1D752004083AD /* Command.swift */; };
		93EF416528C1EBBC004083AD /* ActionAwareInput.swift in Sources */ = {isa = PBXBuildFile; fileRef = 93EF416428C1EBBC004083AD /* ActionAwareInput.swift */; };
		93EF416728C1F828004083AD /* WorkspaceDocument+Commands.swift in Sources */ = {isa = PBXBuildFile; fileRef = 93EF416628C1F828004083AD /* WorkspaceDocument+Commands.swift */; };
		93F0066728A7574C0038E5B7 /* FileSystemClient.swift in Sources */ = {isa = PBXBuildFile; fileRef = 93F0066628A7574C0038E5B7 /* FileSystemClient.swift */; };
		93F0066928A757670038E5B7 /* FileSystemClient+FileIndex.swift in Sources */ = {isa = PBXBuildFile; fileRef = 93F0066828A757670038E5B7 /* FileSystemClient+FileIndex.swift */; };
		93F73D0D28A0D9FD00E67DDE /* WorkspaceDocument+Tabs.swift in Sources */ = {isa = PBXBuildFile; fileRef = 93F73D0C28A0D9FD00E67DDE /* WorkspaceDocument+Tabs.swift */; };
		9C3E1A07284E8E020042BEC0 /* WelcomeModuleExtensions.swift in Sources */ = {isa = PBXBuildFile; fileRef = 9C3E1A06284E8E020042BEC0 /* WelcomeModuleExtensions.swift */; };
		B658FB3427DA9E1000EA4DBD /* Assets.xcassets in Resources */ = {isa = PBXBuildFile; fileRef = B658FB3327DA9E1000EA4DBD /* Assets.xcassets */; };
		B6EE989027E8879A00CDD8AB /* InspectorSidebar.swift in Sources */ = {isa = PBXBuildFile; fileRef = B6EE988F27E8879A00CDD8AB /* InspectorSidebar.swift */; };
		B6EE989227E887C600CDD8AB /* InspectorSidebarToolbar.swift in Sources */ = {isa = PBXBuildFile; fileRef = B6EE989127E887C600CDD8AB /* InspectorSidebarToolbar.swift */; };
		D7012EE827E757850001E1EF /* FindNavigator.swift in Sources */ = {isa = PBXBuildFile; fileRef = D7012EE727E757850001E1EF /* FindNavigator.swift */; };
		D7211D4327E066CE008F2ED7 /* Localized+Ex.swift in Sources */ = {isa = PBXBuildFile; fileRef = D7211D4227E066CE008F2ED7 /* Localized+Ex.swift */; };
		D7211D4727E06BFE008F2ED7 /* Localizable.strings in Resources */ = {isa = PBXBuildFile; fileRef = D7211D4927E06BFE008F2ED7 /* Localizable.strings */; };
		D7E201AE27E8B3C000CB86D0 /* String+Ranges.swift in Sources */ = {isa = PBXBuildFile; fileRef = D7E201AD27E8B3C000CB86D0 /* String+Ranges.swift */; };
		D7E201B027E8C07300CB86D0 /* FindNavigatorSearchBar.swift in Sources */ = {isa = PBXBuildFile; fileRef = D7E201AF27E8C07300CB86D0 /* FindNavigatorSearchBar.swift */; };
		D7E201B227E8D50000CB86D0 /* FindNavigatorModeSelector.swift in Sources */ = {isa = PBXBuildFile; fileRef = D7E201B127E8D50000CB86D0 /* FindNavigatorModeSelector.swift */; };
/* End PBXBuildFile section */

/* Begin PBXContainerItemProxy section */
		2BE487F228245162003F3F64 /* PBXContainerItemProxy */ = {
			isa = PBXContainerItemProxy;
			containerPortal = B658FB2427DA9E0F00EA4DBD /* Project object */;
			proxyType = 1;
			remoteGlobalIDString = 2BE487EB28245162003F3F64;
			remoteInfo = OpenWithCodeEdit;
		};
		B658FB3E27DA9E1000EA4DBD /* PBXContainerItemProxy */ = {
			isa = PBXContainerItemProxy;
			containerPortal = B658FB2427DA9E0F00EA4DBD /* Project object */;
			proxyType = 1;
			remoteGlobalIDString = B658FB2B27DA9E0F00EA4DBD;
			remoteInfo = CodeEdit;
		};
		B658FB4827DA9E1000EA4DBD /* PBXContainerItemProxy */ = {
			isa = PBXContainerItemProxy;
			containerPortal = B658FB2427DA9E0F00EA4DBD /* Project object */;
			proxyType = 1;
			remoteGlobalIDString = B658FB2B27DA9E0F00EA4DBD;
			remoteInfo = CodeEdit;
		};
/* End PBXContainerItemProxy section */

/* Begin PBXCopyFilesBuildPhase section */
		04C3255A2801B43A00C8DA2D /* Embed Frameworks */ = {
			isa = PBXCopyFilesBuildPhase;
			buildActionMask = 2147483647;
			dstPath = "";
			dstSubfolderSpec = 10;
			files = (
				2BF86A4228AF9EA400079705 /* AEExtensionKit in Embed Frameworks */,
			);
			name = "Embed Frameworks";
			runOnlyForDeploymentPostprocessing = 0;
		};
		2BE487F528245162003F3F64 /* Embed Foundation Extensions */ = {
			isa = PBXCopyFilesBuildPhase;
			buildActionMask = 2147483647;
			dstPath = "";
			dstSubfolderSpec = 13;
			files = (
				2BE487F428245162003F3F64 /* OpenWithAuroraEditor.appex in Embed Foundation Extensions */,
			);
			name = "Embed Foundation Extensions";
			runOnlyForDeploymentPostprocessing = 0;
		};
/* End PBXCopyFilesBuildPhase section */

/* Begin PBXFileReference section */
		043BCF02281DA18A000AC47C /* WorkspaceDocument+Search.swift */ = {isa = PBXFileReference; lastKnownFileType = sourcecode.swift; path = "WorkspaceDocument+Search.swift"; sourceTree = "<group>"; };
		043BCF04281DA19A000AC47C /* WorkspaceDocument+Selection.swift */ = {isa = PBXFileReference; lastKnownFileType = sourcecode.swift; path = "WorkspaceDocument+Selection.swift"; sourceTree = "<group>"; };
		043C321327E31FF6006AE443 /* AuroraEditorDocumentController.swift */ = {isa = PBXFileReference; lastKnownFileType = sourcecode.swift; path = AuroraEditorDocumentController.swift; sourceTree = "<group>"; };
		043C321527E3201F006AE443 /* WorkspaceDocument.swift */ = {isa = PBXFileReference; lastKnownFileType = sourcecode.swift; path = WorkspaceDocument.swift; sourceTree = "<group>"; };
		043C321927E32295006AE443 /* MainMenu.xib */ = {isa = PBXFileReference; lastKnownFileType = file.xib; path = MainMenu.xib; sourceTree = "<group>"; };
		0463E51027FCC1DF00806D5C /* AuroraEditorAPI.swift */ = {isa = PBXFileReference; lastKnownFileType = sourcecode.swift; path = AuroraEditorAPI.swift; sourceTree = "<group>"; };
		0463E51227FCC1FB00806D5C /* AuroraEditorTargetsAPI.swift */ = {isa = PBXFileReference; lastKnownFileType = sourcecode.swift; path = AuroraEditorTargetsAPI.swift; sourceTree = "<group>"; };
		04660F6027E3A68A00477777 /* Info.plist */ = {isa = PBXFileReference; fileEncoding = 4; lastKnownFileType = text.plist.xml; path = Info.plist; sourceTree = "<group>"; };
		04660F6927E51E5C00477777 /* AuroraEditorWindowController.swift */ = {isa = PBXFileReference; lastKnownFileType = sourcecode.swift; path = AuroraEditorWindowController.swift; sourceTree = "<group>"; };
		0468438427DC76E200F8E88E /* AppDelegate.swift */ = {isa = PBXFileReference; lastKnownFileType = sourcecode.swift; path = AppDelegate.swift; sourceTree = "<group>"; };
		0483E34F27FDB17700354AC0 /* ExtensionNavigator.swift */ = {isa = PBXFileReference; lastKnownFileType = sourcecode.swift; path = ExtensionNavigator.swift; sourceTree = "<group>"; };
		0485EB1E27E7458B00138301 /* WorkspaceCodeFileView.swift */ = {isa = PBXFileReference; lastKnownFileType = sourcecode.swift; path = WorkspaceCodeFileView.swift; sourceTree = "<group>"; };
		04C3254A27FF23B000C8DA2D /* ExtensionNavigatorData.swift */ = {isa = PBXFileReference; lastKnownFileType = sourcecode.swift; path = ExtensionNavigatorData.swift; sourceTree = "<group>"; };
		04C3254C27FF331B00C8DA2D /* ExtensionNavigatorItem.swift */ = {isa = PBXFileReference; lastKnownFileType = sourcecode.swift; path = ExtensionNavigatorItem.swift; sourceTree = "<group>"; };
		04C3254E2800AA4700C8DA2D /* ExtensionInstallationView.swift */ = {isa = PBXFileReference; lastKnownFileType = sourcecode.swift; path = ExtensionInstallationView.swift; sourceTree = "<group>"; };
		04C325502800AC7400C8DA2D /* ExtensionInstallationViewModel.swift */ = {isa = PBXFileReference; lastKnownFileType = sourcecode.swift; path = ExtensionInstallationViewModel.swift; sourceTree = "<group>"; };
		200412EE280F3EAC00BCAF5C /* NoCommitHistoryView.swift */ = {isa = PBXFileReference; lastKnownFileType = sourcecode.swift; path = NoCommitHistoryView.swift; sourceTree = "<group>"; };
		201169D62837B2E300F92B46 /* SourceControlNavigatorView.swift */ = {isa = PBXFileReference; lastKnownFileType = sourcecode.swift; path = SourceControlNavigatorView.swift; sourceTree = "<group>"; };
		201169D82837B31200F92B46 /* SourceControlSearchToolbar.swift */ = {isa = PBXFileReference; lastKnownFileType = sourcecode.swift; path = SourceControlSearchToolbar.swift; sourceTree = "<group>"; };
		201169DC2837B3AC00F92B46 /* SourceControlToolbarBottom.swift */ = {isa = PBXFileReference; lastKnownFileType = sourcecode.swift; path = SourceControlToolbarBottom.swift; sourceTree = "<group>"; };
		201169E12837B3D800F92B46 /* ChangesView.swift */ = {isa = PBXFileReference; lastKnownFileType = sourcecode.swift; path = ChangesView.swift; sourceTree = "<group>"; };
		201169E42837B40300F92B46 /* RepositoriesView.swift */ = {isa = PBXFileReference; lastKnownFileType = sourcecode.swift; path = RepositoriesView.swift; sourceTree = "<group>"; };
		201169E62837B5CA00F92B46 /* SourceControlModel.swift */ = {isa = PBXFileReference; lastKnownFileType = sourcecode.swift; path = SourceControlModel.swift; sourceTree = "<group>"; };
		20130BDD28CF30FB0000B634 /* AddRemoteView.swift */ = {isa = PBXFileReference; lastKnownFileType = sourcecode.swift; path = AddRemoteView.swift; sourceTree = "<group>"; };
		20192589289C362B009C2FAB /* LogExtension.swift */ = {isa = PBXFileReference; lastKnownFileType = sourcecode.swift; path = LogExtension.swift; sourceTree = "<group>"; };
		2021267B289BF7BA00246DD7 /* Log.swift */ = {isa = PBXFileReference; lastKnownFileType = sourcecode.swift; path = Log.swift; sourceTree = "<group>"; };
		2021267E289BF7EF00246DD7 /* Formatter.swift */ = {isa = PBXFileReference; lastKnownFileType = sourcecode.swift; path = Formatter.swift; sourceTree = "<group>"; };
		20212682289BF84B00246DD7 /* String.swift */ = {isa = PBXFileReference; lastKnownFileType = sourcecode.swift; path = String.swift; sourceTree = "<group>"; };
		20212684289BF87600246DD7 /* Formatters.swift */ = {isa = PBXFileReference; lastKnownFileType = sourcecode.swift; path = Formatters.swift; sourceTree = "<group>"; };
		20212688289C055E00246DD7 /* Using Logger.md */ = {isa = PBXFileReference; lastKnownFileType = net.daringfireball.markdown; path = "Using Logger.md"; sourceTree = "<group>"; };
		202F2E34289E7277000D3CAD /* SearchResultMatchModel.swift */ = {isa = PBXFileReference; lastKnownFileType = sourcecode.swift; path = SearchResultMatchModel.swift; sourceTree = "<group>"; };
		202F2E36289E740D000D3CAD /* FindNavigatorResultList.swift */ = {isa = PBXFileReference; lastKnownFileType = sourcecode.swift; path = FindNavigatorResultList.swift; sourceTree = "<group>"; };
		202F2E38289E7444000D3CAD /* FindNavigatorListMatchCell.swift */ = {isa = PBXFileReference; lastKnownFileType = sourcecode.swift; path = FindNavigatorListMatchCell.swift; sourceTree = "<group>"; };
		202F2E3A289E7483000D3CAD /* FindNavigatorListViewController.swift */ = {isa = PBXFileReference; lastKnownFileType = sourcecode.swift; path = FindNavigatorListViewController.swift; sourceTree = "<group>"; };
		2030964128AD03460083D725 /* Rev-List.swift */ = {isa = PBXFileReference; lastKnownFileType = sourcecode.swift; path = "Rev-List.swift"; sourceTree = "<group>"; };
		2030964328AD06C60083D725 /* GitBranch.swift */ = {isa = PBXFileReference; lastKnownFileType = sourcecode.swift; path = GitBranch.swift; sourceTree = "<group>"; };
		2032B50D28A256130089EBB6 /* Collection.swift */ = {isa = PBXFileReference; lastKnownFileType = sourcecode.swift; path = Collection.swift; sourceTree = "<group>"; };
		2032B50F28A256F50089EBB6 /* Array.swift */ = {isa = PBXFileReference; lastKnownFileType = sourcecode.swift; path = Array.swift; sourceTree = "<group>"; };
		2032B51228A26B390089EBB6 /* AboutWindowHostingController.swift */ = {isa = PBXFileReference; lastKnownFileType = sourcecode.swift; path = AboutWindowHostingController.swift; sourceTree = "<group>"; };
		2041B8AE28A67091005F03D8 /* Branch.swift */ = {isa = PBXFileReference; lastKnownFileType = sourcecode.swift; path = Branch.swift; sourceTree = "<group>"; };
		2041B8B128A67498005F03D8 /* Add.swift */ = {isa = PBXFileReference; lastKnownFileType = sourcecode.swift; path = Add.swift; sourceTree = "<group>"; };
		2041B8B328A674FD005F03D8 /* Checkout.swift */ = {isa = PBXFileReference; lastKnownFileType = sourcecode.swift; path = Checkout.swift; sourceTree = "<group>"; };
		2041B8B528A67631005F03D8 /* Cherry-Pick.swift */ = {isa = PBXFileReference; lastKnownFileType = sourcecode.swift; path = "Cherry-Pick.swift"; sourceTree = "<group>"; };
		2041B8B728A6796C005F03D8 /* Clone.swift */ = {isa = PBXFileReference; lastKnownFileType = sourcecode.swift; path = Clone.swift; sourceTree = "<group>"; };
		2041B8B928A67AA9005F03D8 /* Commit.swift */ = {isa = PBXFileReference; lastKnownFileType = sourcecode.swift; path = Commit.swift; sourceTree = "<group>"; };
		2041B8BB28A680CF005F03D8 /* Tag.swift */ = {isa = PBXFileReference; lastKnownFileType = sourcecode.swift; path = Tag.swift; sourceTree = "<group>"; };
		2041B8BD28A687AE005F03D8 /* Stash.swift */ = {isa = PBXFileReference; lastKnownFileType = sourcecode.swift; path = Stash.swift; sourceTree = "<group>"; };
		2041B8BF28A694FE005F03D8 /* Reset.swift */ = {isa = PBXFileReference; lastKnownFileType = sourcecode.swift; path = Reset.swift; sourceTree = "<group>"; };
		2041B8C128A69B8A005F03D8 /* Remote.swift */ = {isa = PBXFileReference; lastKnownFileType = sourcecode.swift; path = Remote.swift; sourceTree = "<group>"; };
		2041B8C428A69D12005F03D8 /* IRemote.swift */ = {isa = PBXFileReference; lastKnownFileType = sourcecode.swift; path = IRemote.swift; sourceTree = "<group>"; };
		2041B8C628A6A904005F03D8 /* Refs.swift */ = {isa = PBXFileReference; lastKnownFileType = sourcecode.swift; path = Refs.swift; sourceTree = "<group>"; };
		204CD3E528AB87640003D082 /* Config.swift */ = {isa = PBXFileReference; lastKnownFileType = sourcecode.swift; path = Config.swift; sourceTree = "<group>"; };
		206729AE28AE69DC00EB0957 /* PreferencesView.swift */ = {isa = PBXFileReference; lastKnownFileType = sourcecode.swift; path = PreferencesView.swift; sourceTree = "<group>"; };
		206729B128AE6AC900EB0957 /* GroupBox.swift */ = {isa = PBXFileReference; lastKnownFileType = sourcecode.swift; path = GroupBox.swift; sourceTree = "<group>"; };
		2072FA12280D74ED00C7F8D4 /* HistoryInspectorModel.swift */ = {isa = PBXFileReference; lastKnownFileType = sourcecode.swift; path = HistoryInspectorModel.swift; sourceTree = "<group>"; };
		2072FA15280D83A500C7F8D4 /* FileTypeList.swift */ = {isa = PBXFileReference; lastKnownFileType = sourcecode.swift; path = FileTypeList.swift; sourceTree = "<group>"; };
		2072FA17280D871200C7F8D4 /* TextEncoding.swift */ = {isa = PBXFileReference; lastKnownFileType = sourcecode.swift; path = TextEncoding.swift; sourceTree = "<group>"; };
		2072FA19280D872600C7F8D4 /* LineEndings.swift */ = {isa = PBXFileReference; lastKnownFileType = sourcecode.swift; path = LineEndings.swift; sourceTree = "<group>"; };
		2072FA1B280D874000C7F8D4 /* IndentUsing.swift */ = {isa = PBXFileReference; lastKnownFileType = sourcecode.swift; path = IndentUsing.swift; sourceTree = "<group>"; };
		2072FA1D280D891500C7F8D4 /* Location.swift */ = {isa = PBXFileReference; lastKnownFileType = sourcecode.swift; path = Location.swift; sourceTree = "<group>"; };
		20752E4028CA4C6500935487 /* ProjectCommitHistory.swift */ = {isa = PBXFileReference; lastKnownFileType = sourcecode.swift; path = ProjectCommitHistory.swift; sourceTree = "<group>"; };
		20752E4228CA4E3100935487 /* ProjectCommitHistoryView.swift */ = {isa = PBXFileReference; lastKnownFileType = sourcecode.swift; path = ProjectCommitHistoryView.swift; sourceTree = "<group>"; };
		20752E4528CA54B200935487 /* CommitHistoryCellView.swift */ = {isa = PBXFileReference; lastKnownFileType = sourcecode.swift; path = CommitHistoryCellView.swift; sourceTree = "<group>"; };
		20752E4828CA54F000935487 /* Avatar.swift */ = {isa = PBXFileReference; lastKnownFileType = sourcecode.swift; path = Avatar.swift; sourceTree = "<group>"; };
		20752E4A28CA665900935487 /* GitLog.swift */ = {isa = PBXFileReference; lastKnownFileType = sourcecode.swift; path = GitLog.swift; sourceTree = "<group>"; };
		2076DF1028C9F0900031DDB1 /* Check.swift */ = {isa = PBXFileReference; lastKnownFileType = sourcecode.swift; path = Check.swift; sourceTree = "<group>"; };
		2077162D287C8EC80069C68E /* ToolbarAppInfo.swift */ = {isa = PBXFileReference; lastKnownFileType = sourcecode.swift; path = ToolbarAppInfo.swift; sourceTree = "<group>"; };
		207D295728CCDE4300D31530 /* BranchCommitHistoryView.swift */ = {isa = PBXFileReference; lastKnownFileType = sourcecode.swift; path = BranchCommitHistoryView.swift; sourceTree = "<group>"; };
		207D295928CCDEDC00D31530 /* BranchCommitHistory.swift */ = {isa = PBXFileReference; lastKnownFileType = sourcecode.swift; path = BranchCommitHistory.swift; sourceTree = "<group>"; };
		207D295C28CCE72F00D31530 /* RenameBranchView.swift */ = {isa = PBXFileReference; lastKnownFileType = sourcecode.swift; path = RenameBranchView.swift; sourceTree = "<group>"; };
		2086334E28A530AF00E29A22 /* CommitChangesView.swift */ = {isa = PBXFileReference; lastKnownFileType = sourcecode.swift; path = CommitChangesView.swift; sourceTree = "<group>"; };
		2093CDE3289AA881003A88DD /* IgnoredFiles.swift */ = {isa = PBXFileReference; lastKnownFileType = sourcecode.swift; path = IgnoredFiles.swift; sourceTree = "<group>"; };
		2096A82328CF76D400F6ED39 /* CreateNewBranchView.swift */ = {isa = PBXFileReference; lastKnownFileType = sourcecode.swift; path = CreateNewBranchView.swift; sourceTree = "<group>"; };
		209D024A289ABC340082441F /* Package.resolved */ = {isa = PBXFileReference; lastKnownFileType = text; name = Package.resolved; path = ../Package.resolved; sourceTree = "<group>"; };
		209D0250289ABF9A0082441F /* STTextView+AutoComplete.swift */ = {isa = PBXFileReference; lastKnownFileType = sourcecode.swift; path = "STTextView+AutoComplete.swift"; sourceTree = "<group>"; };
		209D0252289ABFB60082441F /* STTextView+Menu.swift */ = {isa = PBXFileReference; lastKnownFileType = sourcecode.swift; path = "STTextView+Menu.swift"; sourceTree = "<group>"; };
		209D0254289ABFCC0082441F /* STTextViewController.swift */ = {isa = PBXFileReference; lastKnownFileType = sourcecode.swift; path = STTextViewController.swift; sourceTree = "<group>"; };
		209D0256289ABFE00082441F /* STTextViewController+STTextViewDelegate.swift */ = {isa = PBXFileReference; lastKnownFileType = sourcecode.swift; path = "STTextViewController+STTextViewDelegate.swift"; sourceTree = "<group>"; };
		209D0258289ABFF70082441F /* AuroraEditorTextView.swift */ = {isa = PBXFileReference; lastKnownFileType = sourcecode.swift; path = AuroraEditorTextView.swift; sourceTree = "<group>"; };
		20B5BD9B28B11C6200B2A02F /* WelcomeModel.swift */ = {isa = PBXFileReference; lastKnownFileType = sourcecode.swift; path = WelcomeModel.swift; sourceTree = "<group>"; };
		20B5BDA028B130EA00B2A02F /* DropProposalPositionCalculations.swift */ = {isa = PBXFileReference; fileEncoding = 4; lastKnownFileType = sourcecode.swift; path = DropProposalPositionCalculations.swift; sourceTree = "<group>"; };
		20B5BDA228B130F000B2A02F /* SplitEditorDropProposalPosition.swift */ = {isa = PBXFileReference; fileEncoding = 4; lastKnownFileType = sourcecode.swift; path = SplitEditorDropProposalPosition.swift; sourceTree = "<group>"; };
		20B5BDA428B130F300B2A02F /* SplitViewDropDelegate.swift */ = {isa = PBXFileReference; fileEncoding = 4; lastKnownFileType = sourcecode.swift; path = SplitViewDropDelegate.swift; sourceTree = "<group>"; };
		20B5BDA628B130FA00B2A02F /* SplitViewDropProposalOverlay.swift */ = {isa = PBXFileReference; fileEncoding = 4; lastKnownFileType = sourcecode.swift; path = SplitViewDropProposalOverlay.swift; sourceTree = "<group>"; };
		20B5BDA828B130FF00B2A02F /* SplitViewModifier.swift */ = {isa = PBXFileReference; fileEncoding = 4; lastKnownFileType = sourcecode.swift; path = SplitViewModifier.swift; sourceTree = "<group>"; };
		20B6A1FD28AFE107004EC8D7 /* SettingItem.swift */ = {isa = PBXFileReference; lastKnownFileType = sourcecode.swift; path = SettingItem.swift; sourceTree = "<group>"; };
		20B6A1FF28AFE124004EC8D7 /* SettingsModel.swift */ = {isa = PBXFileReference; lastKnownFileType = sourcecode.swift; path = SettingsModel.swift; sourceTree = "<group>"; };
		20BCB0B528AA53CC0064C7C0 /* Core.swift */ = {isa = PBXFileReference; lastKnownFileType = sourcecode.swift; path = Core.swift; sourceTree = "<group>"; };
		20BCB0B728AA561F0064C7C0 /* Update-Index.swift */ = {isa = PBXFileReference; lastKnownFileType = sourcecode.swift; path = "Update-Index.swift"; sourceTree = "<group>"; };
		20BCB0B928AA68160064C7C0 /* Apply.swift */ = {isa = PBXFileReference; lastKnownFileType = sourcecode.swift; path = Apply.swift; sourceTree = "<group>"; };
		20BCB0BB28AA6AA10064C7C0 /* Diff.swift */ = {isa = PBXFileReference; lastKnownFileType = sourcecode.swift; path = Diff.swift; sourceTree = "<group>"; };
		20BCB0BD28AA6E340064C7C0 /* Update-Ref.swift */ = {isa = PBXFileReference; lastKnownFileType = sourcecode.swift; path = "Update-Ref.swift"; sourceTree = "<group>"; };
		20BCB0BF28AA71760064C7C0 /* GitError.swift */ = {isa = PBXFileReference; lastKnownFileType = sourcecode.swift; path = GitError.swift; sourceTree = "<group>"; };
		20BCB0C128AA9AA00064C7C0 /* Stash-Entry.swift */ = {isa = PBXFileReference; lastKnownFileType = sourcecode.swift; path = "Stash-Entry.swift"; sourceTree = "<group>"; };
		20BCB0C328AA9FFA0064C7C0 /* ManualConflictResolution.swift */ = {isa = PBXFileReference; lastKnownFileType = sourcecode.swift; path = ManualConflictResolution.swift; sourceTree = "<group>"; };
		20BCB0C528AAA1C00064C7C0 /* GitCommit.swift */ = {isa = PBXFileReference; lastKnownFileType = sourcecode.swift; path = GitCommit.swift; sourceTree = "<group>"; };
		20BCB0C728AAA3190064C7C0 /* GitAuthor.swift */ = {isa = PBXFileReference; lastKnownFileType = sourcecode.swift; path = GitAuthor.swift; sourceTree = "<group>"; };
		20BE727428D0761200EEDE5F /* ActionsListView.swift */ = {isa = PBXFileReference; lastKnownFileType = sourcecode.swift; path = ActionsListView.swift; sourceTree = "<group>"; };
		20BE727728D0762400EEDE5F /* ActionsCellView.swift */ = {isa = PBXFileReference; lastKnownFileType = sourcecode.swift; path = ActionsCellView.swift; sourceTree = "<group>"; };
		20BE727A28D07EFC00EEDE5F /* ActionsPopoverView.swift */ = {isa = PBXFileReference; lastKnownFileType = sourcecode.swift; path = ActionsPopoverView.swift; sourceTree = "<group>"; };
		20BE727C28D07FF200EEDE5F /* ActionsPopoverCellView.swift */ = {isa = PBXFileReference; lastKnownFileType = sourcecode.swift; path = ActionsPopoverCellView.swift; sourceTree = "<group>"; };
		20BE728228D083D800EEDE5F /* HTTPMethod.swift */ = {isa = PBXFileReference; lastKnownFileType = sourcecode.swift; path = HTTPMethod.swift; sourceTree = "<group>"; };
		20BE728428D0841A00EEDE5F /* HTTPErros.swift */ = {isa = PBXFileReference; lastKnownFileType = sourcecode.swift; path = HTTPErros.swift; sourceTree = "<group>"; };
		20BE728628D0845000EEDE5F /* AuroraNetworking.swift */ = {isa = PBXFileReference; lastKnownFileType = sourcecode.swift; path = AuroraNetworking.swift; sourceTree = "<group>"; };
		20BE728A28D0854900EEDE5F /* Workflow.swift */ = {isa = PBXFileReference; lastKnownFileType = sourcecode.swift; path = Workflow.swift; sourceTree = "<group>"; };
		20BE728C28D0855500EEDE5F /* Workflows.swift */ = {isa = PBXFileReference; lastKnownFileType = sourcecode.swift; path = Workflows.swift; sourceTree = "<group>"; };
		20BE728E28D0878E00EEDE5F /* NetworkingConstant.swift */ = {isa = PBXFileReference; lastKnownFileType = sourcecode.swift; path = NetworkingConstant.swift; sourceTree = "<group>"; };
		20BE729128D08ABB00EEDE5F /* Jobs.swift */ = {isa = PBXFileReference; lastKnownFileType = sourcecode.swift; path = Jobs.swift; sourceTree = "<group>"; };
		20BE729328D08AC600EEDE5F /* JobSteps.swift */ = {isa = PBXFileReference; lastKnownFileType = sourcecode.swift; path = JobSteps.swift; sourceTree = "<group>"; };
		20BE729528D08B0A00EEDE5F /* Job.swift */ = {isa = PBXFileReference; lastKnownFileType = sourcecode.swift; path = Job.swift; sourceTree = "<group>"; };
		20BE729728D08C5000EEDE5F /* GitHubActionsModel.swift */ = {isa = PBXFileReference; lastKnownFileType = sourcecode.swift; path = GitHubActionsModel.swift; sourceTree = "<group>"; };
		20BE729928D0A25900EEDE5F /* WorkflowCellView.swift */ = {isa = PBXFileReference; lastKnownFileType = sourcecode.swift; path = WorkflowCellView.swift; sourceTree = "<group>"; };
		20BE729B28D0BB2000EEDE5F /* WorkflowRunsView.swift */ = {isa = PBXFileReference; lastKnownFileType = sourcecode.swift; path = WorkflowRunsView.swift; sourceTree = "<group>"; };
		20BE729D28D0BB6F00EEDE5F /* WorkflowRunCell.swift */ = {isa = PBXFileReference; lastKnownFileType = sourcecode.swift; path = WorkflowRunCell.swift; sourceTree = "<group>"; };
		20BE72A028D0BD9300EEDE5F /* WorkflowRun.swift */ = {isa = PBXFileReference; lastKnownFileType = sourcecode.swift; path = WorkflowRun.swift; sourceTree = "<group>"; };
		20BE72A428D0BEA800EEDE5F /* WorkflowRuns.swift */ = {isa = PBXFileReference; lastKnownFileType = sourcecode.swift; path = WorkflowRuns.swift; sourceTree = "<group>"; };
		20C22DA728BCD2A3004973CA /* Diff-Index.swift */ = {isa = PBXFileReference; lastKnownFileType = sourcecode.swift; path = "Diff-Index.swift"; sourceTree = "<group>"; };
		20C22DA928BCE18F004973CA /* Diff-Check.swift */ = {isa = PBXFileReference; lastKnownFileType = sourcecode.swift; path = "Diff-Check.swift"; sourceTree = "<group>"; };
		20C22DAE28BCE339004973CA /* Raw-Diff.swift */ = {isa = PBXFileReference; lastKnownFileType = sourcecode.swift; path = "Raw-Diff.swift"; sourceTree = "<group>"; };
		20C22DB028BCE869004973CA /* Diff-Line.swift */ = {isa = PBXFileReference; lastKnownFileType = sourcecode.swift; path = "Diff-Line.swift"; sourceTree = "<group>"; };
		20C22DB228BCEB4D004973CA /* Diff-Selection.swift */ = {isa = PBXFileReference; lastKnownFileType = sourcecode.swift; path = "Diff-Selection.swift"; sourceTree = "<group>"; };
		20C8D7DB287ED2C700C5B3BA /* ToolbarBranchPicker.swift */ = {isa = PBXFileReference; lastKnownFileType = sourcecode.swift; path = ToolbarBranchPicker.swift; sourceTree = "<group>"; };
		20D2A43228A7AA4A0073F7BD /* Init.swift */ = {isa = PBXFileReference; lastKnownFileType = sourcecode.swift; path = Init.swift; sourceTree = "<group>"; };
		20D2A43528A7AAF30073F7BD /* DefaultBranch.swift */ = {isa = PBXFileReference; lastKnownFileType = sourcecode.swift; path = DefaultBranch.swift; sourceTree = "<group>"; };
		20D2A43728A7AF810073F7BD /* GitIgnore.swift */ = {isa = PBXFileReference; lastKnownFileType = sourcecode.swift; path = GitIgnore.swift; sourceTree = "<group>"; };
		20D2A43928A7BAF20073F7BD /* Interpret-Trailers.swift */ = {isa = PBXFileReference; lastKnownFileType = sourcecode.swift; path = "Interpret-Trailers.swift"; sourceTree = "<group>"; };
		20D2A43B28A7C5970073F7BD /* LFS.swift */ = {isa = PBXFileReference; lastKnownFileType = sourcecode.swift; path = LFS.swift; sourceTree = "<group>"; };
		20D2A43D28A7CB510073F7BD /* Submodule.swift */ = {isa = PBXFileReference; lastKnownFileType = sourcecode.swift; path = Submodule.swift; sourceTree = "<group>"; };
		20D2A43F28A7CE300073F7BD /* Stage.swift */ = {isa = PBXFileReference; lastKnownFileType = sourcecode.swift; path = Stage.swift; sourceTree = "<group>"; };
		20D2A44128A7CEFE0073F7BD /* Squash.swift */ = {isa = PBXFileReference; lastKnownFileType = sourcecode.swift; path = Squash.swift; sourceTree = "<group>"; };
		20D2A44328A7CFB40073F7BD /* RM.swift */ = {isa = PBXFileReference; lastKnownFileType = sourcecode.swift; path = RM.swift; sourceTree = "<group>"; };
		20D2A44528A7D13C0073F7BD /* Revert.swift */ = {isa = PBXFileReference; lastKnownFileType = sourcecode.swift; path = Revert.swift; sourceTree = "<group>"; };
		20D2A44728A7D1B00073F7BD /* Reflog.swift */ = {isa = PBXFileReference; lastKnownFileType = sourcecode.swift; path = Reflog.swift; sourceTree = "<group>"; };
		20D2A44928A7D5660073F7BD /* Merge.swift */ = {isa = PBXFileReference; lastKnownFileType = sourcecode.swift; path = Merge.swift; sourceTree = "<group>"; };
		20D2A44B28A7D8D00073F7BD /* Format-Patch.swift */ = {isa = PBXFileReference; lastKnownFileType = sourcecode.swift; path = "Format-Patch.swift"; sourceTree = "<group>"; };
		20D2A44D28A7D9CE0073F7BD /* Description.swift */ = {isa = PBXFileReference; lastKnownFileType = sourcecode.swift; path = Description.swift; sourceTree = "<group>"; };
		20D2A44F28A7DFE60073F7BD /* IProgress.swift */ = {isa = PBXFileReference; lastKnownFileType = sourcecode.swift; path = IProgress.swift; sourceTree = "<group>"; };
		20D59CD128AFAAE400E3907B /* AccountItemView.swift */ = {isa = PBXFileReference; lastKnownFileType = sourcecode.swift; path = AccountItemView.swift; sourceTree = "<group>"; };
		20D83722289A7ACD00D91D05 /* StatusBar.swift */ = {isa = PBXFileReference; lastKnownFileType = sourcecode.swift; path = StatusBar.swift; sourceTree = "<group>"; };
		20D83724289A7ACD00D91D05 /* StatusBarMenuLabel.swift */ = {isa = PBXFileReference; lastKnownFileType = sourcecode.swift; path = StatusBarMenuLabel.swift; sourceTree = "<group>"; };
		20D83725289A7ACD00D91D05 /* StatusBarBreakpointButton.swift */ = {isa = PBXFileReference; lastKnownFileType = sourcecode.swift; path = StatusBarBreakpointButton.swift; sourceTree = "<group>"; };
		20D83726289A7ACD00D91D05 /* StatusBarIndentSelector.swift */ = {isa = PBXFileReference; lastKnownFileType = sourcecode.swift; path = StatusBarIndentSelector.swift; sourceTree = "<group>"; };
		20D83727289A7ACD00D91D05 /* StatusBarEncodingSelector.swift */ = {isa = PBXFileReference; lastKnownFileType = sourcecode.swift; path = StatusBarEncodingSelector.swift; sourceTree = "<group>"; };
		20D83728289A7ACD00D91D05 /* StatusBarLineEndSelector.swift */ = {isa = PBXFileReference; lastKnownFileType = sourcecode.swift; path = StatusBarLineEndSelector.swift; sourceTree = "<group>"; };
		20D83729289A7ACD00D91D05 /* StatusBarToggleDrawerButton.swift */ = {isa = PBXFileReference; lastKnownFileType = sourcecode.swift; path = StatusBarToggleDrawerButton.swift; sourceTree = "<group>"; };
		20D8372A289A7ACD00D91D05 /* StatusBarCursorLocationLabel.swift */ = {isa = PBXFileReference; lastKnownFileType = sourcecode.swift; path = StatusBarCursorLocationLabel.swift; sourceTree = "<group>"; };
		20D8372C289A7ACD00D91D05 /* StatusBarDrawer.swift */ = {isa = PBXFileReference; lastKnownFileType = sourcecode.swift; path = StatusBarDrawer.swift; sourceTree = "<group>"; };
		20D8372E289A7ACD00D91D05 /* StatusBarSplitTerminalButton.swift */ = {isa = PBXFileReference; lastKnownFileType = sourcecode.swift; path = StatusBarSplitTerminalButton.swift; sourceTree = "<group>"; };
		20D8372F289A7ACD00D91D05 /* StatusBarMaximizeButton.swift */ = {isa = PBXFileReference; lastKnownFileType = sourcecode.swift; path = StatusBarMaximizeButton.swift; sourceTree = "<group>"; };
		20D83730289A7ACD00D91D05 /* StatusBarClearButton.swift */ = {isa = PBXFileReference; lastKnownFileType = sourcecode.swift; path = StatusBarClearButton.swift; sourceTree = "<group>"; };
		20D83731289A7ACD00D91D05 /* FilterTextField.swift */ = {isa = PBXFileReference; lastKnownFileType = sourcecode.swift; path = FilterTextField.swift; sourceTree = "<group>"; };
		20D83733289A7ACD00D91D05 /* View+isHovering.swift */ = {isa = PBXFileReference; lastKnownFileType = sourcecode.swift; path = "View+isHovering.swift"; sourceTree = "<group>"; };
		20D83735289A7ACD00D91D05 /* StatusBarModel.swift */ = {isa = PBXFileReference; lastKnownFileType = sourcecode.swift; path = StatusBarModel.swift; sourceTree = "<group>"; };
		20D83736289A7ACD00D91D05 /* StatusBarTabType.swift */ = {isa = PBXFileReference; lastKnownFileType = sourcecode.swift; path = StatusBarTabType.swift; sourceTree = "<group>"; };
		20D83737289A7ACD00D91D05 /* CursorLocation.swift */ = {isa = PBXFileReference; lastKnownFileType = sourcecode.swift; path = CursorLocation.swift; sourceTree = "<group>"; };
		20D8373D289A7ACD00D91D05 /* Color+HEX.swift */ = {isa = PBXFileReference; lastKnownFileType = sourcecode.swift; path = "Color+HEX.swift"; sourceTree = "<group>"; };
		20D8373E289A7ACD00D91D05 /* Bundle+Info.swift */ = {isa = PBXFileReference; lastKnownFileType = sourcecode.swift; path = "Bundle+Info.swift"; sourceTree = "<group>"; };
		20D8373F289A7ACD00D91D05 /* Date+Formatted.swift */ = {isa = PBXFileReference; lastKnownFileType = sourcecode.swift; path = "Date+Formatted.swift"; sourceTree = "<group>"; };
		20D83741289A7ACD00D91D05 /* String+SHA256.swift */ = {isa = PBXFileReference; lastKnownFileType = sourcecode.swift; path = "String+SHA256.swift"; sourceTree = "<group>"; };
		20D83742289A7ACD00D91D05 /* String+RemoveOccurrences.swift */ = {isa = PBXFileReference; lastKnownFileType = sourcecode.swift; path = "String+RemoveOccurrences.swift"; sourceTree = "<group>"; };
		20D83743289A7ACD00D91D05 /* String+MD5.swift */ = {isa = PBXFileReference; lastKnownFileType = sourcecode.swift; path = "String+MD5.swift"; sourceTree = "<group>"; };
		20D83745289A7ACD00D91D05 /* AuroraEditorSwiftAccessOptions.swift */ = {isa = PBXFileReference; lastKnownFileType = sourcecode.swift; path = AuroraEditorSwiftAccessOptions.swift; sourceTree = "<group>"; };
		20D83746289A7ACD00D91D05 /* Documentation.docc */ = {isa = PBXFileReference; lastKnownFileType = folder.documentationcatalog; path = Documentation.docc; sourceTree = "<group>"; };
		20D83747289A7ACD00D91D05 /* AuroraEditorKeychain.swift */ = {isa = PBXFileReference; lastKnownFileType = sourcecode.swift; path = AuroraEditorKeychain.swift; sourceTree = "<group>"; };
		20D83748289A7ACD00D91D05 /* AuroraEditorKeychainConstants.swift */ = {isa = PBXFileReference; lastKnownFileType = sourcecode.swift; path = AuroraEditorKeychainConstants.swift; sourceTree = "<group>"; };
		20D8374B289A7ACD00D91D05 /* BreadcrumbsMenu.swift */ = {isa = PBXFileReference; lastKnownFileType = sourcecode.swift; path = BreadcrumbsMenu.swift; sourceTree = "<group>"; };
		20D8374C289A7ACD00D91D05 /* BreadcrumbsComponent.swift */ = {isa = PBXFileReference; lastKnownFileType = sourcecode.swift; path = BreadcrumbsComponent.swift; sourceTree = "<group>"; };
		20D8374D289A7ACD00D91D05 /* BreadcrumbsView.swift */ = {isa = PBXFileReference; lastKnownFileType = sourcecode.swift; path = BreadcrumbsView.swift; sourceTree = "<group>"; };
		20D83750289A7ACD00D91D05 /* CodeAttributedString.swift */ = {isa = PBXFileReference; lastKnownFileType = sourcecode.swift; path = CodeAttributedString.swift; sourceTree = "<group>"; };
		20D83751289A7ACD00D91D05 /* Highlightr.swift */ = {isa = PBXFileReference; lastKnownFileType = sourcecode.swift; path = Highlightr.swift; sourceTree = "<group>"; };
		20D83752289A7ACD00D91D05 /* HTMLUtils.swift */ = {isa = PBXFileReference; lastKnownFileType = sourcecode.swift; path = HTMLUtils.swift; sourceTree = "<group>"; };
		20D83753289A7ACD00D91D05 /* HighlighrTheme.swift */ = {isa = PBXFileReference; lastKnownFileType = sourcecode.swift; path = HighlighrTheme.swift; sourceTree = "<group>"; };
		20D83755289A7ACD00D91D05 /* vs.min.css */ = {isa = PBXFileReference; lastKnownFileType = text.css; path = vs.min.css; sourceTree = "<group>"; };
		20D83756289A7ACD00D91D05 /* atelier-seaside-dark.min.css */ = {isa = PBXFileReference; lastKnownFileType = text.css; path = "atelier-seaside-dark.min.css"; sourceTree = "<group>"; };
		20D83757289A7ACD00D91D05 /* isbl-editor-dark.min.css */ = {isa = PBXFileReference; lastKnownFileType = text.css; path = "isbl-editor-dark.min.css"; sourceTree = "<group>"; };
		20D83758289A7ACD00D91D05 /* brown-paper.min.css */ = {isa = PBXFileReference; lastKnownFileType = text.css; path = "brown-paper.min.css"; sourceTree = "<group>"; };
		20D83759289A7ACD00D91D05 /* atelier-plateau-light.min.css */ = {isa = PBXFileReference; lastKnownFileType = text.css; path = "atelier-plateau-light.min.css"; sourceTree = "<group>"; };
		20D8375A289A7ACD00D91D05 /* school-book.min.css */ = {isa = PBXFileReference; lastKnownFileType = text.css; path = "school-book.min.css"; sourceTree = "<group>"; };
		20D8375B289A7ACD00D91D05 /* xcode.min.css */ = {isa = PBXFileReference; lastKnownFileType = text.css; path = xcode.min.css; sourceTree = "<group>"; };
		20D8375C289A7ACD00D91D05 /* atelier-sulphurpool-dark.min.css */ = {isa = PBXFileReference; lastKnownFileType = text.css; path = "atelier-sulphurpool-dark.min.css"; sourceTree = "<group>"; };
		20D8375D289A7ACD00D91D05 /* tomorrow-night-blue.min.css */ = {isa = PBXFileReference; lastKnownFileType = text.css; path = "tomorrow-night-blue.min.css"; sourceTree = "<group>"; };
		20D8375E289A7ACD00D91D05 /* vs2015.min.css */ = {isa = PBXFileReference; lastKnownFileType = text.css; path = vs2015.min.css; sourceTree = "<group>"; };
		20D8375F289A7ACD00D91D05 /* atelier-heath-dark.min.css */ = {isa = PBXFileReference; lastKnownFileType = text.css; path = "atelier-heath-dark.min.css"; sourceTree = "<group>"; };
		20D83760289A7ACD00D91D05 /* paraiso-light.min.css */ = {isa = PBXFileReference; lastKnownFileType = text.css; path = "paraiso-light.min.css"; sourceTree = "<group>"; };
		20D83761289A7ACD00D91D05 /* rainbow.min.css */ = {isa = PBXFileReference; lastKnownFileType = text.css; path = rainbow.min.css; sourceTree = "<group>"; };
		20D83762289A7ACD00D91D05 /* qtcreator_light.min.css */ = {isa = PBXFileReference; lastKnownFileType = text.css; path = qtcreator_light.min.css; sourceTree = "<group>"; };
		20D83763289A7ACD00D91D05 /* a11y-light.min.css */ = {isa = PBXFileReference; lastKnownFileType = text.css; path = "a11y-light.min.css"; sourceTree = "<group>"; };
		20D83764289A7ACD00D91D05 /* LICENSE */ = {isa = PBXFileReference; lastKnownFileType = text; path = LICENSE; sourceTree = "<group>"; };
		20D83765289A7ACD00D91D05 /* kimbie.dark.min.css */ = {isa = PBXFileReference; lastKnownFileType = text.css; path = kimbie.dark.min.css; sourceTree = "<group>"; };
		20D83766289A7ACD00D91D05 /* atelier-heath-light.min.css */ = {isa = PBXFileReference; lastKnownFileType = text.css; path = "atelier-heath-light.min.css"; sourceTree = "<group>"; };
		20D83767289A7ACD00D91D05 /* far.min.css */ = {isa = PBXFileReference; lastKnownFileType = text.css; path = far.min.css; sourceTree = "<group>"; };
		20D83768289A7ACD00D91D05 /* atelier-dune-dark.min.css */ = {isa = PBXFileReference; lastKnownFileType = text.css; path = "atelier-dune-dark.min.css"; sourceTree = "<group>"; };
		20D83769289A7ACD00D91D05 /* shades-of-purple.min.css */ = {isa = PBXFileReference; lastKnownFileType = text.css; path = "shades-of-purple.min.css"; sourceTree = "<group>"; };
		20D8376A289A7ACD00D91D05 /* kimbie.light.min.css */ = {isa = PBXFileReference; lastKnownFileType = text.css; path = kimbie.light.min.css; sourceTree = "<group>"; };
		20D8376B289A7ACD00D91D05 /* railscasts.min.css */ = {isa = PBXFileReference; lastKnownFileType = text.css; path = railscasts.min.css; sourceTree = "<group>"; };
		20D8376C289A7ACD00D91D05 /* solarized-dark.min.css */ = {isa = PBXFileReference; lastKnownFileType = text.css; path = "solarized-dark.min.css"; sourceTree = "<group>"; };
		20D8376D289A7ACD00D91D05 /* atelier-estuary-light.min.css */ = {isa = PBXFileReference; lastKnownFileType = text.css; path = "atelier-estuary-light.min.css"; sourceTree = "<group>"; };
		20D8376E289A7ACD00D91D05 /* xt256.min.css */ = {isa = PBXFileReference; lastKnownFileType = text.css; path = xt256.min.css; sourceTree = "<group>"; };
		20D8376F289A7ACD00D91D05 /* mono-blue.min.css */ = {isa = PBXFileReference; lastKnownFileType = text.css; path = "mono-blue.min.css"; sourceTree = "<group>"; };
		20D83770289A7ACD00D91D05 /* ocean.min.css */ = {isa = PBXFileReference; lastKnownFileType = text.css; path = ocean.min.css; sourceTree = "<group>"; };
		20D83771289A7ACD00D91D05 /* github-gist.min.css */ = {isa = PBXFileReference; lastKnownFileType = text.css; path = "github-gist.min.css"; sourceTree = "<group>"; };
		20D83772289A7ACD00D91D05 /* atelier-seaside-light.min.css */ = {isa = PBXFileReference; lastKnownFileType = text.css; path = "atelier-seaside-light.min.css"; sourceTree = "<group>"; };
		20D83773289A7ACD00D91D05 /* tomorrow-night-eighties.min.css */ = {isa = PBXFileReference; lastKnownFileType = text.css; path = "tomorrow-night-eighties.min.css"; sourceTree = "<group>"; };
		20D83774289A7ACD00D91D05 /* atom-one-dark.min.css */ = {isa = PBXFileReference; lastKnownFileType = text.css; path = "atom-one-dark.min.css"; sourceTree = "<group>"; };
		20D83775289A7ACD00D91D05 /* qtcreator_dark.min.css */ = {isa = PBXFileReference; lastKnownFileType = text.css; path = qtcreator_dark.min.css; sourceTree = "<group>"; };
		20D83776289A7ACD00D91D05 /* atelier-savanna-dark.min.css */ = {isa = PBXFileReference; lastKnownFileType = text.css; path = "atelier-savanna-dark.min.css"; sourceTree = "<group>"; };
		20D83777289A7ACD00D91D05 /* color-brewer.min.css */ = {isa = PBXFileReference; lastKnownFileType = text.css; path = "color-brewer.min.css"; sourceTree = "<group>"; };
		20D83778289A7ACD00D91D05 /* pojoaque.min.css */ = {isa = PBXFileReference; lastKnownFileType = text.css; path = pojoaque.min.css; sourceTree = "<group>"; };
		20D83779289A7ACD00D91D05 /* routeros.min.css */ = {isa = PBXFileReference; lastKnownFileType = text.css; path = routeros.min.css; sourceTree = "<group>"; };
		20D8377A289A7ACD00D91D05 /* atelier-forest-dark.min.css */ = {isa = PBXFileReference; lastKnownFileType = text.css; path = "atelier-forest-dark.min.css"; sourceTree = "<group>"; };
		20D8377B289A7ACD00D91D05 /* gml.min.css */ = {isa = PBXFileReference; lastKnownFileType = text.css; path = gml.min.css; sourceTree = "<group>"; };
		20D8377C289A7ACD00D91D05 /* tomorrow-night.min.css */ = {isa = PBXFileReference; lastKnownFileType = text.css; path = "tomorrow-night.min.css"; sourceTree = "<group>"; };
		20D8377D289A7ACD00D91D05 /* obsidian.min.css */ = {isa = PBXFileReference; lastKnownFileType = text.css; path = obsidian.min.css; sourceTree = "<group>"; };
		20D8377E289A7ACD00D91D05 /* lightfair.min.css */ = {isa = PBXFileReference; lastKnownFileType = text.css; path = lightfair.min.css; sourceTree = "<group>"; };
		20D8377F289A7ACD00D91D05 /* atelier-lakeside-dark.min.css */ = {isa = PBXFileReference; lastKnownFileType = text.css; path = "atelier-lakeside-dark.min.css"; sourceTree = "<group>"; };
		20D83780289A7ACD00D91D05 /* gruvbox-light.min.css */ = {isa = PBXFileReference; lastKnownFileType = text.css; path = "gruvbox-light.min.css"; sourceTree = "<group>"; };
		20D83781289A7ACD00D91D05 /* idea.min.css */ = {isa = PBXFileReference; lastKnownFileType = text.css; path = idea.min.css; sourceTree = "<group>"; };
		20D83782289A7ACD00D91D05 /* tomorrow.min.css */ = {isa = PBXFileReference; lastKnownFileType = text.css; path = tomorrow.min.css; sourceTree = "<group>"; };
		20D83783289A7ACD00D91D05 /* atelier-forest-light.min.css */ = {isa = PBXFileReference; lastKnownFileType = text.css; path = "atelier-forest-light.min.css"; sourceTree = "<group>"; };
		20D83784289A7ACD00D91D05 /* arduino-light.min.css */ = {isa = PBXFileReference; lastKnownFileType = text.css; path = "arduino-light.min.css"; sourceTree = "<group>"; };
		20D83785289A7ACD00D91D05 /* gruvbox-dark.min.css */ = {isa = PBXFileReference; lastKnownFileType = text.css; path = "gruvbox-dark.min.css"; sourceTree = "<group>"; };
		20D83786289A7ACD00D91D05 /* dracula.min.css */ = {isa = PBXFileReference; lastKnownFileType = text.css; path = dracula.min.css; sourceTree = "<group>"; };
		20D83787289A7ACD00D91D05 /* magula.min.css */ = {isa = PBXFileReference; lastKnownFileType = text.css; path = magula.min.css; sourceTree = "<group>"; };
		20D83788289A7ACD00D91D05 /* arta.min.css */ = {isa = PBXFileReference; lastKnownFileType = text.css; path = arta.min.css; sourceTree = "<group>"; };
		20D83789289A7ACD00D91D05 /* purebasic.min.css */ = {isa = PBXFileReference; lastKnownFileType = text.css; path = purebasic.min.css; sourceTree = "<group>"; };
		20D8378A289A7ACD00D91D05 /* hopscotch.min.css */ = {isa = PBXFileReference; lastKnownFileType = text.css; path = hopscotch.min.css; sourceTree = "<group>"; };
		20D8378B289A7ACD00D91D05 /* github.min.css */ = {isa = PBXFileReference; lastKnownFileType = text.css; path = github.min.css; sourceTree = "<group>"; };
		20D8378C289A7ACD00D91D05 /* nord.min.css */ = {isa = PBXFileReference; lastKnownFileType = text.css; path = nord.min.css; sourceTree = "<group>"; };
		20D8378D289A7ACD00D91D05 /* dark.min.css */ = {isa = PBXFileReference; lastKnownFileType = text.css; path = dark.min.css; sourceTree = "<group>"; };
		20D8378E289A7ACD00D91D05 /* atom-one-light.min.css */ = {isa = PBXFileReference; lastKnownFileType = text.css; path = "atom-one-light.min.css"; sourceTree = "<group>"; };
		20D8378F289A7ACD00D91D05 /* monokai.min.css */ = {isa = PBXFileReference; lastKnownFileType = text.css; path = monokai.min.css; sourceTree = "<group>"; };
		20D83790289A7ACD00D91D05 /* docco.min.css */ = {isa = PBXFileReference; lastKnownFileType = text.css; path = docco.min.css; sourceTree = "<group>"; };
		20D83791289A7ACD00D91D05 /* default.min.css */ = {isa = PBXFileReference; lastKnownFileType = text.css; path = default.min.css; sourceTree = "<group>"; };
		20D83792289A7ACD00D91D05 /* ascetic.min.css */ = {isa = PBXFileReference; lastKnownFileType = text.css; path = ascetic.min.css; sourceTree = "<group>"; };
		20D83793289A7ACD00D91D05 /* isbl-editor-light.min.css */ = {isa = PBXFileReference; lastKnownFileType = text.css; path = "isbl-editor-light.min.css"; sourceTree = "<group>"; };
		20D83794289A7ACD00D91D05 /* atelier-cave-light.min.css */ = {isa = PBXFileReference; lastKnownFileType = text.css; path = "atelier-cave-light.min.css"; sourceTree = "<group>"; };
		20D83795289A7ACD00D91D05 /* highlight.min.js */ = {isa = PBXFileReference; lastKnownFileType = sourcecode.javascript; path = highlight.min.js; sourceTree = "<group>"; };
		20D83796289A7ACD00D91D05 /* a11y-dark.min.css */ = {isa = PBXFileReference; lastKnownFileType = text.css; path = "a11y-dark.min.css"; sourceTree = "<group>"; };
		20D83797289A7ACD00D91D05 /* atelier-sulphurpool-light.min.css */ = {isa = PBXFileReference; lastKnownFileType = text.css; path = "atelier-sulphurpool-light.min.css"; sourceTree = "<group>"; };
		20D83798289A7ACD00D91D05 /* atelier-plateau-dark.min.css */ = {isa = PBXFileReference; lastKnownFileType = text.css; path = "atelier-plateau-dark.min.css"; sourceTree = "<group>"; };
		20D83799289A7ACD00D91D05 /* darkula.min.css */ = {isa = PBXFileReference; lastKnownFileType = text.css; path = darkula.min.css; sourceTree = "<group>"; };
		20D8379A289A7ACD00D91D05 /* atelier-cave-dark.min.css */ = {isa = PBXFileReference; lastKnownFileType = text.css; path = "atelier-cave-dark.min.css"; sourceTree = "<group>"; };
		20D8379B289A7ACD00D91D05 /* ir-black.min.css */ = {isa = PBXFileReference; lastKnownFileType = text.css; path = "ir-black.min.css"; sourceTree = "<group>"; };
		20D8379C289A7ACD00D91D05 /* solarized-light.min.css */ = {isa = PBXFileReference; lastKnownFileType = text.css; path = "solarized-light.min.css"; sourceTree = "<group>"; };
		20D8379D289A7ACD00D91D05 /* tomorrow-night-bright.min.css */ = {isa = PBXFileReference; lastKnownFileType = text.css; path = "tomorrow-night-bright.min.css"; sourceTree = "<group>"; };
		20D8379E289A7ACD00D91D05 /* atelier-savanna-light.min.css */ = {isa = PBXFileReference; lastKnownFileType = text.css; path = "atelier-savanna-light.min.css"; sourceTree = "<group>"; };
		20D8379F289A7ACD00D91D05 /* foundation.min.css */ = {isa = PBXFileReference; lastKnownFileType = text.css; path = foundation.min.css; sourceTree = "<group>"; };
		20D837A0289A7ACD00D91D05 /* codepen-embed.min.css */ = {isa = PBXFileReference; lastKnownFileType = text.css; path = "codepen-embed.min.css"; sourceTree = "<group>"; };
		20D837A1289A7ACD00D91D05 /* atelier-estuary-dark.min.css */ = {isa = PBXFileReference; lastKnownFileType = text.css; path = "atelier-estuary-dark.min.css"; sourceTree = "<group>"; };
		20D837A2289A7ACD00D91D05 /* googlecode.min.css */ = {isa = PBXFileReference; lastKnownFileType = text.css; path = googlecode.min.css; sourceTree = "<group>"; };
		20D837A3289A7ACD00D91D05 /* atom-one-dark-reasonable.min.css */ = {isa = PBXFileReference; lastKnownFileType = text.css; path = "atom-one-dark-reasonable.min.css"; sourceTree = "<group>"; };
		20D837A4289A7ACD00D91D05 /* atelier-dune-light.min.css */ = {isa = PBXFileReference; lastKnownFileType = text.css; path = "atelier-dune-light.min.css"; sourceTree = "<group>"; };
		20D837A5289A7ACD00D91D05 /* paraiso-dark.min.css */ = {isa = PBXFileReference; lastKnownFileType = text.css; path = "paraiso-dark.min.css"; sourceTree = "<group>"; };
		20D837A6289A7ACD00D91D05 /* zenburn.min.css */ = {isa = PBXFileReference; lastKnownFileType = text.css; path = zenburn.min.css; sourceTree = "<group>"; };
		20D837A7289A7ACD00D91D05 /* androidstudio.min.css */ = {isa = PBXFileReference; lastKnownFileType = text.css; path = androidstudio.min.css; sourceTree = "<group>"; };
		20D837A8289A7ACD00D91D05 /* grayscale.min.css */ = {isa = PBXFileReference; lastKnownFileType = text.css; path = grayscale.min.css; sourceTree = "<group>"; };
		20D837A9289A7ACD00D91D05 /* sunburst.min.css */ = {isa = PBXFileReference; lastKnownFileType = text.css; path = sunburst.min.css; sourceTree = "<group>"; };
		20D837AA289A7ACD00D91D05 /* agate.min.css */ = {isa = PBXFileReference; lastKnownFileType = text.css; path = agate.min.css; sourceTree = "<group>"; };
		20D837AB289A7ACD00D91D05 /* hybrid.min.css */ = {isa = PBXFileReference; lastKnownFileType = text.css; path = hybrid.min.css; sourceTree = "<group>"; };
		20D837AC289A7ACD00D91D05 /* darcula.min.css */ = {isa = PBXFileReference; lastKnownFileType = text.css; path = darcula.min.css; sourceTree = "<group>"; };
		20D837AD289A7ACD00D91D05 /* atelier-lakeside-light.min.css */ = {isa = PBXFileReference; lastKnownFileType = text.css; path = "atelier-lakeside-light.min.css"; sourceTree = "<group>"; };
		20D837AE289A7ACD00D91D05 /* monokai-sublime.min.css */ = {isa = PBXFileReference; lastKnownFileType = text.css; path = "monokai-sublime.min.css"; sourceTree = "<group>"; };
		20D837AF289A7ACD00D91D05 /* an-old-hope.min.css */ = {isa = PBXFileReference; lastKnownFileType = text.css; path = "an-old-hope.min.css"; sourceTree = "<group>"; };
		20D837B0289A7ACD00D91D05 /* Shims.swift */ = {isa = PBXFileReference; lastKnownFileType = sourcecode.swift; path = Shims.swift; sourceTree = "<group>"; };
		20D837B4289A7ACD00D91D05 /* FeedbackToolbar.swift */ = {isa = PBXFileReference; lastKnownFileType = sourcecode.swift; path = FeedbackToolbar.swift; sourceTree = "<group>"; };
		20D837B6289A7ACD00D91D05 /* IssueArea.swift */ = {isa = PBXFileReference; lastKnownFileType = sourcecode.swift; path = IssueArea.swift; sourceTree = "<group>"; };
		20D837B7289A7ACD00D91D05 /* FeedbackModel.swift */ = {isa = PBXFileReference; lastKnownFileType = sourcecode.swift; path = FeedbackModel.swift; sourceTree = "<group>"; };
		20D837B8289A7ACD00D91D05 /* FeedbackType.swift */ = {isa = PBXFileReference; lastKnownFileType = sourcecode.swift; path = FeedbackType.swift; sourceTree = "<group>"; };
		20D837B9289A7ACD00D91D05 /* FeedbackView.swift */ = {isa = PBXFileReference; lastKnownFileType = sourcecode.swift; path = FeedbackView.swift; sourceTree = "<group>"; };
		20D837BB289A7ACD00D91D05 /* FeedbackWindowController.swift */ = {isa = PBXFileReference; lastKnownFileType = sourcecode.swift; path = FeedbackWindowController.swift; sourceTree = "<group>"; };
		20D837BE289A7ACD00D91D05 /* ExtensionsManager.swift */ = {isa = PBXFileReference; lastKnownFileType = sourcecode.swift; path = ExtensionsManager.swift; sourceTree = "<group>"; };
		20D837C0289A7ACD00D91D05 /* PluginRelease.swift */ = {isa = PBXFileReference; lastKnownFileType = sourcecode.swift; path = PluginRelease.swift; sourceTree = "<group>"; };
		20D837C1289A7ACD00D91D05 /* DownloadedPlugin.swift */ = {isa = PBXFileReference; lastKnownFileType = sourcecode.swift; path = DownloadedPlugin.swift; sourceTree = "<group>"; };
		20D837C2289A7ACD00D91D05 /* Plugin.swift */ = {isa = PBXFileReference; lastKnownFileType = sourcecode.swift; path = Plugin.swift; sourceTree = "<group>"; };
		20D837C4289A7ACD00D91D05 /* ExtensionsStoreAPI.swift */ = {isa = PBXFileReference; lastKnownFileType = sourcecode.swift; path = ExtensionsStoreAPI.swift; sourceTree = "<group>"; };
		20D837C5289A7ACD00D91D05 /* Response.swift */ = {isa = PBXFileReference; lastKnownFileType = sourcecode.swift; path = Response.swift; sourceTree = "<group>"; };
		20D837C6289A7ACD00D91D05 /* Page.swift */ = {isa = PBXFileReference; lastKnownFileType = sourcecode.swift; path = Page.swift; sourceTree = "<group>"; };
		20D837CF289A7ACD00D91D05 /* GeneralPreferencesView.swift */ = {isa = PBXFileReference; lastKnownFileType = sourcecode.swift; path = GeneralPreferencesView.swift; sourceTree = "<group>"; };
		20D837D1289A7ACD00D91D05 /* TerminalPreferencesView.swift */ = {isa = PBXFileReference; lastKnownFileType = sourcecode.swift; path = TerminalPreferencesView.swift; sourceTree = "<group>"; };
		20D837D3289A7ACD00D91D05 /* PreferenceSourceControlView.swift */ = {isa = PBXFileReference; lastKnownFileType = sourcecode.swift; path = PreferenceSourceControlView.swift; sourceTree = "<group>"; };
		20D837D4289A7ACD00D91D05 /* SourceControlGeneralView.swift */ = {isa = PBXFileReference; lastKnownFileType = sourcecode.swift; path = SourceControlGeneralView.swift; sourceTree = "<group>"; };
		20D837D5289A7ACD00D91D05 /* SourceControlGitView.swift */ = {isa = PBXFileReference; lastKnownFileType = sourcecode.swift; path = SourceControlGitView.swift; sourceTree = "<group>"; };
		20D837D8289A7ACD00D91D05 /* IgnoredFileView.swift */ = {isa = PBXFileReference; lastKnownFileType = sourcecode.swift; path = IgnoredFileView.swift; sourceTree = "<group>"; };
		20D837DA289A7ACD00D91D05 /* TextEditingPreferencesView.swift */ = {isa = PBXFileReference; lastKnownFileType = sourcecode.swift; path = TextEditingPreferencesView.swift; sourceTree = "<group>"; };
		20D837DC289A7ACD00D91D05 /* ThemePreferencesView.swift */ = {isa = PBXFileReference; lastKnownFileType = sourcecode.swift; path = ThemePreferencesView.swift; sourceTree = "<group>"; };
		20D837DD289A7ACD00D91D05 /* PreviewThemeView.swift */ = {isa = PBXFileReference; lastKnownFileType = sourcecode.swift; path = PreviewThemeView.swift; sourceTree = "<group>"; };
		20D837DE289A7ACD00D91D05 /* TerminalThemeView.swift */ = {isa = PBXFileReference; lastKnownFileType = sourcecode.swift; path = TerminalThemeView.swift; sourceTree = "<group>"; };
		20D837DF289A7ACD00D91D05 /* EditorThemeView.swift */ = {isa = PBXFileReference; lastKnownFileType = sourcecode.swift; path = EditorThemeView.swift; sourceTree = "<group>"; };
		20D837E0289A7ACD00D91D05 /* ThemePreviewIcon.swift */ = {isa = PBXFileReference; lastKnownFileType = sourcecode.swift; path = ThemePreviewIcon.swift; sourceTree = "<group>"; };
		20D837E2289A7ACD00D91D05 /* ThemeModel.swift */ = {isa = PBXFileReference; lastKnownFileType = sourcecode.swift; path = ThemeModel.swift; sourceTree = "<group>"; };
		20D837E3289A7ACD00D91D05 /* Theme+Highlightr.swift */ = {isa = PBXFileReference; lastKnownFileType = sourcecode.swift; path = "Theme+Highlightr.swift"; sourceTree = "<group>"; };
		20D837E4289A7ACD00D91D05 /* AuroraTheme.swift */ = {isa = PBXFileReference; lastKnownFileType = sourcecode.swift; path = AuroraTheme.swift; sourceTree = "<group>"; };
		20D837E6289A7ACD00D91D05 /* PreferenceAccountsView.swift */ = {isa = PBXFileReference; lastKnownFileType = sourcecode.swift; path = PreferenceAccountsView.swift; sourceTree = "<group>"; };
		20D837E8289A7ACD00D91D05 /* Providers.swift */ = {isa = PBXFileReference; lastKnownFileType = sourcecode.swift; path = Providers.swift; sourceTree = "<group>"; };
		20D837EA289A7ACD00D91D05 /* AccountListItem.swift */ = {isa = PBXFileReference; lastKnownFileType = sourcecode.swift; path = AccountListItem.swift; sourceTree = "<group>"; };
		20D837EB289A7ACD00D91D05 /* AccountSelectionDialog.swift */ = {isa = PBXFileReference; lastKnownFileType = sourcecode.swift; path = AccountSelectionDialog.swift; sourceTree = "<group>"; };
		20D837EE289A7ACD00D91D05 /* GitlabHostedLoginView.swift */ = {isa = PBXFileReference; lastKnownFileType = sourcecode.swift; path = GitlabHostedLoginView.swift; sourceTree = "<group>"; };
		20D837EF289A7ACD00D91D05 /* GitlabLoginView.swift */ = {isa = PBXFileReference; lastKnownFileType = sourcecode.swift; path = GitlabLoginView.swift; sourceTree = "<group>"; };
		20D837F0289A7ACD00D91D05 /* GitAccountItem.swift */ = {isa = PBXFileReference; lastKnownFileType = sourcecode.swift; path = GitAccountItem.swift; sourceTree = "<group>"; };
		20D837F2289A7ACD00D91D05 /* GithubLoginView.swift */ = {isa = PBXFileReference; lastKnownFileType = sourcecode.swift; path = GithubLoginView.swift; sourceTree = "<group>"; };
		20D837F3289A7ACD00D91D05 /* GithubEnterpriseLoginView.swift */ = {isa = PBXFileReference; lastKnownFileType = sourcecode.swift; path = GithubEnterpriseLoginView.swift; sourceTree = "<group>"; };
		20D837F5289A7ACD00D91D05 /* LocationsPreferencesView.swift */ = {isa = PBXFileReference; lastKnownFileType = sourcecode.swift; path = LocationsPreferencesView.swift; sourceTree = "<group>"; };
		20D837F7289A7ACD00D91D05 /* codeedit */ = {isa = PBXFileReference; lastKnownFileType = "compiled.mach-o.executable"; path = codeedit; sourceTree = "<group>"; };
		20D837F9289A7ACD00D91D05 /* Loopable.swift */ = {isa = PBXFileReference; lastKnownFileType = sourcecode.swift; path = Loopable.swift; sourceTree = "<group>"; };
		20D837FA289A7ACD00D91D05 /* AppPreferencesDocumentation.docc */ = {isa = PBXFileReference; lastKnownFileType = folder.documentationcatalog; path = AppPreferencesDocumentation.docc; sourceTree = "<group>"; };
		20D837FD289A7ACD00D91D05 /* SourceControlPreferences.swift */ = {isa = PBXFileReference; lastKnownFileType = sourcecode.swift; path = SourceControlPreferences.swift; sourceTree = "<group>"; };
		20D837FE289A7ACD00D91D05 /* AppPreferencesModel.swift */ = {isa = PBXFileReference; lastKnownFileType = sourcecode.swift; path = AppPreferencesModel.swift; sourceTree = "<group>"; };
		20D83800289A7ACD00D91D05 /* GeneralPreferences.swift */ = {isa = PBXFileReference; lastKnownFileType = sourcecode.swift; path = GeneralPreferences.swift; sourceTree = "<group>"; };
		20D83802289A7ACD00D91D05 /* TextEditingPreferences.swift */ = {isa = PBXFileReference; lastKnownFileType = sourcecode.swift; path = TextEditingPreferences.swift; sourceTree = "<group>"; };
		20D83804289A7ACD00D91D05 /* TerminalPreferences.swift */ = {isa = PBXFileReference; lastKnownFileType = sourcecode.swift; path = TerminalPreferences.swift; sourceTree = "<group>"; };
		20D83805289A7ACD00D91D05 /* AppPreferences.swift */ = {isa = PBXFileReference; lastKnownFileType = sourcecode.swift; path = AppPreferences.swift; sourceTree = "<group>"; };
		20D83807289A7ACD00D91D05 /* AccountsPreferences.swift */ = {isa = PBXFileReference; lastKnownFileType = sourcecode.swift; path = AccountsPreferences.swift; sourceTree = "<group>"; };
		20D83808289A7ACD00D91D05 /* SourceControlAccounts.swift */ = {isa = PBXFileReference; lastKnownFileType = sourcecode.swift; path = SourceControlAccounts.swift; sourceTree = "<group>"; };
		20D8380A289A7ACD00D91D05 /* ThemePreferences.swift */ = {isa = PBXFileReference; lastKnownFileType = sourcecode.swift; path = ThemePreferences.swift; sourceTree = "<group>"; };
		20D8380C289A7ACD00D91D05 /* PreferencesSection.swift */ = {isa = PBXFileReference; lastKnownFileType = sourcecode.swift; path = PreferencesSection.swift; sourceTree = "<group>"; };
		20D8380D289A7ACD00D91D05 /* PreferencesColorPicker.swift */ = {isa = PBXFileReference; lastKnownFileType = sourcecode.swift; path = PreferencesColorPicker.swift; sourceTree = "<group>"; };
		20D8380E289A7ACD00D91D05 /* PreferencesToolbar.swift */ = {isa = PBXFileReference; lastKnownFileType = sourcecode.swift; path = PreferencesToolbar.swift; sourceTree = "<group>"; };
		20D8380F289A7ACD00D91D05 /* PreferencesPlaceholderView.swift */ = {isa = PBXFileReference; lastKnownFileType = sourcecode.swift; path = PreferencesPlaceholderView.swift; sourceTree = "<group>"; };
		20D8381F289A7ACD00D91D05 /* WelcomeWindowView.swift */ = {isa = PBXFileReference; lastKnownFileType = sourcecode.swift; path = WelcomeWindowView.swift; sourceTree = "<group>"; };
		20D83820289A7ACD00D91D05 /* WelcomeView.swift */ = {isa = PBXFileReference; lastKnownFileType = sourcecode.swift; path = WelcomeView.swift; sourceTree = "<group>"; };
		20D83821289A7ACD00D91D05 /* WelcomeActionView.swift */ = {isa = PBXFileReference; lastKnownFileType = sourcecode.swift; path = WelcomeActionView.swift; sourceTree = "<group>"; };
		20D83822289A7ACD00D91D05 /* RecentProjectsView.swift */ = {isa = PBXFileReference; lastKnownFileType = sourcecode.swift; path = RecentProjectsView.swift; sourceTree = "<group>"; };
		20D83823289A7ACD00D91D05 /* RecentProjectItem.swift */ = {isa = PBXFileReference; lastKnownFileType = sourcecode.swift; path = RecentProjectItem.swift; sourceTree = "<group>"; };
		20D83836289A7ACD00D91D05 /* FontPickerView.swift */ = {isa = PBXFileReference; lastKnownFileType = sourcecode.swift; path = FontPickerView.swift; sourceTree = "<group>"; };
		20D83837289A7ACD00D91D05 /* SegmentedControl.swift */ = {isa = PBXFileReference; lastKnownFileType = sourcecode.swift; path = SegmentedControl.swift; sourceTree = "<group>"; };
		20D83838289A7ACD00D91D05 /* PanelDivider.swift */ = {isa = PBXFileReference; lastKnownFileType = sourcecode.swift; path = PanelDivider.swift; sourceTree = "<group>"; };
		20D83839289A7ACD00D91D05 /* UIDocumentation.docc */ = {isa = PBXFileReference; lastKnownFileType = folder.documentationcatalog; path = UIDocumentation.docc; sourceTree = "<group>"; };
		20D8383A289A7ACD00D91D05 /* EffectView.swift */ = {isa = PBXFileReference; lastKnownFileType = sourcecode.swift; path = EffectView.swift; sourceTree = "<group>"; };
		20D8383B289A7ACD00D91D05 /* SettingsTextEditor.swift */ = {isa = PBXFileReference; lastKnownFileType = sourcecode.swift; path = SettingsTextEditor.swift; sourceTree = "<group>"; };
		20D8383C289A7ACD00D91D05 /* OverlayPanel.swift */ = {isa = PBXFileReference; lastKnownFileType = sourcecode.swift; path = OverlayPanel.swift; sourceTree = "<group>"; };
		20D8383D289A7ACD00D91D05 /* PressActionsModifier.swift */ = {isa = PBXFileReference; lastKnownFileType = sourcecode.swift; path = PressActionsModifier.swift; sourceTree = "<group>"; };
		20D8383E289A7ACD00D91D05 /* HelpButton.swift */ = {isa = PBXFileReference; lastKnownFileType = sourcecode.swift; path = HelpButton.swift; sourceTree = "<group>"; };
		20D83843289A7ACE00D91D05 /* String+NSRange.swift */ = {isa = PBXFileReference; lastKnownFileType = sourcecode.swift; path = "String+NSRange.swift"; sourceTree = "<group>"; };
		20D83845289A7ACE00D91D05 /* NSFont+LineHeight.swift */ = {isa = PBXFileReference; lastKnownFileType = sourcecode.swift; path = "NSFont+LineHeight.swift"; sourceTree = "<group>"; };
		20D8384D289A7ACE00D91D05 /* AcknowledgementsView.swift */ = {isa = PBXFileReference; lastKnownFileType = sourcecode.swift; path = AcknowledgementsView.swift; sourceTree = "<group>"; };
		20D8384E289A7ACE00D91D05 /* ParsePackagesResolved.swift */ = {isa = PBXFileReference; lastKnownFileType = sourcecode.swift; path = ParsePackagesResolved.swift; sourceTree = "<group>"; };
		20D83850289A7ACE00D91D05 /* AcknowledgementsModel.swift */ = {isa = PBXFileReference; lastKnownFileType = sourcecode.swift; path = AcknowledgementsModel.swift; sourceTree = "<group>"; };
		20D83853289A7ACE00D91D05 /* LSPClient.swift */ = {isa = PBXFileReference; lastKnownFileType = sourcecode.swift; path = LSPClient.swift; sourceTree = "<group>"; };
		20D83856289A7ACE00D91D05 /* CrashReportView.swift */ = {isa = PBXFileReference; lastKnownFileType = sourcecode.swift; path = CrashReportView.swift; sourceTree = "<group>"; };
		20D83857289A7ACE00D91D05 /* AuroraCrashlytics.swift */ = {isa = PBXFileReference; lastKnownFileType = sourcecode.swift; path = AuroraCrashlytics.swift; sourceTree = "<group>"; };
		20D83859289A7ACE00D91D05 /* CrashReportController.swift */ = {isa = PBXFileReference; lastKnownFileType = sourcecode.swift; path = CrashReportController.swift; sourceTree = "<group>"; };
		20D8385B289A7ACE00D91D05 /* CrashReportModel.swift */ = {isa = PBXFileReference; lastKnownFileType = sourcecode.swift; path = CrashReportModel.swift; sourceTree = "<group>"; };
		20D8385F289A7ACE00D91D05 /* SearchModeModel.swift */ = {isa = PBXFileReference; lastKnownFileType = sourcecode.swift; path = SearchModeModel.swift; sourceTree = "<group>"; };
		20D83860289A7ACE00D91D05 /* SearchResultModel.swift */ = {isa = PBXFileReference; lastKnownFileType = sourcecode.swift; path = SearchResultModel.swift; sourceTree = "<group>"; };
		20D83863289A7ACE00D91D05 /* TabBarItemRepresentable.swift */ = {isa = PBXFileReference; lastKnownFileType = sourcecode.swift; path = TabBarItemRepresentable.swift; sourceTree = "<group>"; };
		20D83864289A7ACE00D91D05 /* TabBarDocumentation.docc */ = {isa = PBXFileReference; lastKnownFileType = folder.documentationcatalog; path = TabBarDocumentation.docc; sourceTree = "<group>"; };
		20D83865289A7ACE00D91D05 /* TabBarItemID.swift */ = {isa = PBXFileReference; lastKnownFileType = sourcecode.swift; path = TabBarItemID.swift; sourceTree = "<group>"; };
		20D8386B289A7ACE00D91D05 /* FileIcon.swift */ = {isa = PBXFileReference; lastKnownFileType = sourcecode.swift; path = FileIcon.swift; sourceTree = "<group>"; };
		20D8386D289A7ACE00D91D05 /* FileItem+Array.swift */ = {isa = PBXFileReference; lastKnownFileType = sourcecode.swift; path = "FileItem+Array.swift"; sourceTree = "<group>"; };
		20D8386E289A7ACE00D91D05 /* FileItem.swift */ = {isa = PBXFileReference; lastKnownFileType = sourcecode.swift; path = FileItem.swift; sourceTree = "<group>"; };
		20D83878289A7ACE00D91D05 /* StashWindowsChanges.swift */ = {isa = PBXFileReference; lastKnownFileType = sourcecode.swift; path = StashWindowsChanges.swift; sourceTree = "<group>"; };
		20D83879289A7ACE00D91D05 /* StashChangesSheet.swift */ = {isa = PBXFileReference; lastKnownFileType = sourcecode.swift; path = StashChangesSheet.swift; sourceTree = "<group>"; };
		20D8387A289A7ACE00D91D05 /* GitUIModel.swift */ = {isa = PBXFileReference; lastKnownFileType = sourcecode.swift; path = GitUIModel.swift; sourceTree = "<group>"; };
		20D8387C289A7ACE00D91D05 /* CheckoutBranch.swift */ = {isa = PBXFileReference; lastKnownFileType = sourcecode.swift; path = CheckoutBranch.swift; sourceTree = "<group>"; };
		20D8387D289A7ACE00D91D05 /* GitCloneView.swift */ = {isa = PBXFileReference; lastKnownFileType = sourcecode.swift; path = GitCloneView.swift; sourceTree = "<group>"; };
		20D8387E289A7ACE00D91D05 /* CheckoutBranchView.swift */ = {isa = PBXFileReference; lastKnownFileType = sourcecode.swift; path = CheckoutBranchView.swift; sourceTree = "<group>"; };
		20D83880289A7ACE00D91D05 /* Parameters.swift */ = {isa = PBXFileReference; lastKnownFileType = sourcecode.swift; path = Parameters.swift; sourceTree = "<group>"; };
		20D83883289A7ACE00D91D05 /* UserRouter.swift */ = {isa = PBXFileReference; lastKnownFileType = sourcecode.swift; path = UserRouter.swift; sourceTree = "<group>"; };
		20D83884289A7ACE00D91D05 /* CommitRouter.swift */ = {isa = PBXFileReference; lastKnownFileType = sourcecode.swift; path = CommitRouter.swift; sourceTree = "<group>"; };
		20D83885289A7ACE00D91D05 /* ProjectRouter.swift */ = {isa = PBXFileReference; lastKnownFileType = sourcecode.swift; path = ProjectRouter.swift; sourceTree = "<group>"; };
		20D83886289A7ACE00D91D05 /* GitlabOAuthRouter.swift */ = {isa = PBXFileReference; lastKnownFileType = sourcecode.swift; path = GitlabOAuthRouter.swift; sourceTree = "<group>"; };
		20D83887289A7ACE00D91D05 /* GitlabOAuthConfiguration.swift */ = {isa = PBXFileReference; lastKnownFileType = sourcecode.swift; path = GitlabOAuthConfiguration.swift; sourceTree = "<group>"; };
		20D83888289A7ACE00D91D05 /* GitlabConfiguration.swift */ = {isa = PBXFileReference; lastKnownFileType = sourcecode.swift; path = GitlabConfiguration.swift; sourceTree = "<group>"; };
		20D83889289A7ACE00D91D05 /* GitlabAccount.swift */ = {isa = PBXFileReference; lastKnownFileType = sourcecode.swift; path = GitlabAccount.swift; sourceTree = "<group>"; };
		20D8388B289A7ACE00D91D05 /* GitlabCommit.swift */ = {isa = PBXFileReference; lastKnownFileType = sourcecode.swift; path = GitlabCommit.swift; sourceTree = "<group>"; };
		20D8388C289A7ACE00D91D05 /* GroupAccess.swift */ = {isa = PBXFileReference; lastKnownFileType = sourcecode.swift; path = GroupAccess.swift; sourceTree = "<group>"; };
		20D8388D289A7ACE00D91D05 /* ProjectHook.swift */ = {isa = PBXFileReference; lastKnownFileType = sourcecode.swift; path = ProjectHook.swift; sourceTree = "<group>"; };
		20D8388E289A7ACE00D91D05 /* EventData.swift */ = {isa = PBXFileReference; lastKnownFileType = sourcecode.swift; path = EventData.swift; sourceTree = "<group>"; };
		20D8388F289A7ACE00D91D05 /* GitlabAccountModel.swift */ = {isa = PBXFileReference; lastKnownFileType = sourcecode.swift; path = GitlabAccountModel.swift; sourceTree = "<group>"; };
		20D83890289A7ACE00D91D05 /* Event.swift */ = {isa = PBXFileReference; lastKnownFileType = sourcecode.swift; path = Event.swift; sourceTree = "<group>"; };
		20D83891289A7ACE00D91D05 /* Permissions.swift */ = {isa = PBXFileReference; lastKnownFileType = sourcecode.swift; path = Permissions.swift; sourceTree = "<group>"; };
		20D83892289A7ACE00D91D05 /* AvatarURL.swift */ = {isa = PBXFileReference; lastKnownFileType = sourcecode.swift; path = AvatarURL.swift; sourceTree = "<group>"; };
		20D83893289A7ACE00D91D05 /* Namespace.swift */ = {isa = PBXFileReference; lastKnownFileType = sourcecode.swift; path = Namespace.swift; sourceTree = "<group>"; };
		20D83894289A7ACE00D91D05 /* EventNote.swift */ = {isa = PBXFileReference; lastKnownFileType = sourcecode.swift; path = EventNote.swift; sourceTree = "<group>"; };
		20D83895289A7ACE00D91D05 /* Project.swift */ = {isa = PBXFileReference; lastKnownFileType = sourcecode.swift; path = Project.swift; sourceTree = "<group>"; };
		20D83896289A7ACE00D91D05 /* ProjectAccess.swift */ = {isa = PBXFileReference; lastKnownFileType = sourcecode.swift; path = ProjectAccess.swift; sourceTree = "<group>"; };
		20D83897289A7ACE00D91D05 /* GitlabUser.swift */ = {isa = PBXFileReference; lastKnownFileType = sourcecode.swift; path = GitlabUser.swift; sourceTree = "<group>"; };
		20D83899289A7ACE00D91D05 /* Session.swift */ = {isa = PBXFileReference; lastKnownFileType = sourcecode.swift; path = Session.swift; sourceTree = "<group>"; };
		20D8389A289A7ACE00D91D05 /* JSONPostRouter.swift */ = {isa = PBXFileReference; lastKnownFileType = sourcecode.swift; path = JSONPostRouter.swift; sourceTree = "<group>"; };
		20D8389B289A7ACE00D91D05 /* Router.swift */ = {isa = PBXFileReference; lastKnownFileType = sourcecode.swift; path = Router.swift; sourceTree = "<group>"; };
		20D8389D289A7ACE00D91D05 /* URL+URLParameters.swift */ = {isa = PBXFileReference; lastKnownFileType = sourcecode.swift; path = "URL+URLParameters.swift"; sourceTree = "<group>"; };
		20D8389E289A7ACE00D91D05 /* String+QueryParameters.swift */ = {isa = PBXFileReference; lastKnownFileType = sourcecode.swift; path = "String+QueryParameters.swift"; sourceTree = "<group>"; };
		20D8389F289A7ACE00D91D05 /* Time.swift */ = {isa = PBXFileReference; lastKnownFileType = sourcecode.swift; path = Time.swift; sourceTree = "<group>"; };
		20D838A0289A7ACE00D91D05 /* String+PercentEncoding.swift */ = {isa = PBXFileReference; lastKnownFileType = sourcecode.swift; path = "String+PercentEncoding.swift"; sourceTree = "<group>"; };
		20D838A1289A7ACE00D91D05 /* Dictionary+Additions.swift */ = {isa = PBXFileReference; lastKnownFileType = sourcecode.swift; path = "Dictionary+Additions.swift"; sourceTree = "<group>"; };
		20D838A4289A7ACE00D91D05 /* IssueRouter.swift */ = {isa = PBXFileReference; lastKnownFileType = sourcecode.swift; path = IssueRouter.swift; sourceTree = "<group>"; };
		20D838A5289A7ACE00D91D05 /* ReviewsRouter.swift */ = {isa = PBXFileReference; lastKnownFileType = sourcecode.swift; path = ReviewsRouter.swift; sourceTree = "<group>"; };
		20D838A6289A7ACE00D91D05 /* GitRouter.swift */ = {isa = PBXFileReference; lastKnownFileType = sourcecode.swift; path = GitRouter.swift; sourceTree = "<group>"; };
		20D838A7289A7ACE00D91D05 /* GithubRepositoryRouter.swift */ = {isa = PBXFileReference; lastKnownFileType = sourcecode.swift; path = GithubRepositoryRouter.swift; sourceTree = "<group>"; };
		20D838A8289A7ACE00D91D05 /* PullRequestRouter.swift */ = {isa = PBXFileReference; lastKnownFileType = sourcecode.swift; path = PullRequestRouter.swift; sourceTree = "<group>"; };
		20D838A9289A7ACE00D91D05 /* GistRouter.swift */ = {isa = PBXFileReference; lastKnownFileType = sourcecode.swift; path = GistRouter.swift; sourceTree = "<group>"; };
		20D838AA289A7ACE00D91D05 /* GithubUserRouter.swift */ = {isa = PBXFileReference; lastKnownFileType = sourcecode.swift; path = GithubUserRouter.swift; sourceTree = "<group>"; };
		20D838AB289A7ACE00D91D05 /* GithubConfiguration.swift */ = {isa = PBXFileReference; lastKnownFileType = sourcecode.swift; path = GithubConfiguration.swift; sourceTree = "<group>"; };
		20D838AC289A7ACE00D91D05 /* PublicKey.swift */ = {isa = PBXFileReference; lastKnownFileType = sourcecode.swift; path = PublicKey.swift; sourceTree = "<group>"; };
		20D838AD289A7ACE00D91D05 /* PreviewHeader.swift */ = {isa = PBXFileReference; lastKnownFileType = sourcecode.swift; path = PreviewHeader.swift; sourceTree = "<group>"; };
		20D838AF289A7ACE00D91D05 /* PullRequest.swift */ = {isa = PBXFileReference; lastKnownFileType = sourcecode.swift; path = PullRequest.swift; sourceTree = "<group>"; };
		20D838B0289A7ACE00D91D05 /* GithubUser.swift */ = {isa = PBXFileReference; lastKnownFileType = sourcecode.swift; path = GithubUser.swift; sourceTree = "<group>"; };
		20D838B1289A7ACE00D91D05 /* Review.swift */ = {isa = PBXFileReference; lastKnownFileType = sourcecode.swift; path = Review.swift; sourceTree = "<group>"; };
		20D838B2289A7ACE00D91D05 /* Comment.swift */ = {isa = PBXFileReference; lastKnownFileType = sourcecode.swift; path = Comment.swift; sourceTree = "<group>"; };
		20D838B3289A7ACE00D91D05 /* GithubRepositories.swift */ = {isa = PBXFileReference; lastKnownFileType = sourcecode.swift; path = GithubRepositories.swift; sourceTree = "<group>"; };
		20D838B4289A7ACE00D91D05 /* Files.swift */ = {isa = PBXFileReference; lastKnownFileType = sourcecode.swift; path = Files.swift; sourceTree = "<group>"; };
		20D838B5289A7ACE00D91D05 /* Gist.swift */ = {isa = PBXFileReference; lastKnownFileType = sourcecode.swift; path = Gist.swift; sourceTree = "<group>"; };
		20D838B6289A7ACE00D91D05 /* Issue.swift */ = {isa = PBXFileReference; lastKnownFileType = sourcecode.swift; path = Issue.swift; sourceTree = "<group>"; };
		20D838B7289A7ACE00D91D05 /* Git.swift */ = {isa = PBXFileReference; lastKnownFileType = sourcecode.swift; path = Git.swift; sourceTree = "<group>"; };
		20D838B8289A7ACE00D91D05 /* Openness.swift */ = {isa = PBXFileReference; lastKnownFileType = sourcecode.swift; path = Openness.swift; sourceTree = "<group>"; };
		20D838B9289A7ACE00D91D05 /* GithubAccount.swift */ = {isa = PBXFileReference; lastKnownFileType = sourcecode.swift; path = GithubAccount.swift; sourceTree = "<group>"; };
		20D838BC289A7ACE00D91D05 /* BitbucketRepositoryRouter.swift */ = {isa = PBXFileReference; lastKnownFileType = sourcecode.swift; path = BitbucketRepositoryRouter.swift; sourceTree = "<group>"; };
		20D838BD289A7ACE00D91D05 /* BitbucketUserRouter.swift */ = {isa = PBXFileReference; lastKnownFileType = sourcecode.swift; path = BitbucketUserRouter.swift; sourceTree = "<group>"; };
		20D838BE289A7ACE00D91D05 /* TokenRouter.swift */ = {isa = PBXFileReference; lastKnownFileType = sourcecode.swift; path = TokenRouter.swift; sourceTree = "<group>"; };
		20D838BF289A7ACE00D91D05 /* OAuthRouter.swift */ = {isa = PBXFileReference; lastKnownFileType = sourcecode.swift; path = OAuthRouter.swift; sourceTree = "<group>"; };
		20D838C0289A7ACE00D91D05 /* BitbucketAccount.swift */ = {isa = PBXFileReference; lastKnownFileType = sourcecode.swift; path = BitbucketAccount.swift; sourceTree = "<group>"; };
		20D838C1289A7ACE00D91D05 /* BitbucketOAuthConfiguration.swift */ = {isa = PBXFileReference; lastKnownFileType = sourcecode.swift; path = BitbucketOAuthConfiguration.swift; sourceTree = "<group>"; };
		20D838C2289A7ACE00D91D05 /* BitbucketTokenConfiguration.swift */ = {isa = PBXFileReference; lastKnownFileType = sourcecode.swift; path = BitbucketTokenConfiguration.swift; sourceTree = "<group>"; };
		20D838C4289A7ACE00D91D05 /* BitbucketUser.swift */ = {isa = PBXFileReference; lastKnownFileType = sourcecode.swift; path = BitbucketUser.swift; sourceTree = "<group>"; };
		20D838C5289A7ACE00D91D05 /* BitbucketRepositories.swift */ = {isa = PBXFileReference; lastKnownFileType = sourcecode.swift; path = BitbucketRepositories.swift; sourceTree = "<group>"; };
		20D838C6289A7ACE00D91D05 /* Token.swift */ = {isa = PBXFileReference; lastKnownFileType = sourcecode.swift; path = Token.swift; sourceTree = "<group>"; };
		20D838C9289A7ACE00D91D05 /* CommitHistory.swift */ = {isa = PBXFileReference; lastKnownFileType = sourcecode.swift; path = CommitHistory.swift; sourceTree = "<group>"; };
		20D838CA289A7ACE00D91D05 /* ChangedFile.swift */ = {isa = PBXFileReference; lastKnownFileType = sourcecode.swift; path = ChangedFile.swift; sourceTree = "<group>"; };
		20D838CB289A7ACE00D91D05 /* GitType.swift */ = {isa = PBXFileReference; lastKnownFileType = sourcecode.swift; path = GitType.swift; sourceTree = "<group>"; };
		20D838CD289A7ACE00D91D05 /* GitClient.swift */ = {isa = PBXFileReference; lastKnownFileType = sourcecode.swift; path = GitClient.swift; sourceTree = "<group>"; };
		20D838E1289A7ACE00D91D05 /* NotificationManager.swift */ = {isa = PBXFileReference; lastKnownFileType = sourcecode.swift; path = NotificationManager.swift; sourceTree = "<group>"; };
		20D838E3289A7ACE00D91D05 /* BannerModule.swift */ = {isa = PBXFileReference; lastKnownFileType = sourcecode.swift; path = BannerModule.swift; sourceTree = "<group>"; };
		20D838E4289A7ACE00D91D05 /* NotificationData.swift */ = {isa = PBXFileReference; lastKnownFileType = sourcecode.swift; path = NotificationData.swift; sourceTree = "<group>"; };
		20D838E6289A7ACE00D91D05 /* NotificationCentreView.swift */ = {isa = PBXFileReference; lastKnownFileType = sourcecode.swift; path = NotificationCentreView.swift; sourceTree = "<group>"; };
		20D838E7289A7ACE00D91D05 /* NotificationWithButton.swift */ = {isa = PBXFileReference; lastKnownFileType = sourcecode.swift; path = NotificationWithButton.swift; sourceTree = "<group>"; };
		20D838E8289A7ACE00D91D05 /* NotificationWithProgress.swift */ = {isa = PBXFileReference; lastKnownFileType = sourcecode.swift; path = NotificationWithProgress.swift; sourceTree = "<group>"; };
		20D838E9289A7ACE00D91D05 /* NotificationView.swift */ = {isa = PBXFileReference; lastKnownFileType = sourcecode.swift; path = NotificationView.swift; sourceTree = "<group>"; };
		20D838EC289A7ACE00D91D05 /* QuickOpenView.swift */ = {isa = PBXFileReference; lastKnownFileType = sourcecode.swift; path = QuickOpenView.swift; sourceTree = "<group>"; };
		20D838ED289A7ACE00D91D05 /* QuickOpenPreviewView.swift */ = {isa = PBXFileReference; lastKnownFileType = sourcecode.swift; path = QuickOpenPreviewView.swift; sourceTree = "<group>"; };
		20D838EE289A7ACE00D91D05 /* QuickOpenState.swift */ = {isa = PBXFileReference; lastKnownFileType = sourcecode.swift; path = QuickOpenState.swift; sourceTree = "<group>"; };
		20D838EF289A7ACE00D91D05 /* QuickOpenItem.swift */ = {isa = PBXFileReference; lastKnownFileType = sourcecode.swift; path = QuickOpenItem.swift; sourceTree = "<group>"; };
		20D838F7289A7ACE00D91D05 /* TerminalEmulatorView.swift */ = {isa = PBXFileReference; lastKnownFileType = sourcecode.swift; path = TerminalEmulatorView.swift; sourceTree = "<group>"; };
		20D838F8289A7ACE00D91D05 /* TerminalEmulatorView+Coordinator.swift */ = {isa = PBXFileReference; lastKnownFileType = sourcecode.swift; path = "TerminalEmulatorView+Coordinator.swift"; sourceTree = "<group>"; };
		20D838FA289A7ACE00D91D05 /* SwiftTerm+Color+Init.swift */ = {isa = PBXFileReference; lastKnownFileType = sourcecode.swift; path = "SwiftTerm+Color+Init.swift"; sourceTree = "<group>"; };
		20D838FD289A7AD600D91D05 /* AboutView.swift */ = {isa = PBXFileReference; lastKnownFileType = sourcecode.swift; path = AboutView.swift; sourceTree = "<group>"; };
		20D839AA280DEB2900B27357 /* NoSelectionView.swift */ = {isa = PBXFileReference; lastKnownFileType = sourcecode.swift; path = NoSelectionView.swift; sourceTree = "<group>"; };
		20D839AD280E0CA700B27357 /* PopoverView.swift */ = {isa = PBXFileReference; lastKnownFileType = sourcecode.swift; path = PopoverView.swift; sourceTree = "<group>"; };
		20D9E32B28CB68DE00FE3339 /* FilterCommitHistoryView.swift */ = {isa = PBXFileReference; lastKnownFileType = sourcecode.swift; path = FilterCommitHistoryView.swift; sourceTree = "<group>"; };
		20DF979A28ABA633009CE1E9 /* Rev-Parse.swift */ = {isa = PBXFileReference; lastKnownFileType = sourcecode.swift; path = "Rev-Parse.swift"; sourceTree = "<group>"; };
		20DF979E28ABAA72009CE1E9 /* RepositoryModel.swift */ = {isa = PBXFileReference; lastKnownFileType = sourcecode.swift; path = RepositoryModel.swift; sourceTree = "<group>"; };
		20DF97A028ABB30D009CE1E9 /* FileManger.swift */ = {isa = PBXFileReference; lastKnownFileType = sourcecode.swift; path = FileManger.swift; sourceTree = "<group>"; };
		20DF97A228ABD7D2009CE1E9 /* CreateNewRepositoryView.swift */ = {isa = PBXFileReference; lastKnownFileType = sourcecode.swift; path = CreateNewRepositoryView.swift; sourceTree = "<group>"; };
		20E8748B28A3AB89002CE758 /* SourceControlTableViewCell.swift */ = {isa = PBXFileReference; lastKnownFileType = sourcecode.swift; path = SourceControlTableViewCell.swift; sourceTree = "<group>"; };
		20E8748D28A3AB9B002CE758 /* SourceControlMenu.swift */ = {isa = PBXFileReference; lastKnownFileType = sourcecode.swift; path = SourceControlMenu.swift; sourceTree = "<group>"; };
		20E8748F28A3ABA8002CE758 /* SourceControlController.swift */ = {isa = PBXFileReference; lastKnownFileType = sourcecode.swift; path = SourceControlController.swift; sourceTree = "<group>"; };
		20E8749128A3ABB6002CE758 /* SourceControlView.swift */ = {isa = PBXFileReference; lastKnownFileType = sourcecode.swift; path = SourceControlView.swift; sourceTree = "<group>"; };
		20EBB500280C325D00F3A5DA /* FileInspectorView.swift */ = {isa = PBXFileReference; lastKnownFileType = sourcecode.swift; path = FileInspectorView.swift; sourceTree = "<group>"; };
		20EBB502280C327C00F3A5DA /* HistoryInspector.swift */ = {isa = PBXFileReference; lastKnownFileType = sourcecode.swift; path = HistoryInspector.swift; sourceTree = "<group>"; };
		20EBB504280C329800F3A5DA /* HistoryItem.swift */ = {isa = PBXFileReference; lastKnownFileType = sourcecode.swift; path = HistoryItem.swift; sourceTree = "<group>"; };
		20EBB506280C32D300F3A5DA /* QuickHelpInspector.swift */ = {isa = PBXFileReference; lastKnownFileType = sourcecode.swift; path = QuickHelpInspector.swift; sourceTree = "<group>"; };
		20EBB50C280C383700F3A5DA /* LanguageType.swift */ = {isa = PBXFileReference; lastKnownFileType = sourcecode.swift; path = LanguageType.swift; sourceTree = "<group>"; };
		20EBB50E280C389300F3A5DA /* FileInspectorModel.swift */ = {isa = PBXFileReference; lastKnownFileType = sourcecode.swift; path = FileInspectorModel.swift; sourceTree = "<group>"; };
		20F8378F28C7B45700EAE842 /* WorkspaceExtension.swift */ = {isa = PBXFileReference; lastKnownFileType = sourcecode.swift; path = WorkspaceExtension.swift; sourceTree = "<group>"; };
		20FDB4E228BD06CB00FDD8C3 /* Diff-Data.swift */ = {isa = PBXFileReference; lastKnownFileType = sourcecode.swift; path = "Diff-Data.swift"; sourceTree = "<group>"; };
		20FDB4E428BD17FB00FDD8C3 /* Diff-Parser.swift */ = {isa = PBXFileReference; lastKnownFileType = sourcecode.swift; path = "Diff-Parser.swift"; sourceTree = "<group>"; };
		20FDB4E728BD26B500FDD8C3 /* Diff-Helper.swift */ = {isa = PBXFileReference; lastKnownFileType = sourcecode.swift; path = "Diff-Helper.swift"; sourceTree = "<group>"; };
		2847019D27FDDF7600F87B6B /* ProjectNavigatorView.swift */ = {isa = PBXFileReference; lastKnownFileType = sourcecode.swift; path = ProjectNavigatorView.swift; sourceTree = "<group>"; };
		285FEC6D27FE4B4A00E57D53 /* ProjectNavigatorViewController.swift */ = {isa = PBXFileReference; lastKnownFileType = sourcecode.swift; path = ProjectNavigatorViewController.swift; sourceTree = "<group>"; };
		285FEC6F27FE4B9800E57D53 /* ProjectNavigatorTableViewCell.swift */ = {isa = PBXFileReference; lastKnownFileType = sourcecode.swift; path = ProjectNavigatorTableViewCell.swift; sourceTree = "<group>"; };
		285FEC7127FE4EEF00E57D53 /* ProjectNavigatorMenu.swift */ = {isa = PBXFileReference; lastKnownFileType = sourcecode.swift; path = ProjectNavigatorMenu.swift; sourceTree = "<group>"; };
		286471AA27ED51FD0039369D /* ProjectNavigator.swift */ = {isa = PBXFileReference; indentWidth = 4; lastKnownFileType = sourcecode.swift; path = ProjectNavigator.swift; sourceTree = "<group>"; tabWidth = 4; };
		287776E627E3413200D46668 /* NavigatorSidebar.swift */ = {isa = PBXFileReference; indentWidth = 4; lastKnownFileType = sourcecode.swift; path = NavigatorSidebar.swift; sourceTree = "<group>"; tabWidth = 4; };
		287776E827E34BC700D46668 /* TabBar.swift */ = {isa = PBXFileReference; lastKnownFileType = sourcecode.swift; path = TabBar.swift; sourceTree = "<group>"; };
		287776EE27E3515300D46668 /* TabBarItem.swift */ = {isa = PBXFileReference; lastKnownFileType = sourcecode.swift; path = TabBarItem.swift; sourceTree = "<group>"; };
		28A50FFF281673530087B0CC /* auroraeditor-xcode-dark.json */ = {isa = PBXFileReference; fileEncoding = 4; lastKnownFileType = text.json; path = "auroraeditor-xcode-dark.json"; sourceTree = "<group>"; };
		28A51000281673530087B0CC /* auroraeditor-xcode-light.json */ = {isa = PBXFileReference; fileEncoding = 4; lastKnownFileType = text.json; path = "auroraeditor-xcode-light.json"; sourceTree = "<group>"; };
		28A51003281701B40087B0CC /* auroraeditor-github-light.json */ = {isa = PBXFileReference; fileEncoding = 4; lastKnownFileType = text.json; path = "auroraeditor-github-light.json"; sourceTree = "<group>"; };
		28A51004281701B40087B0CC /* auroraeditor-github-dark.json */ = {isa = PBXFileReference; fileEncoding = 4; lastKnownFileType = text.json; path = "auroraeditor-github-dark.json"; sourceTree = "<group>"; };
		28B0A19727E385C300B73177 /* NavigatorSidebarToolbarTop.swift */ = {isa = PBXFileReference; indentWidth = 4; lastKnownFileType = sourcecode.swift; path = NavigatorSidebarToolbarTop.swift; sourceTree = "<group>"; tabWidth = 4; };
		28B8F883280FFE4600596236 /* NSTableView+Background.swift */ = {isa = PBXFileReference; lastKnownFileType = sourcecode.swift; path = "NSTableView+Background.swift"; sourceTree = "<group>"; };
		28FFE1BE27E3A441001939DB /* NavigatorSidebarToolbarBottom.swift */ = {isa = PBXFileReference; indentWidth = 4; lastKnownFileType = sourcecode.swift; path = NavigatorSidebarToolbarBottom.swift; sourceTree = "<group>"; tabWidth = 4; };
		2B15CA0028254139004E8F22 /* OpenWithAuroraEditor.entitlements */ = {isa = PBXFileReference; fileEncoding = 4; lastKnownFileType = text.plist.entitlements; path = OpenWithAuroraEditor.entitlements; sourceTree = "<group>"; };
		2B18EC4528AEC84900494768 /* Symbols.xcassets */ = {isa = PBXFileReference; lastKnownFileType = folder.assetcatalog; path = Symbols.xcassets; sourceTree = "<group>"; };
		2B18EC4728AEC86C00494768 /* AuroraEditorSymbols.swift */ = {isa = PBXFileReference; fileEncoding = 4; lastKnownFileType = sourcecode.swift; path = AuroraEditorSymbols.swift; sourceTree = "<group>"; };
		2B4C12FF289D56F9000ED796 /* STTextView+InsertionPoint.swift */ = {isa = PBXFileReference; fileEncoding = 4; lastKnownFileType = sourcecode.swift; path = "STTextView+InsertionPoint.swift"; sourceTree = "<group>"; };
		2B4C1300289D56F9000ED796 /* STTextView+Undo.swift */ = {isa = PBXFileReference; fileEncoding = 4; lastKnownFileType = sourcecode.swift; path = "STTextView+Undo.swift"; sourceTree = "<group>"; };
		2B4C1301289D56F9000ED796 /* STTextView+Find.swift */ = {isa = PBXFileReference; fileEncoding = 4; lastKnownFileType = sourcecode.swift; path = "STTextView+Find.swift"; sourceTree = "<group>"; };
		2B4C1302289D56F9000ED796 /* LICENSE.md */ = {isa = PBXFileReference; fileEncoding = 4; lastKnownFileType = net.daringfireball.markdown; path = LICENSE.md; sourceTree = "<group>"; };
		2B4C1303289D56F9000ED796 /* STTextView+Annotations.swift */ = {isa = PBXFileReference; fileEncoding = 4; lastKnownFileType = sourcecode.swift; path = "STTextView+Annotations.swift"; sourceTree = "<group>"; };
		2B4C1304289D56F9000ED796 /* STLineNumberRulerView.swift */ = {isa = PBXFileReference; fileEncoding = 4; lastKnownFileType = sourcecode.swift; path = STLineNumberRulerView.swift; sourceTree = "<group>"; };
		2B4C1305289D56F9000ED796 /* STTextLayoutFragmentLayer.swift */ = {isa = PBXFileReference; fileEncoding = 4; lastKnownFileType = sourcecode.swift; path = STTextLayoutFragmentLayer.swift; sourceTree = "<group>"; };
		2B4C1306289D56F9000ED796 /* STTextView+Delete.swift */ = {isa = PBXFileReference; fileEncoding = 4; lastKnownFileType = sourcecode.swift; path = "STTextView+Delete.swift"; sourceTree = "<group>"; };
		2B4C1307289D56F9000ED796 /* STTextViewDelegate.swift */ = {isa = PBXFileReference; fileEncoding = 4; lastKnownFileType = sourcecode.swift; path = STTextViewDelegate.swift; sourceTree = "<group>"; };
		2B4C1308289D56F9000ED796 /* STTextFinderClient.swift */ = {isa = PBXFileReference; fileEncoding = 4; lastKnownFileType = sourcecode.swift; path = STTextFinderClient.swift; sourceTree = "<group>"; };
		2B4C1309289D56F9000ED796 /* STTextView+Scrolling.swift */ = {isa = PBXFileReference; fileEncoding = 4; lastKnownFileType = sourcecode.swift; path = "STTextView+Scrolling.swift"; sourceTree = "<group>"; };
		2B4C130A289D56F9000ED796 /* STTextView+NSUserInterfaceValidations.swift */ = {isa = PBXFileReference; fileEncoding = 4; lastKnownFileType = sourcecode.swift; path = "STTextView+NSUserInterfaceValidations.swift"; sourceTree = "<group>"; };
		2B4C130D289D56F9000ED796 /* CompletionWindowController.swift */ = {isa = PBXFileReference; fileEncoding = 4; lastKnownFileType = sourcecode.swift; path = CompletionWindowController.swift; sourceTree = "<group>"; };
		2B4C130E289D56F9000ED796 /* CompletionWindow.swift */ = {isa = PBXFileReference; fileEncoding = 4; lastKnownFileType = sourcecode.swift; path = CompletionWindow.swift; sourceTree = "<group>"; };
		2B4C130F289D56F9000ED796 /* STCompletionViewController.swift */ = {isa = PBXFileReference; fileEncoding = 4; lastKnownFileType = sourcecode.swift; path = STCompletionViewController.swift; sourceTree = "<group>"; };
		2B4C1310289D56F9000ED796 /* STCompletion.swift */ = {isa = PBXFileReference; fileEncoding = 4; lastKnownFileType = sourcecode.swift; path = STCompletion.swift; sourceTree = "<group>"; };
		2B4C1311289D56F9000ED796 /* STTextView+CopyPaste.swift */ = {isa = PBXFileReference; fileEncoding = 4; lastKnownFileType = sourcecode.swift; path = "STTextView+CopyPaste.swift"; sourceTree = "<group>"; };
		2B4C1312289D56F9000ED796 /* STTextView+Mouse.swift */ = {isa = PBXFileReference; fileEncoding = 4; lastKnownFileType = sourcecode.swift; path = "STTextView+Mouse.swift"; sourceTree = "<group>"; };
		2B4C1313289D56F9000ED796 /* STTextView.swift */ = {isa = PBXFileReference; fileEncoding = 4; lastKnownFileType = sourcecode.swift; path = STTextView.swift; sourceTree = "<group>"; };
		2B4C1315289D56F9000ED796 /* NSResponder+debug.swift */ = {isa = PBXFileReference; fileEncoding = 4; lastKnownFileType = sourcecode.swift; path = "NSResponder+debug.swift"; sourceTree = "<group>"; };
		2B4C1316289D56F9000ED796 /* Geometric+Helpers.swift */ = {isa = PBXFileReference; fileEncoding = 4; lastKnownFileType = sourcecode.swift; path = "Geometric+Helpers.swift"; sourceTree = "<group>"; };
		2B4C1317289D56F9000ED796 /* NSTextLocation+Equatable.swift */ = {isa = PBXFileReference; fileEncoding = 4; lastKnownFileType = sourcecode.swift; path = "NSTextLocation+Equatable.swift"; sourceTree = "<group>"; };
		2B4C1318289D56F9000ED796 /* NSRange+TextKit2.swift */ = {isa = PBXFileReference; fileEncoding = 4; lastKnownFileType = sourcecode.swift; path = "NSRange+TextKit2.swift"; sourceTree = "<group>"; };
		2B4C1319289D56F9000ED796 /* NSTextLayoutManager+Helpers.swift */ = {isa = PBXFileReference; fileEncoding = 4; lastKnownFileType = sourcecode.swift; path = "NSTextLayoutManager+Helpers.swift"; sourceTree = "<group>"; };
		2B4C131A289D56F9000ED796 /* NSTextContentManager+Helpers.swift */ = {isa = PBXFileReference; fileEncoding = 4; lastKnownFileType = sourcecode.swift; path = "NSTextContentManager+Helpers.swift"; sourceTree = "<group>"; };
		2B4C131B289D56F9000ED796 /* STTextView+TextInputClient.swift */ = {isa = PBXFileReference; fileEncoding = 4; lastKnownFileType = sourcecode.swift; path = "STTextView+TextInputClient.swift"; sourceTree = "<group>"; };
		2B4C131C289D56F9000ED796 /* README.md */ = {isa = PBXFileReference; fileEncoding = 4; lastKnownFileType = net.daringfireball.markdown; path = README.md; sourceTree = "<group>"; };
		2B4C131D289D56F9000ED796 /* STTextView+Select.swift */ = {isa = PBXFileReference; fileEncoding = 4; lastKnownFileType = sourcecode.swift; path = "STTextView+Select.swift"; sourceTree = "<group>"; };
		2B4C131E289D56F9000ED796 /* STTextView+Insert.swift */ = {isa = PBXFileReference; fileEncoding = 4; lastKnownFileType = sourcecode.swift; path = "STTextView+Insert.swift"; sourceTree = "<group>"; };
		2B4C131F289D56F9000ED796 /* STTextLayoutManager.swift */ = {isa = PBXFileReference; fileEncoding = 4; lastKnownFileType = sourcecode.swift; path = STTextLayoutManager.swift; sourceTree = "<group>"; };
		2B4C1320289D56F9000ED796 /* STTextView+Complete.swift */ = {isa = PBXFileReference; fileEncoding = 4; lastKnownFileType = sourcecode.swift; path = "STTextView+Complete.swift"; sourceTree = "<group>"; };
		2B4C1321289D56F9000ED796 /* STTextContentStorage.swift */ = {isa = PBXFileReference; fileEncoding = 4; lastKnownFileType = sourcecode.swift; path = STTextContentStorage.swift; sourceTree = "<group>"; };
		2B4C1322289D56F9000ED796 /* STTextView+NSTextViewportLayoutControllerDelegate.swift */ = {isa = PBXFileReference; fileEncoding = 4; lastKnownFileType = sourcecode.swift; path = "STTextView+NSTextViewportLayoutControllerDelegate.swift"; sourceTree = "<group>"; };
		2B4C1323289D56F9000ED796 /* STAnnotationLabelView.swift */ = {isa = PBXFileReference; fileEncoding = 4; lastKnownFileType = sourcecode.swift; path = STAnnotationLabelView.swift; sourceTree = "<group>"; };
		2B4C1324289D56F9000ED796 /* STInsertionPointLayer.swift */ = {isa = PBXFileReference; fileEncoding = 4; lastKnownFileType = sourcecode.swift; path = STInsertionPointLayer.swift; sourceTree = "<group>"; };
		2B4C1326289D56F9000ED796 /* TypingTextUndo.swift */ = {isa = PBXFileReference; fileEncoding = 4; lastKnownFileType = sourcecode.swift; path = TypingTextUndo.swift; sourceTree = "<group>"; };
		2B4C1327289D56F9000ED796 /* ApproximateEquality.swift */ = {isa = PBXFileReference; fileEncoding = 4; lastKnownFileType = sourcecode.swift; path = ApproximateEquality.swift; sourceTree = "<group>"; };
		2B4C1328289D56F9000ED796 /* PixelAlign.swift */ = {isa = PBXFileReference; fileEncoding = 4; lastKnownFileType = sourcecode.swift; path = PixelAlign.swift; sourceTree = "<group>"; };
		2B4C1329289D56F9000ED796 /* CoalescingUndoManager.swift */ = {isa = PBXFileReference; fileEncoding = 4; lastKnownFileType = sourcecode.swift; path = CoalescingUndoManager.swift; sourceTree = "<group>"; };
		2B4C132A289D56F9000ED796 /* STCALayer.swift */ = {isa = PBXFileReference; fileEncoding = 4; lastKnownFileType = sourcecode.swift; path = STCALayer.swift; sourceTree = "<group>"; };
		2B4C1353289D6457000ED796 /* STTextView+Select2.swift */ = {isa = PBXFileReference; lastKnownFileType = sourcecode.swift; path = "STTextView+Select2.swift"; sourceTree = "<group>"; };
		2B5B25522885D9B9009C7384 /* .swiftlint.yml */ = {isa = PBXFileReference; fileEncoding = 4; lastKnownFileType = text.yaml; path = .swiftlint.yml; sourceTree = SOURCE_ROOT; };
		2B5B25542885D9C3009C7384 /* .gitignore */ = {isa = PBXFileReference; fileEncoding = 4; lastKnownFileType = text; path = .gitignore; sourceTree = SOURCE_ROOT; };
		2B5B255C288ADABA009C7384 /* shellClient.swift */ = {isa = PBXFileReference; lastKnownFileType = sourcecode.swift; path = shellClient.swift; sourceTree = "<group>"; };
		2B71C0A32874AD61008E0859 /* AuroraProject.swift */ = {isa = PBXFileReference; lastKnownFileType = sourcecode.swift; path = AuroraProject.swift; sourceTree = "<group>"; };
		2B7AC06A282452FB0082A5B8 /* Media.xcassets */ = {isa = PBXFileReference; lastKnownFileType = folder.assetcatalog; path = Media.xcassets; sourceTree = "<group>"; };
		2B89F85328B13E9D007CB9C1 /* auroraMessageBox.swift */ = {isa = PBXFileReference; lastKnownFileType = sourcecode.swift; path = auroraMessageBox.swift; sourceTree = "<group>"; };
		2BA19F242896F721000B9543 /* .githash */ = {isa = PBXFileReference; fileEncoding = 4; lastKnownFileType = text; path = .githash; sourceTree = "<group>"; };
		2BD8A21328ACFA6D00282989 /* ShellClient.swift */ = {isa = PBXFileReference; fileEncoding = 4; lastKnownFileType = sourcecode.swift; path = ShellClient.swift; sourceTree = "<group>"; };
		2BDFA8F428D1078800980385 /* CodeLanguage.swift */ = {isa = PBXFileReference; fileEncoding = 4; lastKnownFileType = sourcecode.swift; path = CodeLanguage.swift; sourceTree = "<group>"; };
		2BDFA8F628D1079600980385 /* HighlightrLanguage.swift */ = {isa = PBXFileReference; fileEncoding = 4; lastKnownFileType = sourcecode.swift; path = HighlightrLanguage.swift; sourceTree = "<group>"; };
		2BDFA8F728D1079600980385 /* WebTab.swift */ = {isa = PBXFileReference; fileEncoding = 4; lastKnownFileType = sourcecode.swift; path = WebTab.swift; sourceTree = "<group>"; };
		2BDFA8FA28D107B200980385 /* LineGutter.swift */ = {isa = PBXFileReference; fileEncoding = 4; lastKnownFileType = sourcecode.swift; path = LineGutter.swift; sourceTree = "<group>"; };
		2BDFA8FB28D107B200980385 /* WebWKView.swift */ = {isa = PBXFileReference; fileEncoding = 4; lastKnownFileType = sourcecode.swift; path = WebWKView.swift; sourceTree = "<group>"; };
		2BDFA8FC28D107B200980385 /* OtherFileView.swift */ = {isa = PBXFileReference; fileEncoding = 4; lastKnownFileType = sourcecode.swift; path = OtherFileView.swift; sourceTree = "<group>"; };
		2BDFA8FD28D107B200980385 /* WebTabView.swift */ = {isa = PBXFileReference; fileEncoding = 4; lastKnownFileType = sourcecode.swift; path = WebTabView.swift; sourceTree = "<group>"; };
		2BDFA8FE28D107B200980385 /* ImageFileView.swift */ = {isa = PBXFileReference; fileEncoding = 4; lastKnownFileType = sourcecode.swift; path = ImageFileView.swift; sourceTree = "<group>"; };
		2BDFA8FF28D107B200980385 /* CodeEditorTextView.swift */ = {isa = PBXFileReference; fileEncoding = 4; lastKnownFileType = sourcecode.swift; path = CodeEditorTextView.swift; sourceTree = "<group>"; };
		2BDFA90028D107B200980385 /* CodeFileView.swift */ = {isa = PBXFileReference; fileEncoding = 4; lastKnownFileType = sourcecode.swift; path = CodeFileView.swift; sourceTree = "<group>"; };
		2BDFA90128D107B200980385 /* CodeFile.swift */ = {isa = PBXFileReference; fileEncoding = 4; lastKnownFileType = sourcecode.swift; path = CodeFile.swift; sourceTree = "<group>"; };
		2BDFA90228D107B200980385 /* CodeEditor.swift */ = {isa = PBXFileReference; fileEncoding = 4; lastKnownFileType = sourcecode.swift; path = CodeEditor.swift; sourceTree = "<group>"; };
		2BDFA90E28D10B9200980385 /* FileCreationNamingView.swift */ = {isa = PBXFileReference; fileEncoding = 4; lastKnownFileType = sourcecode.swift; path = FileCreationNamingView.swift; sourceTree = "<group>"; };
		2BDFA90F28D10B9200980385 /* FileCreationSelectionView.swift */ = {isa = PBXFileReference; fileEncoding = 4; lastKnownFileType = sourcecode.swift; path = FileCreationSelectionView.swift; sourceTree = "<group>"; };
		2BDFA91028D10B9200980385 /* FileCreationGridView.swift */ = {isa = PBXFileReference; fileEncoding = 4; lastKnownFileType = sourcecode.swift; path = FileCreationGridView.swift; sourceTree = "<group>"; };
		2BDFA91228D10B9200980385 /* FileCreationModel.swift */ = {isa = PBXFileReference; fileEncoding = 4; lastKnownFileType = sourcecode.swift; path = FileCreationModel.swift; sourceTree = "<group>"; };
		2BDFA91328D10B9200980385 /* NewFileModel.swift */ = {isa = PBXFileReference; fileEncoding = 4; lastKnownFileType = sourcecode.swift; path = NewFileModel.swift; sourceTree = "<group>"; };
		2BDFA91428D10B9200980385 /* FileSelectionItem.swift */ = {isa = PBXFileReference; fileEncoding = 4; lastKnownFileType = sourcecode.swift; path = FileSelectionItem.swift; sourceTree = "<group>"; };
		2BE487EC28245162003F3F64 /* OpenWithAuroraEditor.appex */ = {isa = PBXFileReference; explicitFileType = "wrapper.app-extension"; includeInIndex = 0; path = OpenWithAuroraEditor.appex; sourceTree = BUILT_PRODUCTS_DIR; };
		2BE487EE28245162003F3F64 /* FinderSync.swift */ = {isa = PBXFileReference; lastKnownFileType = sourcecode.swift; path = FinderSync.swift; sourceTree = "<group>"; };
		2BE487F028245162003F3F64 /* Info.plist */ = {isa = PBXFileReference; lastKnownFileType = text.plist.xml; path = Info.plist; sourceTree = "<group>"; };
		2BF983FE289D8B3C004F1A60 /* SharedObjects.swift */ = {isa = PBXFileReference; lastKnownFileType = sourcecode.swift; path = SharedObjects.swift; sourceTree = "<group>"; };
		6C05A8AE284D0CA3007F4EAA /* WorkspaceDocument+Listeners.swift */ = {isa = PBXFileReference; lastKnownFileType = sourcecode.swift; path = "WorkspaceDocument+Listeners.swift"; sourceTree = "<group>"; };
		6CDA84AA284C0E4A00C1CC3A /* TabBarItemButtonStyle.swift */ = {isa = PBXFileReference; lastKnownFileType = sourcecode.swift; path = TabBarItemButtonStyle.swift; sourceTree = "<group>"; };
		6CDA84AC284C1BA000C1CC3A /* TabBarContextMenu.swift */ = {isa = PBXFileReference; lastKnownFileType = sourcecode.swift; path = TabBarContextMenu.swift; sourceTree = "<group>"; };
		9312ADB6288C3DE0009778D2 /* ProjectNavigatorToolbarBottom.swift */ = {isa = PBXFileReference; lastKnownFileType = sourcecode.swift; path = ProjectNavigatorToolbarBottom.swift; sourceTree = "<group>"; };
		9336833828C5EAD7009F7B44 /* GitCloneViewWindow.swift */ = {isa = PBXFileReference; lastKnownFileType = sourcecode.swift; path = GitCloneViewWindow.swift; sourceTree = "<group>"; };
		934D2F0228C4A5690034E5C8 /* GitClientError.swift */ = {isa = PBXFileReference; lastKnownFileType = sourcecode.swift; path = GitClientError.swift; sourceTree = "<group>"; };
		934D2F0728C4EC7E0034E5C8 /* StatusItem.swift */ = {isa = PBXFileReference; lastKnownFileType = sourcecode.swift; path = StatusItem.swift; sourceTree = "<group>"; };
		934D2F0928C591FD0034E5C8 /* GeneralPreferencesViewSections.swift */ = {isa = PBXFileReference; lastKnownFileType = sourcecode.swift; path = GeneralPreferencesViewSections.swift; sourceTree = "<group>"; };
		9352467928CB16A200E38DAD /* ProjectNavigatorOutlineDelegate.swift */ = {isa = PBXFileReference; lastKnownFileType = sourcecode.swift; path = ProjectNavigatorOutlineDelegate.swift; sourceTree = "<group>"; };
		9352467B28CB2EB700E38DAD /* ProjectNavigatorOutlineDataSource.swift */ = {isa = PBXFileReference; lastKnownFileType = sourcecode.swift; path = ProjectNavigatorOutlineDataSource.swift; sourceTree = "<group>"; };
		93532A7D28C736AA007588B4 /* DockProgress.swift */ = {isa = PBXFileReference; lastKnownFileType = sourcecode.swift; path = DockProgress.swift; sourceTree = "<group>"; };
		9354D4B228ACEDDE004C6D18 /* RepositoriesWrapperView.swift */ = {isa = PBXFileReference; lastKnownFileType = sourcecode.swift; path = RepositoriesWrapperView.swift; sourceTree = "<group>"; };
		9354D4B428ACEDEF004C6D18 /* RepositoriesViewController.swift */ = {isa = PBXFileReference; lastKnownFileType = sourcecode.swift; path = RepositoriesViewController.swift; sourceTree = "<group>"; };
		9354D4B628ACEE04004C6D18 /* RepositoriesTableViewCell.swift */ = {isa = PBXFileReference; lastKnownFileType = sourcecode.swift; path = RepositoriesTableViewCell.swift; sourceTree = "<group>"; };
		9354D4B828ACEE20004C6D18 /* RepositoriesMenu.swift */ = {isa = PBXFileReference; lastKnownFileType = sourcecode.swift; path = RepositoriesMenu.swift; sourceTree = "<group>"; };
		9354D4BA28AD2872004C6D18 /* StandardTableViewCell.swift */ = {isa = PBXFileReference; lastKnownFileType = sourcecode.swift; path = StandardTableViewCell.swift; sourceTree = "<group>"; };
		935EB99B28A8F26900E8F798 /* FileSystemTableViewCell.swift */ = {isa = PBXFileReference; lastKnownFileType = sourcecode.swift; path = FileSystemTableViewCell.swift; sourceTree = "<group>"; };
		936312E628CCC7AE004CD24B /* TabBarItemIcon.swift */ = {isa = PBXFileReference; lastKnownFileType = sourcecode.swift; path = TabBarItemIcon.swift; sourceTree = "<group>"; };
		936312E928CCCAD9004CD24B /* TabBarAccessories.swift */ = {isa = PBXFileReference; lastKnownFileType = sourcecode.swift; path = TabBarAccessories.swift; sourceTree = "<group>"; };
		93672E8428B2684F0086132E /* ToolbarPlusMenu.swift */ = {isa = PBXFileReference; lastKnownFileType = sourcecode.swift; path = ToolbarPlusMenu.swift; sourceTree = "<group>"; };
		939C109428AE7D0700403A97 /* RepositoryContainers&Items.swift */ = {isa = PBXFileReference; lastKnownFileType = sourcecode.swift; path = "RepositoryContainers&Items.swift"; sourceTree = "<group>"; };
		939C2CC5289E345900BBB345 /* FileItemFileSystemFunctions.swift */ = {isa = PBXFileReference; lastKnownFileType = sourcecode.swift; path = FileItemFileSystemFunctions.swift; sourceTree = "<group>"; };
		93ACA43628C32FF500672994 /* AuroraEditorWindowController+NSToolbarDelegate.swift */ = {isa = PBXFileReference; lastKnownFileType = sourcecode.swift; path = "AuroraEditorWindowController+NSToolbarDelegate.swift"; sourceTree = "<group>"; };
		93B1D10B28CD907A005A8C24 /* TabBar+Drag.swift */ = {isa = PBXFileReference; lastKnownFileType = sourcecode.swift; path = "TabBar+Drag.swift"; sourceTree = "<group>"; };
		93C43E8128B0DBF0002E23DC /* NavigatorSidebarToolbarLeft.swift */ = {isa = PBXFileReference; lastKnownFileType = sourcecode.swift; path = NavigatorSidebarToolbarLeft.swift; sourceTree = "<group>"; };
		93CB9ADF28C72BC20068074A /* GitCloneView+Helpers.swift */ = {isa = PBXFileReference; lastKnownFileType = sourcecode.swift; path = "GitCloneView+Helpers.swift"; sourceTree = "<group>"; };
		93DD4FF228AFD0F100B664D4 /* PreferencesWindowController.swift */ = {isa = PBXFileReference; lastKnownFileType = sourcecode.swift; path = PreferencesWindowController.swift; sourceTree = "<group>"; };
		93EF415B28C1D21E004083AD /* CommandPaletteView.swift */ = {isa = PBXFileReference; lastKnownFileType = sourcecode.swift; path = CommandPaletteView.swift; sourceTree = "<group>"; };
		93EF415E28C1D2DB004083AD /* CommandPaletteState.swift */ = {isa = PBXFileReference; lastKnownFileType = sourcecode.swift; path = CommandPaletteState.swift; sourceTree = "<group>"; };
		93EF416028C1D38E004083AD /* CommandPaletteItem.swift */ = {isa = PBXFileReference; lastKnownFileType = sourcecode.swift; path = CommandPaletteItem.swift; sourceTree = "<group>"; };
		93EF416228C1D752004083AD /* Command.swift */ = {isa = PBXFileReference; lastKnownFileType = sourcecode.swift; path = Command.swift; sourceTree = "<group>"; };
		93EF416428C1EBBC004083AD /* ActionAwareInput.swift */ = {isa = PBXFileReference; lastKnownFileType = sourcecode.swift; path = ActionAwareInput.swift; sourceTree = "<group>"; };
		93EF416628C1F828004083AD /* WorkspaceDocument+Commands.swift */ = {isa = PBXFileReference; lastKnownFileType = sourcecode.swift; path = "WorkspaceDocument+Commands.swift"; sourceTree = "<group>"; };
		93F0066628A7574C0038E5B7 /* FileSystemClient.swift */ = {isa = PBXFileReference; lastKnownFileType = sourcecode.swift; path = FileSystemClient.swift; sourceTree = "<group>"; };
		93F0066828A757670038E5B7 /* FileSystemClient+FileIndex.swift */ = {isa = PBXFileReference; lastKnownFileType = sourcecode.swift; path = "FileSystemClient+FileIndex.swift"; sourceTree = "<group>"; };
		93F73D0C28A0D9FD00E67DDE /* WorkspaceDocument+Tabs.swift */ = {isa = PBXFileReference; lastKnownFileType = sourcecode.swift; path = "WorkspaceDocument+Tabs.swift"; sourceTree = "<group>"; };
		9C3E1A06284E8E020042BEC0 /* WelcomeModuleExtensions.swift */ = {isa = PBXFileReference; lastKnownFileType = sourcecode.swift; path = WelcomeModuleExtensions.swift; sourceTree = "<group>"; };
		B658FB2C27DA9E0F00EA4DBD /* AuroraEditor.app */ = {isa = PBXFileReference; explicitFileType = wrapper.application; includeInIndex = 0; path = AuroraEditor.app; sourceTree = BUILT_PRODUCTS_DIR; };
		B658FB3127DA9E0F00EA4DBD /* WorkspaceView.swift */ = {isa = PBXFileReference; indentWidth = 4; lastKnownFileType = sourcecode.swift; path = WorkspaceView.swift; sourceTree = "<group>"; tabWidth = 4; };
		B658FB3327DA9E1000EA4DBD /* Assets.xcassets */ = {isa = PBXFileReference; lastKnownFileType = folder.assetcatalog; path = Assets.xcassets; sourceTree = "<group>"; };
		B658FB3827DA9E1000EA4DBD /* AuroraEditor.entitlements */ = {isa = PBXFileReference; lastKnownFileType = text.plist.entitlements; path = AuroraEditor.entitlements; sourceTree = "<group>"; };
		B658FB3D27DA9E1000EA4DBD /* AuroraEditorTests.xctest */ = {isa = PBXFileReference; explicitFileType = wrapper.cfbundle; includeInIndex = 0; path = AuroraEditorTests.xctest; sourceTree = BUILT_PRODUCTS_DIR; };
		B658FB4727DA9E1000EA4DBD /* AuroraEditorUITests.xctest */ = {isa = PBXFileReference; explicitFileType = wrapper.cfbundle; includeInIndex = 0; path = AuroraEditorUITests.xctest; sourceTree = BUILT_PRODUCTS_DIR; };
		B6EE988F27E8879A00CDD8AB /* InspectorSidebar.swift */ = {isa = PBXFileReference; indentWidth = 4; lastKnownFileType = sourcecode.swift; path = InspectorSidebar.swift; sourceTree = "<group>"; tabWidth = 4; };
		B6EE989127E887C600CDD8AB /* InspectorSidebarToolbar.swift */ = {isa = PBXFileReference; lastKnownFileType = sourcecode.swift; path = InspectorSidebarToolbar.swift; sourceTree = "<group>"; };
		D7012EE727E757850001E1EF /* FindNavigator.swift */ = {isa = PBXFileReference; indentWidth = 4; lastKnownFileType = sourcecode.swift; path = FindNavigator.swift; sourceTree = "<group>"; tabWidth = 4; };
		D7211D4227E066CE008F2ED7 /* Localized+Ex.swift */ = {isa = PBXFileReference; lastKnownFileType = sourcecode.swift; path = "Localized+Ex.swift"; sourceTree = "<group>"; };
		D7211D4827E06BFE008F2ED7 /* en */ = {isa = PBXFileReference; lastKnownFileType = text.plist.strings; name = en; path = en.lproj/Localizable.strings; sourceTree = "<group>"; };
		D7E201AD27E8B3C000CB86D0 /* String+Ranges.swift */ = {isa = PBXFileReference; lastKnownFileType = sourcecode.swift; path = "String+Ranges.swift"; sourceTree = "<group>"; };
		D7E201AF27E8C07300CB86D0 /* FindNavigatorSearchBar.swift */ = {isa = PBXFileReference; lastKnownFileType = sourcecode.swift; path = FindNavigatorSearchBar.swift; sourceTree = "<group>"; };
		D7E201B127E8D50000CB86D0 /* FindNavigatorModeSelector.swift */ = {isa = PBXFileReference; lastKnownFileType = sourcecode.swift; path = FindNavigatorModeSelector.swift; sourceTree = "<group>"; };
		DE513F51281B672D002260B9 /* TabBarAccessory.swift */ = {isa = PBXFileReference; lastKnownFileType = sourcecode.swift; path = TabBarAccessory.swift; sourceTree = "<group>"; };
		DE513F53281DE5D0002260B9 /* TabBarXcode.swift */ = {isa = PBXFileReference; lastKnownFileType = sourcecode.swift; path = TabBarXcode.swift; sourceTree = "<group>"; };
		DE6405A52817734700881FDF /* TabBarNative.swift */ = {isa = PBXFileReference; lastKnownFileType = sourcecode.swift; path = TabBarNative.swift; sourceTree = "<group>"; };
		DE6F77862813625500D00A76 /* TabBarDivider.swift */ = {isa = PBXFileReference; lastKnownFileType = sourcecode.swift; path = TabBarDivider.swift; sourceTree = "<group>"; };
/* End PBXFileReference section */

/* Begin PBXFrameworksBuildPhase section */
		2BE487E928245162003F3F64 /* Frameworks */ = {
			isa = PBXFrameworksBuildPhase;
			buildActionMask = 2147483647;
			files = (
			);
			runOnlyForDeploymentPostprocessing = 0;
		};
		B658FB2927DA9E0F00EA4DBD /* Frameworks */ = {
			isa = PBXFrameworksBuildPhase;
			buildActionMask = 2147483647;
			files = (
				209D0246289AB9750082441F /* SwiftTerm in Frameworks */,
				2BE5EDAD28AE64A700C0A4AE /* AEExtensionKit in Frameworks */,
			);
			runOnlyForDeploymentPostprocessing = 0;
		};
		B658FB3A27DA9E1000EA4DBD /* Frameworks */ = {
			isa = PBXFrameworksBuildPhase;
			buildActionMask = 2147483647;
			files = (
			);
			runOnlyForDeploymentPostprocessing = 0;
		};
		B658FB4427DA9E1000EA4DBD /* Frameworks */ = {
			isa = PBXFrameworksBuildPhase;
			buildActionMask = 2147483647;
			files = (
			);
			runOnlyForDeploymentPostprocessing = 0;
		};
/* End PBXFrameworksBuildPhase section */

/* Begin PBXGroup section */
		043C321227E31FE8006AE443 /* Documents */ = {
			isa = PBXGroup;
			children = (
				200FB696289D112C006E12D4 /* Model */,
				200FB695289D1125006E12D4 /* UI */,
			);
			path = Documents;
			sourceTree = "<group>";
		};
		0483E34E27FDB15F00354AC0 /* ExtensionNavigator */ = {
			isa = PBXGroup;
			children = (
				0483E34F27FDB17700354AC0 /* ExtensionNavigator.swift */,
				04C3254C27FF331B00C8DA2D /* ExtensionNavigatorItem.swift */,
				04C3254E2800AA4700C8DA2D /* ExtensionInstallationView.swift */,
			);
			path = ExtensionNavigator;
			sourceTree = "<group>";
		};
		200FB695289D1125006E12D4 /* UI */ = {
			isa = PBXGroup;
			children = (
				0485EB1E27E7458B00138301 /* WorkspaceCodeFileView.swift */,
				B658FB3127DA9E0F00EA4DBD /* WorkspaceView.swift */,
			);
			path = UI;
			sourceTree = "<group>";
		};
		200FB696289D112C006E12D4 /* Model */ = {
			isa = PBXGroup;
			children = (
				93ACA43528C32FC000672994 /* WorkspaceDocument */,
				93ACA43428C32F9100672994 /* AuroraEditorWindow */,
				D7E201AD27E8B3C000CB86D0 /* String+Ranges.swift */,
			);
			path = Model;
			sourceTree = "<group>";
		};
		20130BDC28CF30EB0000B634 /* Remote */ = {
			isa = PBXGroup;
			children = (
				20130BDD28CF30FB0000B634 /* AddRemoteView.swift */,
			);
			path = Remote;
			sourceTree = "<group>";
		};
		20212679289BF7A800246DD7 /* Log */ = {
			isa = PBXGroup;
			children = (
				20212688289C055E00246DD7 /* Using Logger.md */,
				20192589289C362B009C2FAB /* LogExtension.swift */,
				2021267B289BF7BA00246DD7 /* Log.swift */,
				2021267E289BF7EF00246DD7 /* Formatter.swift */,
			);
			path = Log;
			sourceTree = "<group>";
		};
		202F2E2C289E6608000D3CAD /* UI */ = {
			isa = PBXGroup;
			children = (
				2BDFA90228D107B200980385 /* CodeEditor.swift */,
				2BDFA8FF28D107B200980385 /* CodeEditorTextView.swift */,
				2BDFA90128D107B200980385 /* CodeFile.swift */,
				2BDFA90028D107B200980385 /* CodeFileView.swift */,
				2BDFA8FE28D107B200980385 /* ImageFileView.swift */,
				2BDFA8FA28D107B200980385 /* LineGutter.swift */,
				2BDFA8FC28D107B200980385 /* OtherFileView.swift */,
				2BDFA8FD28D107B200980385 /* WebTabView.swift */,
				2BDFA8FB28D107B200980385 /* WebWKView.swift */,
				209D0258289ABFF70082441F /* AuroraEditorTextView.swift */,
				209D0256289ABFE00082441F /* STTextViewController+STTextViewDelegate.swift */,
				209D0254289ABFCC0082441F /* STTextViewController.swift */,
				209D0252289ABFB60082441F /* STTextView+Menu.swift */,
			);
			path = UI;
			sourceTree = "<group>";
		};
		202F2E2E289E6637000D3CAD /* Model */ = {
			isa = PBXGroup;
			children = (
				2BDFA8F628D1079600980385 /* HighlightrLanguage.swift */,
				2BDFA8F728D1079600980385 /* WebTab.swift */,
				2BDFA8F428D1078800980385 /* CodeLanguage.swift */,
				209D0250289ABF9A0082441F /* STTextView+AutoComplete.swift */,
			);
			path = Model;
			sourceTree = "<group>";
		};
		202F2E2F289E665C000D3CAD /* Legal */ = {
			isa = PBXGroup;
			children = (
				2B4C131C289D56F9000ED796 /* README.md */,
				2B4C1302289D56F9000ED796 /* LICENSE.md */,
			);
			path = Legal;
			sourceTree = "<group>";
		};
		202F2E30289E669D000D3CAD /* Model */ = {
			isa = PBXGroup;
			children = (
				2B4C130A289D56F9000ED796 /* STTextView+NSUserInterfaceValidations.swift */,
				2B4C131B289D56F9000ED796 /* STTextView+TextInputClient.swift */,
				2B4C131E289D56F9000ED796 /* STTextView+Insert.swift */,
				2B4C1320289D56F9000ED796 /* STTextView+Complete.swift */,
				2B4C1321289D56F9000ED796 /* STTextContentStorage.swift */,
				2B4C1322289D56F9000ED796 /* STTextView+NSTextViewportLayoutControllerDelegate.swift */,
				2B4C1324289D56F9000ED796 /* STInsertionPointLayer.swift */,
				2B4C131F289D56F9000ED796 /* STTextLayoutManager.swift */,
				2B4C1308289D56F9000ED796 /* STTextFinderClient.swift */,
				2B4C1307289D56F9000ED796 /* STTextViewDelegate.swift */,
				2B4C1306289D56F9000ED796 /* STTextView+Delete.swift */,
				2B4C1305289D56F9000ED796 /* STTextLayoutFragmentLayer.swift */,
				2B4C1303289D56F9000ED796 /* STTextView+Annotations.swift */,
				2B4C1301289D56F9000ED796 /* STTextView+Find.swift */,
				2B4C1300289D56F9000ED796 /* STTextView+Undo.swift */,
				2B4C12FF289D56F9000ED796 /* STTextView+InsertionPoint.swift */,
				2B4C1311289D56F9000ED796 /* STTextView+CopyPaste.swift */,
				2B4C1353289D6457000ED796 /* STTextView+Select2.swift */,
				2B4C131D289D56F9000ED796 /* STTextView+Select.swift */,
				2B4C1312289D56F9000ED796 /* STTextView+Mouse.swift */,
				2B4C1309289D56F9000ED796 /* STTextView+Scrolling.swift */,
			);
			path = Model;
			sourceTree = "<group>";
		};
		202F2E31289E66A2000D3CAD /* UI */ = {
			isa = PBXGroup;
			children = (
				2B4C1323289D56F9000ED796 /* STAnnotationLabelView.swift */,
				2B4C1304289D56F9000ED796 /* STLineNumberRulerView.swift */,
				2B4C1313289D56F9000ED796 /* STTextView.swift */,
			);
			path = UI;
			sourceTree = "<group>";
		};
		2032B51128A26B2D0089EBB6 /* Controller */ = {
			isa = PBXGroup;
			children = (
				2032B51228A26B390089EBB6 /* AboutWindowHostingController.swift */,
			);
			path = Controller;
			sourceTree = "<group>";
		};
		2041B8B028A67486005F03D8 /* Core */ = {
			isa = PBXGroup;
			children = (
				2B5B255C288ADABA009C7384 /* shellClient.swift */,
				20D838CD289A7ACE00D91D05 /* GitClient.swift */,
				934D2F0228C4A5690034E5C8 /* GitClientError.swift */,
			);
			path = Core;
			sourceTree = "<group>";
		};
		2072FA14280D838800C7F8D4 /* Lists */ = {
			isa = PBXGroup;
			children = (
				2072FA15280D83A500C7F8D4 /* FileTypeList.swift */,
			);
			path = Lists;
			sourceTree = "<group>";
		};
		20752E3928CA4C1100935487 /* Source Control */ = {
			isa = PBXGroup;
			children = (
				20752E3B28CA4C2200935487 /* Model */,
				20752E3A28CA4C1E00935487 /* UI */,
			);
			path = "Source Control";
			sourceTree = "<group>";
		};
		20752E3A28CA4C1E00935487 /* UI */ = {
			isa = PBXGroup;
			children = (
				20BE727328D0758E00EEDE5F /* Actions */,
				2096A82228CF76C500F6ED39 /* Branch */,
				20130BDC28CF30EB0000B634 /* Remote */,
				207D295B28CCE72100D31530 /* Rename */,
				20752E3E28CA4C3B00935487 /* Clone */,
				20752E3D28CA4C3500935487 /* Stash */,
				20752E3C28CA4C2800935487 /* Project History */,
			);
			path = UI;
			sourceTree = "<group>";
		};
		20752E3B28CA4C2200935487 /* Model */ = {
			isa = PBXGroup;
			children = (
				20BE727928D0762D00EEDE5F /* Actions */,
				20752E3F28CA4C4B00935487 /* Project History */,
			);
			path = Model;
			sourceTree = "<group>";
		};
		20752E3C28CA4C2800935487 /* Project History */ = {
			isa = PBXGroup;
			children = (
				20752E4428CA54A000935487 /* Cell */,
				20752E4228CA4E3100935487 /* ProjectCommitHistoryView.swift */,
				20D9E32B28CB68DE00FE3339 /* FilterCommitHistoryView.swift */,
				207D295728CCDE4300D31530 /* BranchCommitHistoryView.swift */,
			);
			path = "Project History";
			sourceTree = "<group>";
		};
		20752E3D28CA4C3500935487 /* Stash */ = {
			isa = PBXGroup;
			children = (
			);
			path = Stash;
			sourceTree = "<group>";
		};
		20752E3E28CA4C3B00935487 /* Clone */ = {
			isa = PBXGroup;
			children = (
			);
			path = Clone;
			sourceTree = "<group>";
		};
		20752E3F28CA4C4B00935487 /* Project History */ = {
			isa = PBXGroup;
			children = (
				20752E4028CA4C6500935487 /* ProjectCommitHistory.swift */,
				207D295928CCDEDC00D31530 /* BranchCommitHistory.swift */,
			);
			path = "Project History";
			sourceTree = "<group>";
		};
		20752E4428CA54A000935487 /* Cell */ = {
			isa = PBXGroup;
			children = (
				20752E4528CA54B200935487 /* CommitHistoryCellView.swift */,
			);
			path = Cell;
			sourceTree = "<group>";
		};
		20752E4728CA54E000935487 /* Source Control */ = {
			isa = PBXGroup;
			children = (
				20752E4828CA54F000935487 /* Avatar.swift */,
			);
			path = "Source Control";
			sourceTree = "<group>";
		};
		2077162A287C86410069C68E /* Toolbar */ = {
			isa = PBXGroup;
			children = (
				20D8390F289A7F3F00D91D05 /* UI */,
			);
			path = Toolbar;
			sourceTree = "<group>";
		};
		207D295B28CCE72100D31530 /* Rename */ = {
			isa = PBXGroup;
			children = (
				207D295C28CCE72F00D31530 /* RenameBranchView.swift */,
			);
			path = Rename;
			sourceTree = "<group>";
		};
		2096A82228CF76C500F6ED39 /* Branch */ = {
			isa = PBXGroup;
			children = (
				2096A82328CF76D400F6ED39 /* CreateNewBranchView.swift */,
			);
			path = Branch;
			sourceTree = "<group>";
		};
		209D024F289ABF520082441F /* Editor */ = {
			isa = PBXGroup;
			children = (
				20D83754289A7ACD00D91D05 /* Assets */,
				202F2E2E289E6637000D3CAD /* Model */,
				20D83919289A81D000D91D05 /* Model */,
				202F2E2C289E6608000D3CAD /* UI */,
				2B4C12FE289D56F9000ED796 /* STTextView */,
			);
			path = Editor;
			sourceTree = "<group>";
		};
		20B5BD9728B11AA500B2A02F /* Model */ = {
			isa = PBXGroup;
			children = (
				20B5BD9B28B11C6200B2A02F /* WelcomeModel.swift */,
			);
			path = Model;
			sourceTree = "<group>";
		};
		20B5BD9A28B11BF400B2A02F /* Extensions */ = {
			isa = PBXGroup;
			children = (
				9C3E1A06284E8E020042BEC0 /* WelcomeModuleExtensions.swift */,
			);
			path = Extensions;
			sourceTree = "<group>";
		};
		20B5BD9F28B1309200B2A02F /* SplitView */ = {
			isa = PBXGroup;
			children = (
				20B5BDA028B130EA00B2A02F /* DropProposalPositionCalculations.swift */,
				20B5BDA228B130F000B2A02F /* SplitEditorDropProposalPosition.swift */,
				20B5BDA428B130F300B2A02F /* SplitViewDropDelegate.swift */,
				20B5BDA628B130FA00B2A02F /* SplitViewDropProposalOverlay.swift */,
				20B5BDA828B130FF00B2A02F /* SplitViewModifier.swift */,
			);
			path = SplitView;
			sourceTree = "<group>";
		};
		20B6A1FC28AFE05E004EC8D7 /* Controller */ = {
			isa = PBXGroup;
			children = (
				93DD4FF228AFD0F100B664D4 /* PreferencesWindowController.swift */,
			);
			path = Controller;
			sourceTree = "<group>";
		};
		20BE727328D0758E00EEDE5F /* Actions */ = {
			isa = PBXGroup;
			children = (
				20BE727628D0761500EEDE5F /* Cell */,
				20BE727428D0761200EEDE5F /* ActionsListView.swift */,
				20BE727A28D07EFC00EEDE5F /* ActionsPopoverView.swift */,
				20BE729B28D0BB2000EEDE5F /* WorkflowRunsView.swift */,
			);
			path = Actions;
			sourceTree = "<group>";
		};
		20BE727628D0761500EEDE5F /* Cell */ = {
			isa = PBXGroup;
			children = (
				20BE727728D0762400EEDE5F /* ActionsCellView.swift */,
				20BE727C28D07FF200EEDE5F /* ActionsPopoverCellView.swift */,
				20BE729928D0A25900EEDE5F /* WorkflowCellView.swift */,
				20BE729D28D0BB6F00EEDE5F /* WorkflowRunCell.swift */,
			);
			path = Cell;
			sourceTree = "<group>";
		};
		20BE727928D0762D00EEDE5F /* Actions */ = {
			isa = PBXGroup;
			children = (
				20BE72A228D0BE4F00EEDE5F /* Workflow */,
				20BE729728D08C5000EEDE5F /* GitHubActionsModel.swift */,
			);
			path = Actions;
			sourceTree = "<group>";
		};
		20BE727F28D0834800EEDE5F /* Services */ = {
			isa = PBXGroup;
			children = (
				20BE728128D0836200EEDE5F /* Model */,
				20BE728028D0835A00EEDE5F /* Manager */,
			);
			path = Services;
			sourceTree = "<group>";
		};
		20BE728028D0835A00EEDE5F /* Manager */ = {
			isa = PBXGroup;
			children = (
				20BE728228D083D800EEDE5F /* HTTPMethod.swift */,
				20BE728428D0841A00EEDE5F /* HTTPErros.swift */,
				20BE728628D0845000EEDE5F /* AuroraNetworking.swift */,
				20BE728E28D0878E00EEDE5F /* NetworkingConstant.swift */,
			);
			path = Manager;
			sourceTree = "<group>";
		};
		20BE728128D0836200EEDE5F /* Model */ = {
			isa = PBXGroup;
			children = (
				20BE728828D0852600EEDE5F /* GitHub */,
			);
			path = Model;
			sourceTree = "<group>";
		};
		20BE728828D0852600EEDE5F /* GitHub */ = {
			isa = PBXGroup;
			children = (
				20BE728928D0852D00EEDE5F /* Actions */,
			);
			path = GitHub;
			sourceTree = "<group>";
		};
		20BE728928D0852D00EEDE5F /* Actions */ = {
			isa = PBXGroup;
			children = (
				20BE729F28D0BD8000EEDE5F /* Workflow */,
				20BE729028D08AA600EEDE5F /* Jobs */,
			);
			path = Actions;
			sourceTree = "<group>";
		};
		20BE729028D08AA600EEDE5F /* Jobs */ = {
			isa = PBXGroup;
			children = (
				20BE729128D08ABB00EEDE5F /* Jobs.swift */,
				20BE729328D08AC600EEDE5F /* JobSteps.swift */,
				20BE729528D08B0A00EEDE5F /* Job.swift */,
			);
			path = Jobs;
			sourceTree = "<group>";
		};
		20BE729F28D0BD8000EEDE5F /* Workflow */ = {
			isa = PBXGroup;
			children = (
				20BE728A28D0854900EEDE5F /* Workflow.swift */,
				20BE728C28D0855500EEDE5F /* Workflows.swift */,
				20BE72A028D0BD9300EEDE5F /* WorkflowRun.swift */,
				20BE72A428D0BEA800EEDE5F /* WorkflowRuns.swift */,
			);
			path = Workflow;
			sourceTree = "<group>";
		};
		20BE72A228D0BE4F00EEDE5F /* Workflow */ = {
			isa = PBXGroup;
			children = (
			);
			path = Workflow;
			sourceTree = "<group>";
		};
		20C22DAD28BCE321004973CA /* Diff */ = {
			isa = PBXGroup;
			children = (
				20FDB4E628BD26A100FDD8C3 /* Helper */,
				20C22DAE28BCE339004973CA /* Raw-Diff.swift */,
				20C22DB028BCE869004973CA /* Diff-Line.swift */,
				20C22DB228BCEB4D004973CA /* Diff-Selection.swift */,
				20FDB4E228BD06CB00FDD8C3 /* Diff-Data.swift */,
			);
			path = Diff;
			sourceTree = "<group>";
		};
		20D2A43428A7AAE20073F7BD /* Helpers */ = {
			isa = PBXGroup;
			children = (
				20D2A43528A7AAF30073F7BD /* DefaultBranch.swift */,
				20BCB0BF28AA71760064C7C0 /* GitError.swift */,
				20BCB0C728AAA3190064C7C0 /* GitAuthor.swift */,
			);
			path = Helpers;
			sourceTree = "<group>";
		};
		20D83712289A7A9200D91D05 /* Base */ = {
			isa = PBXGroup;
			children = (
				2BDFA90C28D10B9200980385 /* FileCreation */,
				20752E3928CA4C1100935487 /* Source Control */,
				20F8377628C7764700EAE842 /* Creation */,
				209D024F289ABF520082441F /* Editor */,
				287776EB27E350BA00D46668 /* TabBar */,
				287776EA27E350A100D46668 /* NavigatorSidebar */,
				B6EE988E27E8877C00CDD8AB /* InspectorSidebar */,
				043C321227E31FE8006AE443 /* Documents */,
				2077162A287C86410069C68E /* Toolbar */,
				20D838FB289A7AD600D91D05 /* About */,
				20D8384B289A7ACE00D91D05 /* Acknowledgements */,
				20D837CB289A7ACD00D91D05 /* AppPreferences */,
				20D838DF289A7ACE00D91D05 /* AuroraEditorNotifications */,
				20D83824289A7ACD00D91D05 /* AuroraEditorUI */,
				20D83749289A7ACD00D91D05 /* Breadcrumbs */,
				20D83854289A7ACE00D91D05 /* Crashlytics */,
				20D837BC289A7ACD00D91D05 /* Extensions */,
				20D837B1289A7ACD00D91D05 /* Feedback */,
				20D83872289A7ACE00D91D05 /* Git */,
				20D83851289A7ACE00D91D05 /* LSP */,
				20D838EA289A7ACE00D91D05 /* QuickOpen */,
				93EF415928C1D1BF004083AD /* CommandPalette */,
				20D838F0289A7ACE00D91D05 /* ShellClient */,
				20D83718289A7ACD00D91D05 /* StatusBar */,
				934D2F0528C4EC430034E5C8 /* MenuBarItem */,
				20D838F5289A7ACE00D91D05 /* TerminalEmulator */,
				20D83810289A7ACD00D91D05 /* WelcomeModule */,
				20D83866289A7ACE00D91D05 /* FileSystemClient */,
			);
			path = Base;
			sourceTree = "<group>";
		};
		20D83713289A7A9900D91D05 /* Utils */ = {
			isa = PBXGroup;
			children = (
				20752E4728CA54E000935487 /* Source Control */,
				20B5BD9F28B1309200B2A02F /* SplitView */,
				20212679289BF7A800246DD7 /* Log */,
				20D83843289A7ACE00D91D05 /* String+NSRange.swift */,
				20D83845289A7ACE00D91D05 /* NSFont+LineHeight.swift */,
				20D83740289A7ACD00D91D05 /* String */,
				20D8391E289A878900D91D05 /* TerminalEmulator */,
				20D8391C289A829200D91D05 /* StatusBar */,
				20D8391A289A81E700D91D05 /* Highlightr */,
				20D83915289A817700D91D05 /* Git */,
				20D83744289A7ACD00D91D05 /* KeyChain */,
				20D8373D289A7ACD00D91D05 /* Color+HEX.swift */,
				20D8373E289A7ACD00D91D05 /* Bundle+Info.swift */,
				2B18EC4728AEC86C00494768 /* AuroraEditorSymbols.swift */,
				20D8373F289A7ACD00D91D05 /* Date+Formatted.swift */,
				2BF983FE289D8B3C004F1A60 /* SharedObjects.swift */,
				2B71C0A32874AD61008E0859 /* AuroraProject.swift */,
				2B89F85328B13E9D007CB9C1 /* auroraMessageBox.swift */,
				20212684289BF87600246DD7 /* Formatters.swift */,
				2032B50D28A256130089EBB6 /* Collection.swift */,
				2032B50F28A256F50089EBB6 /* Array.swift */,
				20DF97A028ABB30D009CE1E9 /* FileManger.swift */,
				206729B128AE6AC900EB0957 /* GroupBox.swift */,
				20F8378F28C7B45700EAE842 /* WorkspaceExtension.swift */,
			);
			path = Utils;
			sourceTree = "<group>";
		};
		20D83718289A7ACD00D91D05 /* StatusBar */ = {
			isa = PBXGroup;
			children = (
				20D83721289A7ACD00D91D05 /* UI */,
				20D83734289A7ACD00D91D05 /* Model */,
			);
			path = StatusBar;
			sourceTree = "<group>";
		};
		20D83721289A7ACD00D91D05 /* UI */ = {
			isa = PBXGroup;
			children = (
				20D83722289A7ACD00D91D05 /* StatusBar.swift */,
				20D83723289A7ACD00D91D05 /* StatusBarItems */,
				20D8372B289A7ACD00D91D05 /* StatusBarDrawer */,
			);
			path = UI;
			sourceTree = "<group>";
		};
		20D83723289A7ACD00D91D05 /* StatusBarItems */ = {
			isa = PBXGroup;
			children = (
				20D83724289A7ACD00D91D05 /* StatusBarMenuLabel.swift */,
				20D83725289A7ACD00D91D05 /* StatusBarBreakpointButton.swift */,
				20D83726289A7ACD00D91D05 /* StatusBarIndentSelector.swift */,
				20D83727289A7ACD00D91D05 /* StatusBarEncodingSelector.swift */,
				20D83728289A7ACD00D91D05 /* StatusBarLineEndSelector.swift */,
				20D83729289A7ACD00D91D05 /* StatusBarToggleDrawerButton.swift */,
				20D8372A289A7ACD00D91D05 /* StatusBarCursorLocationLabel.swift */,
			);
			path = StatusBarItems;
			sourceTree = "<group>";
		};
		20D8372B289A7ACD00D91D05 /* StatusBarDrawer */ = {
			isa = PBXGroup;
			children = (
				20D8372C289A7ACD00D91D05 /* StatusBarDrawer.swift */,
				20D8372D289A7ACD00D91D05 /* BottomBar */,
			);
			path = StatusBarDrawer;
			sourceTree = "<group>";
		};
		20D8372D289A7ACD00D91D05 /* BottomBar */ = {
			isa = PBXGroup;
			children = (
				20D8372E289A7ACD00D91D05 /* StatusBarSplitTerminalButton.swift */,
				20D8372F289A7ACD00D91D05 /* StatusBarMaximizeButton.swift */,
				20D83730289A7ACD00D91D05 /* StatusBarClearButton.swift */,
				20D83731289A7ACD00D91D05 /* FilterTextField.swift */,
			);
			path = BottomBar;
			sourceTree = "<group>";
		};
		20D83734289A7ACD00D91D05 /* Model */ = {
			isa = PBXGroup;
			children = (
				20D83735289A7ACD00D91D05 /* StatusBarModel.swift */,
				20D83736289A7ACD00D91D05 /* StatusBarTabType.swift */,
				20D83737289A7ACD00D91D05 /* CursorLocation.swift */,
			);
			path = Model;
			sourceTree = "<group>";
		};
		20D83740289A7ACD00D91D05 /* String */ = {
			isa = PBXGroup;
			children = (
				20D83741289A7ACD00D91D05 /* String+SHA256.swift */,
				20D83742289A7ACD00D91D05 /* String+RemoveOccurrences.swift */,
				20D83743289A7ACD00D91D05 /* String+MD5.swift */,
				20212682289BF84B00246DD7 /* String.swift */,
			);
			path = String;
			sourceTree = "<group>";
		};
		20D83744289A7ACD00D91D05 /* KeyChain */ = {
			isa = PBXGroup;
			children = (
				20D83746289A7ACD00D91D05 /* Documentation.docc */,
				20D83745289A7ACD00D91D05 /* AuroraEditorSwiftAccessOptions.swift */,
				20D83747289A7ACD00D91D05 /* AuroraEditorKeychain.swift */,
				20D83748289A7ACD00D91D05 /* AuroraEditorKeychainConstants.swift */,
			);
			path = KeyChain;
			sourceTree = "<group>";
		};
		20D83749289A7ACD00D91D05 /* Breadcrumbs */ = {
			isa = PBXGroup;
			children = (
				20D83902289A7D1600D91D05 /* UI */,
			);
			path = Breadcrumbs;
			sourceTree = "<group>";
		};
		20D83754289A7ACD00D91D05 /* Assets */ = {
			isa = PBXGroup;
			children = (
				20D83755289A7ACD00D91D05 /* vs.min.css */,
				20D83756289A7ACD00D91D05 /* atelier-seaside-dark.min.css */,
				20D83757289A7ACD00D91D05 /* isbl-editor-dark.min.css */,
				20D83758289A7ACD00D91D05 /* brown-paper.min.css */,
				20D83759289A7ACD00D91D05 /* atelier-plateau-light.min.css */,
				20D8375A289A7ACD00D91D05 /* school-book.min.css */,
				20D8375B289A7ACD00D91D05 /* xcode.min.css */,
				20D8375C289A7ACD00D91D05 /* atelier-sulphurpool-dark.min.css */,
				20D8375D289A7ACD00D91D05 /* tomorrow-night-blue.min.css */,
				20D8375E289A7ACD00D91D05 /* vs2015.min.css */,
				20D8375F289A7ACD00D91D05 /* atelier-heath-dark.min.css */,
				20D83760289A7ACD00D91D05 /* paraiso-light.min.css */,
				20D83761289A7ACD00D91D05 /* rainbow.min.css */,
				20D83762289A7ACD00D91D05 /* qtcreator_light.min.css */,
				20D83763289A7ACD00D91D05 /* a11y-light.min.css */,
				20D83764289A7ACD00D91D05 /* LICENSE */,
				20D83765289A7ACD00D91D05 /* kimbie.dark.min.css */,
				20D83766289A7ACD00D91D05 /* atelier-heath-light.min.css */,
				20D83767289A7ACD00D91D05 /* far.min.css */,
				20D83768289A7ACD00D91D05 /* atelier-dune-dark.min.css */,
				20D83769289A7ACD00D91D05 /* shades-of-purple.min.css */,
				20D8376A289A7ACD00D91D05 /* kimbie.light.min.css */,
				20D8376B289A7ACD00D91D05 /* railscasts.min.css */,
				20D8376C289A7ACD00D91D05 /* solarized-dark.min.css */,
				20D8376D289A7ACD00D91D05 /* atelier-estuary-light.min.css */,
				20D8376E289A7ACD00D91D05 /* xt256.min.css */,
				20D8376F289A7ACD00D91D05 /* mono-blue.min.css */,
				20D83770289A7ACD00D91D05 /* ocean.min.css */,
				20D83771289A7ACD00D91D05 /* github-gist.min.css */,
				20D83772289A7ACD00D91D05 /* atelier-seaside-light.min.css */,
				20D83773289A7ACD00D91D05 /* tomorrow-night-eighties.min.css */,
				20D83774289A7ACD00D91D05 /* atom-one-dark.min.css */,
				20D83775289A7ACD00D91D05 /* qtcreator_dark.min.css */,
				20D83776289A7ACD00D91D05 /* atelier-savanna-dark.min.css */,
				20D83777289A7ACD00D91D05 /* color-brewer.min.css */,
				20D83778289A7ACD00D91D05 /* pojoaque.min.css */,
				20D83779289A7ACD00D91D05 /* routeros.min.css */,
				20D8377A289A7ACD00D91D05 /* atelier-forest-dark.min.css */,
				20D8377B289A7ACD00D91D05 /* gml.min.css */,
				20D8377C289A7ACD00D91D05 /* tomorrow-night.min.css */,
				20D8377D289A7ACD00D91D05 /* obsidian.min.css */,
				20D8377E289A7ACD00D91D05 /* lightfair.min.css */,
				20D8377F289A7ACD00D91D05 /* atelier-lakeside-dark.min.css */,
				20D83780289A7ACD00D91D05 /* gruvbox-light.min.css */,
				20D83781289A7ACD00D91D05 /* idea.min.css */,
				20D83782289A7ACD00D91D05 /* tomorrow.min.css */,
				20D83783289A7ACD00D91D05 /* atelier-forest-light.min.css */,
				20D83784289A7ACD00D91D05 /* arduino-light.min.css */,
				20D83785289A7ACD00D91D05 /* gruvbox-dark.min.css */,
				20D83786289A7ACD00D91D05 /* dracula.min.css */,
				20D83787289A7ACD00D91D05 /* magula.min.css */,
				20D83788289A7ACD00D91D05 /* arta.min.css */,
				20D83789289A7ACD00D91D05 /* purebasic.min.css */,
				20D8378A289A7ACD00D91D05 /* hopscotch.min.css */,
				20D8378B289A7ACD00D91D05 /* github.min.css */,
				20D8378C289A7ACD00D91D05 /* nord.min.css */,
				20D8378D289A7ACD00D91D05 /* dark.min.css */,
				20D8378E289A7ACD00D91D05 /* atom-one-light.min.css */,
				20D8378F289A7ACD00D91D05 /* monokai.min.css */,
				20D83790289A7ACD00D91D05 /* docco.min.css */,
				20D83791289A7ACD00D91D05 /* default.min.css */,
				20D83792289A7ACD00D91D05 /* ascetic.min.css */,
				20D83793289A7ACD00D91D05 /* isbl-editor-light.min.css */,
				20D83794289A7ACD00D91D05 /* atelier-cave-light.min.css */,
				20D83795289A7ACD00D91D05 /* highlight.min.js */,
				20D83796289A7ACD00D91D05 /* a11y-dark.min.css */,
				20D83797289A7ACD00D91D05 /* atelier-sulphurpool-light.min.css */,
				20D83798289A7ACD00D91D05 /* atelier-plateau-dark.min.css */,
				20D83799289A7ACD00D91D05 /* darkula.min.css */,
				20D8379A289A7ACD00D91D05 /* atelier-cave-dark.min.css */,
				20D8379B289A7ACD00D91D05 /* ir-black.min.css */,
				20D8379C289A7ACD00D91D05 /* solarized-light.min.css */,
				20D8379D289A7ACD00D91D05 /* tomorrow-night-bright.min.css */,
				20D8379E289A7ACD00D91D05 /* atelier-savanna-light.min.css */,
				20D8379F289A7ACD00D91D05 /* foundation.min.css */,
				20D837A0289A7ACD00D91D05 /* codepen-embed.min.css */,
				20D837A1289A7ACD00D91D05 /* atelier-estuary-dark.min.css */,
				20D837A2289A7ACD00D91D05 /* googlecode.min.css */,
				20D837A3289A7ACD00D91D05 /* atom-one-dark-reasonable.min.css */,
				20D837A4289A7ACD00D91D05 /* atelier-dune-light.min.css */,
				20D837A5289A7ACD00D91D05 /* paraiso-dark.min.css */,
				20D837A6289A7ACD00D91D05 /* zenburn.min.css */,
				20D837A7289A7ACD00D91D05 /* androidstudio.min.css */,
				20D837A8289A7ACD00D91D05 /* grayscale.min.css */,
				20D837A9289A7ACD00D91D05 /* sunburst.min.css */,
				20D837AA289A7ACD00D91D05 /* agate.min.css */,
				20D837AB289A7ACD00D91D05 /* hybrid.min.css */,
				20D837AC289A7ACD00D91D05 /* darcula.min.css */,
				20D837AD289A7ACD00D91D05 /* atelier-lakeside-light.min.css */,
				20D837AE289A7ACD00D91D05 /* monokai-sublime.min.css */,
				20D837AF289A7ACD00D91D05 /* an-old-hope.min.css */,
			);
			name = Assets;
			path = ../AuroraEditorTextView/Assets;
			sourceTree = "<group>";
		};
		20D837B1289A7ACD00D91D05 /* Feedback */ = {
			isa = PBXGroup;
			children = (
				20D83900289A7C9200D91D05 /* UI */,
				20D837B5289A7ACD00D91D05 /* Model */,
				20D837BA289A7ACD00D91D05 /* Controllers */,
			);
			path = Feedback;
			sourceTree = "<group>";
		};
		20D837B5289A7ACD00D91D05 /* Model */ = {
			isa = PBXGroup;
			children = (
				20D837B6289A7ACD00D91D05 /* IssueArea.swift */,
				20D837B7289A7ACD00D91D05 /* FeedbackModel.swift */,
				20D837B8289A7ACD00D91D05 /* FeedbackType.swift */,
			);
			path = Model;
			sourceTree = "<group>";
		};
		20D837BA289A7ACD00D91D05 /* Controllers */ = {
			isa = PBXGroup;
			children = (
				20D837BB289A7ACD00D91D05 /* FeedbackWindowController.swift */,
			);
			path = Controllers;
			sourceTree = "<group>";
		};
		20D837BC289A7ACD00D91D05 /* Extensions */ = {
			isa = PBXGroup;
			children = (
				20D83913289A811600D91D05 /* UI */,
				20D837BF289A7ACD00D91D05 /* Models */,
				20D83912289A80E700D91D05 /* Network */,
			);
			path = Extensions;
			sourceTree = "<group>";
		};
		20D837BF289A7ACD00D91D05 /* Models */ = {
			isa = PBXGroup;
			children = (
				0463E51227FCC1FB00806D5C /* AuroraEditorTargetsAPI.swift */,
				0463E51027FCC1DF00806D5C /* AuroraEditorAPI.swift */,
				20D837BE289A7ACD00D91D05 /* ExtensionsManager.swift */,
				20D837C0289A7ACD00D91D05 /* PluginRelease.swift */,
				20D837C1289A7ACD00D91D05 /* DownloadedPlugin.swift */,
				20D837C2289A7ACD00D91D05 /* Plugin.swift */,
			);
			path = Models;
			sourceTree = "<group>";
		};
		20D837CB289A7ACD00D91D05 /* AppPreferences */ = {
			isa = PBXGroup;
			children = (
				20D837FA289A7ACD00D91D05 /* AppPreferencesDocumentation.docc */,
				20B6A1FC28AFE05E004EC8D7 /* Controller */,
				20D837F6289A7ACD00D91D05 /* Resources */,
				20D837FB289A7ACD00D91D05 /* Model */,
				20D8380B289A7ACD00D91D05 /* HelperViews */,
				20D837CC289A7ACD00D91D05 /* UI */,
			);
			path = AppPreferences;
			sourceTree = "<group>";
		};
		20D837CC289A7ACD00D91D05 /* UI */ = {
			isa = PBXGroup;
			children = (
				20D837CE289A7ACD00D91D05 /* GeneralPreferences */,
				20D837D0289A7ACD00D91D05 /* TerminalPreferences */,
				20D837D2289A7ACD00D91D05 /* SourceControlPreferences */,
				20D837D9289A7ACD00D91D05 /* TextEditingPreferences */,
				20D837DB289A7ACD00D91D05 /* ThemePreferences */,
				20D837E5289A7ACD00D91D05 /* AccountsPreferences */,
				20D837F4289A7ACD00D91D05 /* LocationsPreferences */,
				20D8380F289A7ACD00D91D05 /* PreferencesPlaceholderView.swift */,
				206729AE28AE69DC00EB0957 /* PreferencesView.swift */,
			);
			path = UI;
			sourceTree = "<group>";
		};
		20D837CE289A7ACD00D91D05 /* GeneralPreferences */ = {
			isa = PBXGroup;
			children = (
				20D837CF289A7ACD00D91D05 /* GeneralPreferencesView.swift */,
				934D2F0928C591FD0034E5C8 /* GeneralPreferencesViewSections.swift */,
			);
			path = GeneralPreferences;
			sourceTree = "<group>";
		};
		20D837D0289A7ACD00D91D05 /* TerminalPreferences */ = {
			isa = PBXGroup;
			children = (
				20D837D1289A7ACD00D91D05 /* TerminalPreferencesView.swift */,
			);
			path = TerminalPreferences;
			sourceTree = "<group>";
		};
		20D837D2289A7ACD00D91D05 /* SourceControlPreferences */ = {
			isa = PBXGroup;
			children = (
				20D837D3289A7ACD00D91D05 /* PreferenceSourceControlView.swift */,
				20D837D4289A7ACD00D91D05 /* SourceControlGeneralView.swift */,
				20D837D5289A7ACD00D91D05 /* SourceControlGitView.swift */,
				20D837D8289A7ACD00D91D05 /* IgnoredFileView.swift */,
			);
			path = SourceControlPreferences;
			sourceTree = "<group>";
		};
		20D837D9289A7ACD00D91D05 /* TextEditingPreferences */ = {
			isa = PBXGroup;
			children = (
				20D837DA289A7ACD00D91D05 /* TextEditingPreferencesView.swift */,
			);
			path = TextEditingPreferences;
			sourceTree = "<group>";
		};
		20D837DB289A7ACD00D91D05 /* ThemePreferences */ = {
			isa = PBXGroup;
			children = (
				20D837DC289A7ACD00D91D05 /* ThemePreferencesView.swift */,
				20D837DD289A7ACD00D91D05 /* PreviewThemeView.swift */,
				20D837DE289A7ACD00D91D05 /* TerminalThemeView.swift */,
				20D837DF289A7ACD00D91D05 /* EditorThemeView.swift */,
				20D837E0289A7ACD00D91D05 /* ThemePreviewIcon.swift */,
			);
			path = ThemePreferences;
			sourceTree = "<group>";
		};
		20D837E1289A7ACD00D91D05 /* ThemePreferences */ = {
			isa = PBXGroup;
			children = (
				20D837E2289A7ACD00D91D05 /* ThemeModel.swift */,
				20D837E3289A7ACD00D91D05 /* Theme+Highlightr.swift */,
				20D837E4289A7ACD00D91D05 /* AuroraTheme.swift */,
			);
			path = ThemePreferences;
			sourceTree = "<group>";
		};
		20D837E5289A7ACD00D91D05 /* AccountsPreferences */ = {
			isa = PBXGroup;
			children = (
				20D837E6289A7ACD00D91D05 /* PreferenceAccountsView.swift */,
				20D837EA289A7ACD00D91D05 /* AccountListItem.swift */,
				20D837EB289A7ACD00D91D05 /* AccountSelectionDialog.swift */,
				20D837EC289A7ACD00D91D05 /* Login */,
				20D59CD128AFAAE400E3907B /* AccountItemView.swift */,
			);
			path = AccountsPreferences;
			sourceTree = "<group>";
		};
		20D837EC289A7ACD00D91D05 /* Login */ = {
			isa = PBXGroup;
			children = (
				20D837ED289A7ACD00D91D05 /* Gitlab */,
				20D837F0289A7ACD00D91D05 /* GitAccountItem.swift */,
				20D837F1289A7ACD00D91D05 /* Github */,
			);
			path = Login;
			sourceTree = "<group>";
		};
		20D837ED289A7ACD00D91D05 /* Gitlab */ = {
			isa = PBXGroup;
			children = (
				20D837EE289A7ACD00D91D05 /* GitlabHostedLoginView.swift */,
				20D837EF289A7ACD00D91D05 /* GitlabLoginView.swift */,
			);
			path = Gitlab;
			sourceTree = "<group>";
		};
		20D837F1289A7ACD00D91D05 /* Github */ = {
			isa = PBXGroup;
			children = (
				20D837F2289A7ACD00D91D05 /* GithubLoginView.swift */,
				20D837F3289A7ACD00D91D05 /* GithubEnterpriseLoginView.swift */,
			);
			path = Github;
			sourceTree = "<group>";
		};
		20D837F4289A7ACD00D91D05 /* LocationsPreferences */ = {
			isa = PBXGroup;
			children = (
				20D837F5289A7ACD00D91D05 /* LocationsPreferencesView.swift */,
			);
			path = LocationsPreferences;
			sourceTree = "<group>";
		};
		20D837F6289A7ACD00D91D05 /* Resources */ = {
			isa = PBXGroup;
			children = (
				20D837F7289A7ACD00D91D05 /* codeedit */,
			);
			path = Resources;
			sourceTree = "<group>";
		};
		20D837F8289A7ACD00D91D05 /* Extensions */ = {
			isa = PBXGroup;
			children = (
				20D837F9289A7ACD00D91D05 /* Loopable.swift */,
			);
			path = Extensions;
			sourceTree = "<group>";
		};
		20D837FB289A7ACD00D91D05 /* Model */ = {
			isa = PBXGroup;
			children = (
				20D837FE289A7ACD00D91D05 /* AppPreferencesModel.swift */,
				20D83805289A7ACD00D91D05 /* AppPreferences.swift */,
				20D837FF289A7ACD00D91D05 /* General */,
				20D83809289A7ACD00D91D05 /* Theme */,
				20D83806289A7ACD00D91D05 /* Accounts */,
				20D83803289A7ACD00D91D05 /* Terminal */,
				20D83801289A7ACD00D91D05 /* Text Editing */,
				20D837FC289A7ACD00D91D05 /* Source Control */,
				20D837E1289A7ACD00D91D05 /* ThemePreferences */,
				20B6A1FD28AFE107004EC8D7 /* SettingItem.swift */,
				20B6A1FF28AFE124004EC8D7 /* SettingsModel.swift */,
			);
			path = Model;
			sourceTree = "<group>";
		};
		20D837FC289A7ACD00D91D05 /* Source Control */ = {
			isa = PBXGroup;
			children = (
				2093CDE3289AA881003A88DD /* IgnoredFiles.swift */,
				20D837FD289A7ACD00D91D05 /* SourceControlPreferences.swift */,
			);
			path = "Source Control";
			sourceTree = "<group>";
		};
		20D837FF289A7ACD00D91D05 /* General */ = {
			isa = PBXGroup;
			children = (
				20D83800289A7ACD00D91D05 /* GeneralPreferences.swift */,
			);
			path = General;
			sourceTree = "<group>";
		};
		20D83801289A7ACD00D91D05 /* Text Editing */ = {
			isa = PBXGroup;
			children = (
				20D83802289A7ACD00D91D05 /* TextEditingPreferences.swift */,
			);
			path = "Text Editing";
			sourceTree = "<group>";
		};
		20D83803289A7ACD00D91D05 /* Terminal */ = {
			isa = PBXGroup;
			children = (
				20D83804289A7ACD00D91D05 /* TerminalPreferences.swift */,
			);
			path = Terminal;
			sourceTree = "<group>";
		};
		20D83806289A7ACD00D91D05 /* Accounts */ = {
			isa = PBXGroup;
			children = (
				20D837E8289A7ACD00D91D05 /* Providers.swift */,
				20D83807289A7ACD00D91D05 /* AccountsPreferences.swift */,
				20D83808289A7ACD00D91D05 /* SourceControlAccounts.swift */,
			);
			path = Accounts;
			sourceTree = "<group>";
		};
		20D83809289A7ACD00D91D05 /* Theme */ = {
			isa = PBXGroup;
			children = (
				20D8380A289A7ACD00D91D05 /* ThemePreferences.swift */,
			);
			path = Theme;
			sourceTree = "<group>";
		};
		20D8380B289A7ACD00D91D05 /* HelperViews */ = {
			isa = PBXGroup;
			children = (
				20D837F8289A7ACD00D91D05 /* Extensions */,
				20D8380C289A7ACD00D91D05 /* PreferencesSection.swift */,
				20D8380D289A7ACD00D91D05 /* PreferencesColorPicker.swift */,
				20D8380E289A7ACD00D91D05 /* PreferencesToolbar.swift */,
			);
			path = HelperViews;
			sourceTree = "<group>";
		};
		20D83810289A7ACD00D91D05 /* WelcomeModule */ = {
			isa = PBXGroup;
			children = (
				20B5BD9728B11AA500B2A02F /* Model */,
				20D8381B289A7ACD00D91D05 /* UI */,
			);
			path = WelcomeModule;
			sourceTree = "<group>";
		};
		20D8381B289A7ACD00D91D05 /* UI */ = {
			isa = PBXGroup;
			children = (
				20B5BD9A28B11BF400B2A02F /* Extensions */,
				20D8381F289A7ACD00D91D05 /* WelcomeWindowView.swift */,
				20D83820289A7ACD00D91D05 /* WelcomeView.swift */,
				20D83821289A7ACD00D91D05 /* WelcomeActionView.swift */,
				20D83822289A7ACD00D91D05 /* RecentProjectsView.swift */,
				20D83823289A7ACD00D91D05 /* RecentProjectItem.swift */,
			);
			path = UI;
			sourceTree = "<group>";
		};
		20D83824289A7ACD00D91D05 /* AuroraEditorUI */ = {
			isa = PBXGroup;
			children = (
				20D83839289A7ACD00D91D05 /* UIDocumentation.docc */,
				20D83835289A7ACD00D91D05 /* UI */,
				20D83910289A807500D91D05 /* Model */,
			);
			path = AuroraEditorUI;
			sourceTree = "<group>";
		};
		20D83835289A7ACD00D91D05 /* UI */ = {
			isa = PBXGroup;
			children = (
				20D83836289A7ACD00D91D05 /* FontPickerView.swift */,
				20D83837289A7ACD00D91D05 /* SegmentedControl.swift */,
				20D83838289A7ACD00D91D05 /* PanelDivider.swift */,
				20D8383A289A7ACD00D91D05 /* EffectView.swift */,
				20D8383B289A7ACD00D91D05 /* SettingsTextEditor.swift */,
				20D8383E289A7ACD00D91D05 /* HelpButton.swift */,
			);
			path = UI;
			sourceTree = "<group>";
		};
		20D8384B289A7ACE00D91D05 /* Acknowledgements */ = {
			isa = PBXGroup;
			children = (
				20D8384F289A7ACE00D91D05 /* Model */,
				20D8384C289A7ACE00D91D05 /* UI */,
			);
			path = Acknowledgements;
			sourceTree = "<group>";
		};
		20D8384C289A7ACE00D91D05 /* UI */ = {
			isa = PBXGroup;
			children = (
				20D8384D289A7ACE00D91D05 /* AcknowledgementsView.swift */,
			);
			path = UI;
			sourceTree = "<group>";
		};
		20D8384F289A7ACE00D91D05 /* Model */ = {
			isa = PBXGroup;
			children = (
				20D8384E289A7ACE00D91D05 /* ParsePackagesResolved.swift */,
				20D83850289A7ACE00D91D05 /* AcknowledgementsModel.swift */,
			);
			path = Model;
			sourceTree = "<group>";
		};
		20D83851289A7ACE00D91D05 /* LSP */ = {
			isa = PBXGroup;
			children = (
				20D83852289A7ACE00D91D05 /* Model */,
			);
			path = LSP;
			sourceTree = "<group>";
		};
		20D83852289A7ACE00D91D05 /* Model */ = {
			isa = PBXGroup;
			children = (
				20D83853289A7ACE00D91D05 /* LSPClient.swift */,
			);
			path = Model;
			sourceTree = "<group>";
		};
		20D83854289A7ACE00D91D05 /* Crashlytics */ = {
			isa = PBXGroup;
			children = (
				20D83901289A7CF000D91D05 /* UI */,
				20D83858289A7ACE00D91D05 /* Controller */,
				20D8385A289A7ACE00D91D05 /* Model */,
			);
			path = Crashlytics;
			sourceTree = "<group>";
		};
		20D83858289A7ACE00D91D05 /* Controller */ = {
			isa = PBXGroup;
			children = (
				20D83859289A7ACE00D91D05 /* CrashReportController.swift */,
			);
			path = Controller;
			sourceTree = "<group>";
		};
		20D8385A289A7ACE00D91D05 /* Model */ = {
			isa = PBXGroup;
			children = (
				20D83857289A7ACE00D91D05 /* AuroraCrashlytics.swift */,
				20D8385B289A7ACE00D91D05 /* CrashReportModel.swift */,
			);
			path = Model;
			sourceTree = "<group>";
		};
		20D8385E289A7ACE00D91D05 /* FindNavigator */ = {
			isa = PBXGroup;
			children = (
				20D8385F289A7ACE00D91D05 /* SearchModeModel.swift */,
				20D83860289A7ACE00D91D05 /* SearchResultModel.swift */,
				202F2E34289E7277000D3CAD /* SearchResultMatchModel.swift */,
				202F2E36289E740D000D3CAD /* FindNavigatorResultList.swift */,
				202F2E38289E7444000D3CAD /* FindNavigatorListMatchCell.swift */,
				202F2E3A289E7483000D3CAD /* FindNavigatorListViewController.swift */,
			);
			name = FindNavigator;
			path = AuroraEditor/Base/NavigatorSidebar/Model/FindNavigator;
			sourceTree = SOURCE_ROOT;
		};
		20D83866289A7ACE00D91D05 /* FileSystemClient */ = {
			isa = PBXGroup;
			children = (
				20D8386A289A7ACE00D91D05 /* UI */,
				20D8386C289A7ACE00D91D05 /* Model */,
			);
			path = FileSystemClient;
			sourceTree = "<group>";
		};
		20D8386A289A7ACE00D91D05 /* UI */ = {
			isa = PBXGroup;
			children = (
				20D8386B289A7ACE00D91D05 /* FileIcon.swift */,
			);
			path = UI;
			sourceTree = "<group>";
		};
		20D8386C289A7ACE00D91D05 /* Model */ = {
			isa = PBXGroup;
			children = (
				93F0066528A756F50038E5B7 /* FileSystemClient */,
				939C2CC4289E341F00BBB345 /* FileItem */,
			);
			path = Model;
			sourceTree = "<group>";
		};
		20D83872289A7ACE00D91D05 /* Git */ = {
			isa = PBXGroup;
			children = (
				20D83914289A816500D91D05 /* Networking */,
				20D838C8289A7ACE00D91D05 /* Models */,
				20D83877289A7ACE00D91D05 /* Controller */,
				20D83876289A7ACE00D91D05 /* UI */,
			);
			path = Git;
			sourceTree = "<group>";
		};
		20D83876289A7ACE00D91D05 /* UI */ = {
			isa = PBXGroup;
			children = (
				20D83918289A81BF00D91D05 /* Stash */,
				20D8387B289A7ACE00D91D05 /* Clone */,
			);
			path = UI;
			sourceTree = "<group>";
		};
		20D83877289A7ACE00D91D05 /* Controller */ = {
			isa = PBXGroup;
			children = (
				20D83917289A81A800D91D05 /* Stash */,
			);
			path = Controller;
			sourceTree = "<group>";
		};
		20D8387B289A7ACE00D91D05 /* Clone */ = {
			isa = PBXGroup;
			children = (
				20D8387C289A7ACE00D91D05 /* CheckoutBranch.swift */,
				20D8387D289A7ACE00D91D05 /* GitCloneView.swift */,
				93CB9ADF28C72BC20068074A /* GitCloneView+Helpers.swift */,
				9336833828C5EAD7009F7B44 /* GitCloneViewWindow.swift */,
				20D8387E289A7ACE00D91D05 /* CheckoutBranchView.swift */,
			);
			path = Clone;
			sourceTree = "<group>";
		};
		20D83881289A7ACE00D91D05 /* Gitlab */ = {
			isa = PBXGroup;
			children = (
				20D83882289A7ACE00D91D05 /* Routers */,
				20D83887289A7ACE00D91D05 /* GitlabOAuthConfiguration.swift */,
				20D83888289A7ACE00D91D05 /* GitlabConfiguration.swift */,
				20D83889289A7ACE00D91D05 /* GitlabAccount.swift */,
				20D8388A289A7ACE00D91D05 /* Model */,
			);
			path = Gitlab;
			sourceTree = "<group>";
		};
		20D83882289A7ACE00D91D05 /* Routers */ = {
			isa = PBXGroup;
			children = (
				20D83883289A7ACE00D91D05 /* UserRouter.swift */,
				20D83884289A7ACE00D91D05 /* CommitRouter.swift */,
				20D83885289A7ACE00D91D05 /* ProjectRouter.swift */,
				20D83886289A7ACE00D91D05 /* GitlabOAuthRouter.swift */,
			);
			path = Routers;
			sourceTree = "<group>";
		};
		20D8388A289A7ACE00D91D05 /* Model */ = {
			isa = PBXGroup;
			children = (
				20D8388B289A7ACE00D91D05 /* GitlabCommit.swift */,
				20D8388C289A7ACE00D91D05 /* GroupAccess.swift */,
				20D8388D289A7ACE00D91D05 /* ProjectHook.swift */,
				20D8388E289A7ACE00D91D05 /* EventData.swift */,
				20D8388F289A7ACE00D91D05 /* GitlabAccountModel.swift */,
				20D83890289A7ACE00D91D05 /* Event.swift */,
				20D83891289A7ACE00D91D05 /* Permissions.swift */,
				20D83892289A7ACE00D91D05 /* AvatarURL.swift */,
				20D83893289A7ACE00D91D05 /* Namespace.swift */,
				20D83894289A7ACE00D91D05 /* EventNote.swift */,
				20D83895289A7ACE00D91D05 /* Project.swift */,
				20D83896289A7ACE00D91D05 /* ProjectAccess.swift */,
				20D83897289A7ACE00D91D05 /* GitlabUser.swift */,
			);
			path = Model;
			sourceTree = "<group>";
		};
		20D838A2289A7ACE00D91D05 /* Github */ = {
			isa = PBXGroup;
			children = (
				20D838A3289A7ACE00D91D05 /* Routers */,
				20D838AB289A7ACE00D91D05 /* GithubConfiguration.swift */,
				20D838AC289A7ACE00D91D05 /* PublicKey.swift */,
				20D838AD289A7ACE00D91D05 /* PreviewHeader.swift */,
				20D838AE289A7ACE00D91D05 /* Model */,
				20D838B8289A7ACE00D91D05 /* Openness.swift */,
				20D838B9289A7ACE00D91D05 /* GithubAccount.swift */,
			);
			path = Github;
			sourceTree = "<group>";
		};
		20D838A3289A7ACE00D91D05 /* Routers */ = {
			isa = PBXGroup;
			children = (
				20D838A4289A7ACE00D91D05 /* IssueRouter.swift */,
				20D838A5289A7ACE00D91D05 /* ReviewsRouter.swift */,
				20D838A6289A7ACE00D91D05 /* GitRouter.swift */,
				20D838A7289A7ACE00D91D05 /* GithubRepositoryRouter.swift */,
				20D838A8289A7ACE00D91D05 /* PullRequestRouter.swift */,
				20D838A9289A7ACE00D91D05 /* GistRouter.swift */,
				20D838AA289A7ACE00D91D05 /* GithubUserRouter.swift */,
			);
			path = Routers;
			sourceTree = "<group>";
		};
		20D838AE289A7ACE00D91D05 /* Model */ = {
			isa = PBXGroup;
			children = (
				20D838AF289A7ACE00D91D05 /* PullRequest.swift */,
				20D838B0289A7ACE00D91D05 /* GithubUser.swift */,
				20D838B1289A7ACE00D91D05 /* Review.swift */,
				20D838B2289A7ACE00D91D05 /* Comment.swift */,
				20D838B3289A7ACE00D91D05 /* GithubRepositories.swift */,
				20D838B4289A7ACE00D91D05 /* Files.swift */,
				20D838B5289A7ACE00D91D05 /* Gist.swift */,
				20D838B6289A7ACE00D91D05 /* Issue.swift */,
				20D838B7289A7ACE00D91D05 /* Git.swift */,
			);
			path = Model;
			sourceTree = "<group>";
		};
		20D838BA289A7ACE00D91D05 /* Bitbucket */ = {
			isa = PBXGroup;
			children = (
				20D838BB289A7ACE00D91D05 /* Routers */,
				20D838C0289A7ACE00D91D05 /* BitbucketAccount.swift */,
				20D838C1289A7ACE00D91D05 /* BitbucketOAuthConfiguration.swift */,
				20D838C2289A7ACE00D91D05 /* BitbucketTokenConfiguration.swift */,
				20D838C3289A7ACE00D91D05 /* Model */,
				20D838C6289A7ACE00D91D05 /* Token.swift */,
			);
			path = Bitbucket;
			sourceTree = "<group>";
		};
		20D838BB289A7ACE00D91D05 /* Routers */ = {
			isa = PBXGroup;
			children = (
				20D838BC289A7ACE00D91D05 /* BitbucketRepositoryRouter.swift */,
				20D838BD289A7ACE00D91D05 /* BitbucketUserRouter.swift */,
				20D838BE289A7ACE00D91D05 /* TokenRouter.swift */,
				20D838BF289A7ACE00D91D05 /* OAuthRouter.swift */,
			);
			path = Routers;
			sourceTree = "<group>";
		};
		20D838C3289A7ACE00D91D05 /* Model */ = {
			isa = PBXGroup;
			children = (
				20D838C4289A7ACE00D91D05 /* BitbucketUser.swift */,
				20D838C5289A7ACE00D91D05 /* BitbucketRepositories.swift */,
			);
			path = Model;
			sourceTree = "<group>";
		};
		20D838C7289A7ACE00D91D05 /* Client */ = {
			isa = PBXGroup;
			children = (
				20D2A43428A7AAE20073F7BD /* Helpers */,
				2041B8B028A67486005F03D8 /* Core */,
				2041B8AE28A67091005F03D8 /* Branch.swift */,
				2041B8B128A67498005F03D8 /* Add.swift */,
				2041B8B328A674FD005F03D8 /* Checkout.swift */,
				2041B8B528A67631005F03D8 /* Cherry-Pick.swift */,
				2041B8B728A6796C005F03D8 /* Clone.swift */,
				2041B8B928A67AA9005F03D8 /* Commit.swift */,
				2041B8BB28A680CF005F03D8 /* Tag.swift */,
				2041B8BD28A687AE005F03D8 /* Stash.swift */,
				2041B8BF28A694FE005F03D8 /* Reset.swift */,
				2041B8C128A69B8A005F03D8 /* Remote.swift */,
				2041B8C628A6A904005F03D8 /* Refs.swift */,
				20D2A43228A7AA4A0073F7BD /* Init.swift */,
				20D2A43728A7AF810073F7BD /* GitIgnore.swift */,
				20D2A43928A7BAF20073F7BD /* Interpret-Trailers.swift */,
				20D2A43B28A7C5970073F7BD /* LFS.swift */,
				20D2A43D28A7CB510073F7BD /* Submodule.swift */,
				20D2A43F28A7CE300073F7BD /* Stage.swift */,
				20D2A44128A7CEFE0073F7BD /* Squash.swift */,
				20D2A44328A7CFB40073F7BD /* RM.swift */,
				20D2A44528A7D13C0073F7BD /* Revert.swift */,
				20D2A44728A7D1B00073F7BD /* Reflog.swift */,
				20D2A44928A7D5660073F7BD /* Merge.swift */,
				20D2A44B28A7D8D00073F7BD /* Format-Patch.swift */,
				20D2A44D28A7D9CE0073F7BD /* Description.swift */,
				20BCB0B528AA53CC0064C7C0 /* Core.swift */,
				20BCB0B728AA561F0064C7C0 /* Update-Index.swift */,
				20BCB0B928AA68160064C7C0 /* Apply.swift */,
				20BCB0BB28AA6AA10064C7C0 /* Diff.swift */,
				20BCB0BD28AA6E340064C7C0 /* Update-Ref.swift */,
				204CD3E528AB87640003D082 /* Config.swift */,
				20DF979A28ABA633009CE1E9 /* Rev-Parse.swift */,
				2030964128AD03460083D725 /* Rev-List.swift */,
				20C22DA728BCD2A3004973CA /* Diff-Index.swift */,
				20C22DA928BCE18F004973CA /* Diff-Check.swift */,
				20FDB4E428BD17FB00FDD8C3 /* Diff-Parser.swift */,
				2076DF1028C9F0900031DDB1 /* Check.swift */,
				20752E4A28CA665900935487 /* GitLog.swift */,
			);
			path = Client;
			sourceTree = "<group>";
		};
		20D838C8289A7ACE00D91D05 /* Models */ = {
			isa = PBXGroup;
			children = (
				20C22DAD28BCE321004973CA /* Diff */,
				20D83916289A818B00D91D05 /* Accounts */,
				20D838C7289A7ACE00D91D05 /* Client */,
				20D8387A289A7ACE00D91D05 /* GitUIModel.swift */,
				20D838C9289A7ACE00D91D05 /* CommitHistory.swift */,
				20D838CA289A7ACE00D91D05 /* ChangedFile.swift */,
				20D838CB289A7ACE00D91D05 /* GitType.swift */,
				2041B8C428A69D12005F03D8 /* IRemote.swift */,
				20D2A44F28A7DFE60073F7BD /* IProgress.swift */,
				20BCB0C128AA9AA00064C7C0 /* Stash-Entry.swift */,
				20BCB0C328AA9FFA0064C7C0 /* ManualConflictResolution.swift */,
				20BCB0C528AAA1C00064C7C0 /* GitCommit.swift */,
				2030964328AD06C60083D725 /* GitBranch.swift */,
			);
			path = Models;
			sourceTree = "<group>";
		};
		20D838DF289A7ACE00D91D05 /* AuroraEditorNotifications */ = {
			isa = PBXGroup;
			children = (
				20D838E2289A7ACE00D91D05 /* Models */,
				20D838E0289A7ACE00D91D05 /* UI */,
			);
			path = AuroraEditorNotifications;
			sourceTree = "<group>";
		};
		20D838E0289A7ACE00D91D05 /* UI */ = {
			isa = PBXGroup;
			children = (
				20D838E6289A7ACE00D91D05 /* NotificationCentreView.swift */,
				20D838E7289A7ACE00D91D05 /* NotificationWithButton.swift */,
				20D838E8289A7ACE00D91D05 /* NotificationWithProgress.swift */,
				20D838E9289A7ACE00D91D05 /* NotificationView.swift */,
			);
			path = UI;
			sourceTree = "<group>";
		};
		20D838E2289A7ACE00D91D05 /* Models */ = {
			isa = PBXGroup;
			children = (
				20D838E1289A7ACE00D91D05 /* NotificationManager.swift */,
				20D838E3289A7ACE00D91D05 /* BannerModule.swift */,
				20D838E4289A7ACE00D91D05 /* NotificationData.swift */,
			);
			path = Models;
			sourceTree = "<group>";
		};
		20D838EA289A7ACE00D91D05 /* QuickOpen */ = {
			isa = PBXGroup;
			children = (
				20D8391B289A822A00D91D05 /* Model */,
				20D838EB289A7ACE00D91D05 /* UI */,
			);
			path = QuickOpen;
			sourceTree = "<group>";
		};
		20D838EB289A7ACE00D91D05 /* UI */ = {
			isa = PBXGroup;
			children = (
				20D838EC289A7ACE00D91D05 /* QuickOpenView.swift */,
				20D838ED289A7ACE00D91D05 /* QuickOpenPreviewView.swift */,
				20D838EF289A7ACE00D91D05 /* QuickOpenItem.swift */,
			);
			path = UI;
			sourceTree = "<group>";
		};
		20D838F0289A7ACE00D91D05 /* ShellClient */ = {
			isa = PBXGroup;
			children = (
				20D838F1289A7ACE00D91D05 /* Model */,
			);
			path = ShellClient;
			sourceTree = "<group>";
		};
		20D838F1289A7ACE00D91D05 /* Model */ = {
			isa = PBXGroup;
			children = (
				2BD8A21328ACFA6D00282989 /* ShellClient.swift */,
			);
			path = Model;
			sourceTree = "<group>";
		};
		20D838F5289A7ACE00D91D05 /* TerminalEmulator */ = {
			isa = PBXGroup;
			children = (
				20D8391D289A877300D91D05 /* Model */,
				20D838F6289A7ACE00D91D05 /* UI */,
			);
			path = TerminalEmulator;
			sourceTree = "<group>";
		};
		20D838F6289A7ACE00D91D05 /* UI */ = {
			isa = PBXGroup;
			children = (
				20D838F7289A7ACE00D91D05 /* TerminalEmulatorView.swift */,
			);
			path = UI;
			sourceTree = "<group>";
		};
		20D838FB289A7AD600D91D05 /* About */ = {
			isa = PBXGroup;
			children = (
				2032B51128A26B2D0089EBB6 /* Controller */,
				20D838FC289A7AD600D91D05 /* UI */,
			);
			path = About;
			sourceTree = "<group>";
		};
		20D838FC289A7AD600D91D05 /* UI */ = {
			isa = PBXGroup;
			children = (
				20D838FD289A7AD600D91D05 /* AboutView.swift */,
			);
			path = UI;
			sourceTree = "<group>";
		};
		20D838FE289A7C2600D91D05 /* UI */ = {
			isa = PBXGroup;
			children = (
				DE513F53281DE5D0002260B9 /* TabBarXcode.swift */,
				DE513F51281B672D002260B9 /* TabBarAccessory.swift */,
				DE6405A52817734700881FDF /* TabBarNative.swift */,
				DE6F77862813625500D00A76 /* TabBarDivider.swift */,
				6CDA84AA284C0E4A00C1CC3A /* TabBarItemButtonStyle.swift */,
				6CDA84AC284C1BA000C1CC3A /* TabBarContextMenu.swift */,
				936312E528CCC795004CD24B /* TabBarItem */,
				936312E828CCCAC4004CD24B /* TabBar */,
			);
			path = UI;
			sourceTree = "<group>";
		};
		20D838FF289A7C5900D91D05 /* Model */ = {
			isa = PBXGroup;
			children = (
				20D83863289A7ACE00D91D05 /* TabBarItemRepresentable.swift */,
				20D83865289A7ACE00D91D05 /* TabBarItemID.swift */,
			);
			path = Model;
			sourceTree = "<group>";
		};
		20D83900289A7C9200D91D05 /* UI */ = {
			isa = PBXGroup;
			children = (
				20D837B9289A7ACD00D91D05 /* FeedbackView.swift */,
				20D837B4289A7ACD00D91D05 /* FeedbackToolbar.swift */,
			);
			path = UI;
			sourceTree = "<group>";
		};
		20D83901289A7CF000D91D05 /* UI */ = {
			isa = PBXGroup;
			children = (
				20D83856289A7ACE00D91D05 /* CrashReportView.swift */,
			);
			path = UI;
			sourceTree = "<group>";
		};
		20D83902289A7D1600D91D05 /* UI */ = {
			isa = PBXGroup;
			children = (
				20D8374C289A7ACD00D91D05 /* BreadcrumbsComponent.swift */,
				20D8374D289A7ACD00D91D05 /* BreadcrumbsView.swift */,
				20D8374B289A7ACD00D91D05 /* BreadcrumbsMenu.swift */,
			);
			path = UI;
			sourceTree = "<group>";
		};
		20D83903289A7D6400D91D05 /* UI */ = {
			isa = PBXGroup;
			children = (
				20D8390C289A7E3F00D91D05 /* FindNavigator */,
				20D8390A289A7E1100D91D05 /* ProjectNavigator */,
				0483E34E27FDB15F00354AC0 /* ExtensionNavigator */,
				20D83904289A7D8600D91D05 /* SourceControlNavigator */,
				28B0A19727E385C300B73177 /* NavigatorSidebarToolbarTop.swift */,
				93C43E8128B0DBF0002E23DC /* NavigatorSidebarToolbarLeft.swift */,
				287776E627E3413200D46668 /* NavigatorSidebar.swift */,
				28FFE1BE27E3A441001939DB /* NavigatorSidebarToolbarBottom.swift */,
			);
			path = UI;
			sourceTree = "<group>";
		};
		20D83904289A7D8600D91D05 /* SourceControlNavigator */ = {
			isa = PBXGroup;
			children = (
				20D83906289A7D9F00D91D05 /* Changes */,
				20D83905289A7D9800D91D05 /* Repositories */,
				201169D62837B2E300F92B46 /* SourceControlNavigatorView.swift */,
				201169D82837B31200F92B46 /* SourceControlSearchToolbar.swift */,
				201169DC2837B3AC00F92B46 /* SourceControlToolbarBottom.swift */,
			);
			path = SourceControlNavigator;
			sourceTree = "<group>";
		};
		20D83905289A7D9800D91D05 /* Repositories */ = {
			isa = PBXGroup;
			children = (
				201169E42837B40300F92B46 /* RepositoriesView.swift */,
				20DF97A228ABD7D2009CE1E9 /* CreateNewRepositoryView.swift */,
			);
			path = Repositories;
			sourceTree = "<group>";
		};
		20D83906289A7D9F00D91D05 /* Changes */ = {
			isa = PBXGroup;
			children = (
				201169E12837B3D800F92B46 /* ChangesView.swift */,
				2086334E28A530AF00E29A22 /* CommitChangesView.swift */,
			);
			path = Changes;
			sourceTree = "<group>";
		};
		20D83907289A7DBA00D91D05 /* Model */ = {
			isa = PBXGroup;
			children = (
				20D8385E289A7ACE00D91D05 /* FindNavigator */,
				20D8390B289A7E1800D91D05 /* ProjectNavigator */,
				20D83909289A7DF300D91D05 /* ExtensionNavigator */,
				20D83908289A7DC600D91D05 /* SourceControlNavigator */,
				935EB99B28A8F26900E8F798 /* FileSystemTableViewCell.swift */,
				9354D4BA28AD2872004C6D18 /* StandardTableViewCell.swift */,
			);
			path = Model;
			sourceTree = "<group>";
		};
		20D83908289A7DC600D91D05 /* SourceControlNavigator */ = {
			isa = PBXGroup;
			children = (
				20DF979D28ABAA59009CE1E9 /* Repositories */,
				20DF979C28ABAA4C009CE1E9 /* Changes */,
			);
			path = SourceControlNavigator;
			sourceTree = "<group>";
		};
		20D83909289A7DF300D91D05 /* ExtensionNavigator */ = {
			isa = PBXGroup;
			children = (
				04C3254A27FF23B000C8DA2D /* ExtensionNavigatorData.swift */,
				04C325502800AC7400C8DA2D /* ExtensionInstallationViewModel.swift */,
			);
			path = ExtensionNavigator;
			sourceTree = "<group>";
		};
		20D8390A289A7E1100D91D05 /* ProjectNavigator */ = {
			isa = PBXGroup;
			children = (
				9312ADB6288C3DE0009778D2 /* ProjectNavigatorToolbarBottom.swift */,
				286471AA27ED51FD0039369D /* ProjectNavigator.swift */,
			);
			path = ProjectNavigator;
			sourceTree = "<group>";
		};
		20D8390B289A7E1800D91D05 /* ProjectNavigator */ = {
			isa = PBXGroup;
			children = (
				2847019D27FDDF7600F87B6B /* ProjectNavigatorView.swift */,
				285FEC6D27FE4B4A00E57D53 /* ProjectNavigatorViewController.swift */,
				9352467928CB16A200E38DAD /* ProjectNavigatorOutlineDelegate.swift */,
				9352467B28CB2EB700E38DAD /* ProjectNavigatorOutlineDataSource.swift */,
				285FEC6F27FE4B9800E57D53 /* ProjectNavigatorTableViewCell.swift */,
				285FEC7127FE4EEF00E57D53 /* ProjectNavigatorMenu.swift */,
			);
			path = ProjectNavigator;
			sourceTree = "<group>";
		};
		20D8390C289A7E3F00D91D05 /* FindNavigator */ = {
			isa = PBXGroup;
			children = (
				D7E201AF27E8C07300CB86D0 /* FindNavigatorSearchBar.swift */,
				D7012EE727E757850001E1EF /* FindNavigator.swift */,
				D7E201B127E8D50000CB86D0 /* FindNavigatorModeSelector.swift */,
			);
			path = FindNavigator;
			sourceTree = "<group>";
		};
		20D8390E289A7F1400D91D05 /* UI */ = {
			isa = PBXGroup;
			children = (
				20DD3FF5288D927400757239 /* FileInspector */,
				20DD3FF4288D926B00757239 /* QuickHelp */,
				20DD3FF3288D926200757239 /* History */,
				20D839AC280E0C9400B27357 /* Popover */,
				20D839AA280DEB2900B27357 /* NoSelectionView.swift */,
				B6EE988F27E8879A00CDD8AB /* InspectorSidebar.swift */,
				B6EE989127E887C600CDD8AB /* InspectorSidebarToolbar.swift */,
			);
			path = UI;
			sourceTree = "<group>";
		};
		20D8390F289A7F3F00D91D05 /* UI */ = {
			isa = PBXGroup;
			children = (
				20C8D7DB287ED2C700C5B3BA /* ToolbarBranchPicker.swift */,
				2077162D287C8EC80069C68E /* ToolbarAppInfo.swift */,
				93672E8428B2684F0086132E /* ToolbarPlusMenu.swift */,
			);
			path = UI;
			sourceTree = "<group>";
		};
		20D83910289A807500D91D05 /* Model */ = {
			isa = PBXGroup;
			children = (
				20D8383D289A7ACD00D91D05 /* PressActionsModifier.swift */,
				20D8383C289A7ACD00D91D05 /* OverlayPanel.swift */,
			);
			path = Model;
			sourceTree = "<group>";
		};
		20D83912289A80E700D91D05 /* Network */ = {
			isa = PBXGroup;
			children = (
				20D837C4289A7ACD00D91D05 /* ExtensionsStoreAPI.swift */,
				20D837C5289A7ACD00D91D05 /* Response.swift */,
				20D837C6289A7ACD00D91D05 /* Page.swift */,
			);
			path = Network;
			sourceTree = "<group>";
		};
		20D83913289A811600D91D05 /* UI */ = {
			isa = PBXGroup;
			children = (
				28B8F883280FFE4600596236 /* NSTableView+Background.swift */,
			);
			path = UI;
			sourceTree = "<group>";
		};
		20D83914289A816500D91D05 /* Networking */ = {
			isa = PBXGroup;
			children = (
				20D83899289A7ACE00D91D05 /* Session.swift */,
				20D8389A289A7ACE00D91D05 /* JSONPostRouter.swift */,
				20D8389B289A7ACE00D91D05 /* Router.swift */,
			);
			path = Networking;
			sourceTree = "<group>";
		};
		20D83915289A817700D91D05 /* Git */ = {
			isa = PBXGroup;
			children = (
				20D8389D289A7ACE00D91D05 /* URL+URLParameters.swift */,
				20D8389E289A7ACE00D91D05 /* String+QueryParameters.swift */,
				20D8389F289A7ACE00D91D05 /* Time.swift */,
				20D838A0289A7ACE00D91D05 /* String+PercentEncoding.swift */,
				20D838A1289A7ACE00D91D05 /* Dictionary+Additions.swift */,
			);
			path = Git;
			sourceTree = "<group>";
		};
		20D83916289A818B00D91D05 /* Accounts */ = {
			isa = PBXGroup;
			children = (
				20D838BA289A7ACE00D91D05 /* Bitbucket */,
				20D838A2289A7ACE00D91D05 /* Github */,
				20D83881289A7ACE00D91D05 /* Gitlab */,
				20D83880289A7ACE00D91D05 /* Parameters.swift */,
			);
			path = Accounts;
			sourceTree = "<group>";
		};
		20D83917289A81A800D91D05 /* Stash */ = {
			isa = PBXGroup;
			children = (
				20D83878289A7ACE00D91D05 /* StashWindowsChanges.swift */,
			);
			path = Stash;
			sourceTree = "<group>";
		};
		20D83918289A81BF00D91D05 /* Stash */ = {
			isa = PBXGroup;
			children = (
				20D83879289A7ACE00D91D05 /* StashChangesSheet.swift */,
			);
			path = Stash;
			sourceTree = "<group>";
		};
		20D83919289A81D000D91D05 /* Model */ = {
			isa = PBXGroup;
			children = (
				20D837B0289A7ACD00D91D05 /* Shims.swift */,
				20D83750289A7ACD00D91D05 /* CodeAttributedString.swift */,
				20D83753289A7ACD00D91D05 /* HighlighrTheme.swift */,
				20D83751289A7ACD00D91D05 /* Highlightr.swift */,
			);
			name = Model;
			path = ../AuroraEditorTextView/Model;
			sourceTree = "<group>";
		};
		20D8391A289A81E700D91D05 /* Highlightr */ = {
			isa = PBXGroup;
			children = (
				20D83752289A7ACD00D91D05 /* HTMLUtils.swift */,
			);
			path = Highlightr;
			sourceTree = "<group>";
		};
		20D8391B289A822A00D91D05 /* Model */ = {
			isa = PBXGroup;
			children = (
				20D838EE289A7ACE00D91D05 /* QuickOpenState.swift */,
			);
			path = Model;
			sourceTree = "<group>";
		};
		20D8391C289A829200D91D05 /* StatusBar */ = {
			isa = PBXGroup;
			children = (
				20D83733289A7ACD00D91D05 /* View+isHovering.swift */,
			);
			path = StatusBar;
			sourceTree = "<group>";
		};
		20D8391D289A877300D91D05 /* Model */ = {
			isa = PBXGroup;
			children = (
				20D838F8289A7ACE00D91D05 /* TerminalEmulatorView+Coordinator.swift */,
			);
			path = Model;
			sourceTree = "<group>";
		};
		20D8391E289A878900D91D05 /* TerminalEmulator */ = {
			isa = PBXGroup;
			children = (
				20D838FA289A7ACE00D91D05 /* SwiftTerm+Color+Init.swift */,
			);
			path = TerminalEmulator;
			sourceTree = "<group>";
		};
		20D839AC280E0C9400B27357 /* Popover */ = {
			isa = PBXGroup;
			children = (
				20D839AD280E0CA700B27357 /* PopoverView.swift */,
			);
			path = Popover;
			sourceTree = "<group>";
		};
		20DD3FF3288D926200757239 /* History */ = {
			isa = PBXGroup;
			children = (
				200412EE280F3EAC00BCAF5C /* NoCommitHistoryView.swift */,
				20EBB504280C329800F3A5DA /* HistoryItem.swift */,
				20EBB502280C327C00F3A5DA /* HistoryInspector.swift */,
			);
			path = History;
			sourceTree = "<group>";
		};
		20DD3FF4288D926B00757239 /* QuickHelp */ = {
			isa = PBXGroup;
			children = (
				20EBB506280C32D300F3A5DA /* QuickHelpInspector.swift */,
			);
			path = QuickHelp;
			sourceTree = "<group>";
		};
		20DD3FF5288D927400757239 /* FileInspector */ = {
			isa = PBXGroup;
			children = (
				20EBB500280C325D00F3A5DA /* FileInspectorView.swift */,
			);
			path = FileInspector;
			sourceTree = "<group>";
		};
		20DD3FF6288D92B200757239 /* History */ = {
			isa = PBXGroup;
			children = (
				2072FA12280D74ED00C7F8D4 /* HistoryInspectorModel.swift */,
			);
			path = History;
			sourceTree = "<group>";
		};
		20DD3FF7288D92BC00757239 /* QuickHelp */ = {
			isa = PBXGroup;
			children = (
			);
			path = QuickHelp;
			sourceTree = "<group>";
		};
		20DD3FF8288D92C300757239 /* FileInspector */ = {
			isa = PBXGroup;
			children = (
				2072FA14280D838800C7F8D4 /* Lists */,
				20EBB50C280C383700F3A5DA /* LanguageType.swift */,
				20EBB50E280C389300F3A5DA /* FileInspectorModel.swift */,
				2072FA17280D871200C7F8D4 /* TextEncoding.swift */,
				2072FA1B280D874000C7F8D4 /* IndentUsing.swift */,
				2072FA19280D872600C7F8D4 /* LineEndings.swift */,
				2072FA1D280D891500C7F8D4 /* Location.swift */,
			);
			path = FileInspector;
			sourceTree = "<group>";
		};
		20DF979C28ABAA4C009CE1E9 /* Changes */ = {
			isa = PBXGroup;
			children = (
				201169E62837B5CA00F92B46 /* SourceControlModel.swift */,
				20E8748B28A3AB89002CE758 /* SourceControlTableViewCell.swift */,
				20E8748D28A3AB9B002CE758 /* SourceControlMenu.swift */,
				20E8748F28A3ABA8002CE758 /* SourceControlController.swift */,
				20E8749128A3ABB6002CE758 /* SourceControlView.swift */,
			);
			path = Changes;
			sourceTree = "<group>";
		};
		20DF979D28ABAA59009CE1E9 /* Repositories */ = {
			isa = PBXGroup;
			children = (
				20DF979E28ABAA72009CE1E9 /* RepositoryModel.swift */,
				9354D4B228ACEDDE004C6D18 /* RepositoriesWrapperView.swift */,
				9354D4B428ACEDEF004C6D18 /* RepositoriesViewController.swift */,
				9354D4B628ACEE04004C6D18 /* RepositoriesTableViewCell.swift */,
				9354D4B828ACEE20004C6D18 /* RepositoriesMenu.swift */,
				939C109428AE7D0700403A97 /* RepositoryContainers&Items.swift */,
			);
			path = Repositories;
			sourceTree = "<group>";
		};
		20EBB50B280C382800F3A5DA /* Models */ = {
			isa = PBXGroup;
			children = (
				20DD3FF8288D92C300757239 /* FileInspector */,
				20DD3FF7288D92BC00757239 /* QuickHelp */,
				20DD3FF6288D92B200757239 /* History */,
			);
			path = Models;
			sourceTree = "<group>";
		};
		20F8377628C7764700EAE842 /* Creation */ = {
			isa = PBXGroup;
			children = (
			);
			path = Creation;
			sourceTree = "<group>";
		};
		20FDB4E628BD26A100FDD8C3 /* Helper */ = {
			isa = PBXGroup;
			children = (
				20FDB4E728BD26B500FDD8C3 /* Diff-Helper.swift */,
			);
			path = Helper;
			sourceTree = "<group>";
		};
		28069DA527F5BD320016BC47 /* DefaultThemes */ = {
			isa = PBXGroup;
			children = (
				28A50FFF281673530087B0CC /* auroraeditor-xcode-dark.json */,
				28A51000281673530087B0CC /* auroraeditor-xcode-light.json */,
				28A51004281701B40087B0CC /* auroraeditor-github-dark.json */,
				28A51003281701B40087B0CC /* auroraeditor-github-light.json */,
			);
			path = DefaultThemes;
			sourceTree = "<group>";
		};
		287776EA27E350A100D46668 /* NavigatorSidebar */ = {
			isa = PBXGroup;
			children = (
				20D83907289A7DBA00D91D05 /* Model */,
				20D83903289A7D6400D91D05 /* UI */,
			);
			path = NavigatorSidebar;
			sourceTree = "<group>";
		};
		287776EB27E350BA00D46668 /* TabBar */ = {
			isa = PBXGroup;
			children = (
				20D83864289A7ACE00D91D05 /* TabBarDocumentation.docc */,
				20D838FF289A7C5900D91D05 /* Model */,
				20D838FE289A7C2600D91D05 /* UI */,
			);
			path = TabBar;
			sourceTree = "<group>";
		};
		2B4C12FE289D56F9000ED796 /* STTextView */ = {
			isa = PBXGroup;
			children = (
				202F2E31289E66A2000D3CAD /* UI */,
				202F2E30289E669D000D3CAD /* Model */,
				202F2E2F289E665C000D3CAD /* Legal */,
				2B4C1314289D56F9000ED796 /* Extensions */,
				2B4C130B289D56F9000ED796 /* Completion */,
				2B4C1325289D56F9000ED796 /* Utils */,
			);
			path = STTextView;
			sourceTree = "<group>";
		};
		2B4C130B289D56F9000ED796 /* Completion */ = {
			isa = PBXGroup;
			children = (
				2B4C130C289D56F9000ED796 /* Window */,
				2B4C1310289D56F9000ED796 /* STCompletion.swift */,
			);
			path = Completion;
			sourceTree = "<group>";
		};
		2B4C130C289D56F9000ED796 /* Window */ = {
			isa = PBXGroup;
			children = (
				2B4C130D289D56F9000ED796 /* CompletionWindowController.swift */,
				2B4C130E289D56F9000ED796 /* CompletionWindow.swift */,
				2B4C130F289D56F9000ED796 /* STCompletionViewController.swift */,
			);
			path = Window;
			sourceTree = "<group>";
		};
		2B4C1314289D56F9000ED796 /* Extensions */ = {
			isa = PBXGroup;
			children = (
				2B4C1315289D56F9000ED796 /* NSResponder+debug.swift */,
				2B4C1316289D56F9000ED796 /* Geometric+Helpers.swift */,
				2B4C1317289D56F9000ED796 /* NSTextLocation+Equatable.swift */,
				2B4C1318289D56F9000ED796 /* NSRange+TextKit2.swift */,
				2B4C1319289D56F9000ED796 /* NSTextLayoutManager+Helpers.swift */,
				2B4C131A289D56F9000ED796 /* NSTextContentManager+Helpers.swift */,
			);
			path = Extensions;
			sourceTree = "<group>";
		};
		2B4C1325289D56F9000ED796 /* Utils */ = {
			isa = PBXGroup;
			children = (
				2B4C1326289D56F9000ED796 /* TypingTextUndo.swift */,
				2B4C1327289D56F9000ED796 /* ApproximateEquality.swift */,
				2B4C1328289D56F9000ED796 /* PixelAlign.swift */,
				2B4C1329289D56F9000ED796 /* CoalescingUndoManager.swift */,
				2B4C132A289D56F9000ED796 /* STCALayer.swift */,
			);
			path = Utils;
			sourceTree = "<group>";
		};
		2BDFA90C28D10B9200980385 /* FileCreation */ = {
			isa = PBXGroup;
			children = (
				2BDFA90D28D10B9200980385 /* UI */,
				2BDFA91128D10B9200980385 /* Model */,
			);
			path = FileCreation;
			sourceTree = "<group>";
		};
		2BDFA90D28D10B9200980385 /* UI */ = {
			isa = PBXGroup;
			children = (
				2BDFA90E28D10B9200980385 /* FileCreationNamingView.swift */,
				2BDFA90F28D10B9200980385 /* FileCreationSelectionView.swift */,
				2BDFA91028D10B9200980385 /* FileCreationGridView.swift */,
			);
			path = UI;
			sourceTree = "<group>";
		};
		2BDFA91128D10B9200980385 /* Model */ = {
			isa = PBXGroup;
			children = (
				2BDFA91228D10B9200980385 /* FileCreationModel.swift */,
				2BDFA91328D10B9200980385 /* NewFileModel.swift */,
				2BDFA91428D10B9200980385 /* FileSelectionItem.swift */,
			);
			path = Model;
			sourceTree = "<group>";
		};
		2BE487ED28245162003F3F64 /* OpenWithAuroraEditor */ = {
			isa = PBXGroup;
			children = (
				2BE487EE28245162003F3F64 /* FinderSync.swift */,
				2BE487F028245162003F3F64 /* Info.plist */,
				2B7AC06A282452FB0082A5B8 /* Media.xcassets */,
				2B15CA0028254139004E8F22 /* OpenWithAuroraEditor.entitlements */,
			);
			path = OpenWithAuroraEditor;
			sourceTree = "<group>";
		};
		5C403B8D27E20F8000788241 /* Frameworks */ = {
			isa = PBXGroup;
			children = (
			);
			name = Frameworks;
			sourceTree = "<group>";
		};
		934D2F0528C4EC430034E5C8 /* MenuBarItem */ = {
			isa = PBXGroup;
			children = (
				934D2F0728C4EC7E0034E5C8 /* StatusItem.swift */,
			);
			path = MenuBarItem;
			sourceTree = "<group>";
		};
		936312E528CCC795004CD24B /* TabBarItem */ = {
			isa = PBXGroup;
			children = (
				287776EE27E3515300D46668 /* TabBarItem.swift */,
				936312E628CCC7AE004CD24B /* TabBarItemIcon.swift */,
			);
			path = TabBarItem;
			sourceTree = "<group>";
		};
		936312E828CCCAC4004CD24B /* TabBar */ = {
			isa = PBXGroup;
			children = (
				287776E827E34BC700D46668 /* TabBar.swift */,
				93B1D10B28CD907A005A8C24 /* TabBar+Drag.swift */,
				936312E928CCCAD9004CD24B /* TabBarAccessories.swift */,
			);
			path = TabBar;
			sourceTree = "<group>";
		};
		939C2CC4289E341F00BBB345 /* FileItem */ = {
			isa = PBXGroup;
			children = (
				20D8386E289A7ACE00D91D05 /* FileItem.swift */,
				20D8386D289A7ACE00D91D05 /* FileItem+Array.swift */,
				939C2CC5289E345900BBB345 /* FileItemFileSystemFunctions.swift */,
			);
			path = FileItem;
			sourceTree = "<group>";
		};
		93ACA43428C32F9100672994 /* AuroraEditorWindow */ = {
			isa = PBXGroup;
			children = (
				04660F6927E51E5C00477777 /* AuroraEditorWindowController.swift */,
				93ACA43628C32FF500672994 /* AuroraEditorWindowController+NSToolbarDelegate.swift */,
			);
			path = AuroraEditorWindow;
			sourceTree = "<group>";
		};
		93ACA43528C32FC000672994 /* WorkspaceDocument */ = {
			isa = PBXGroup;
			children = (
				043C321327E31FF6006AE443 /* AuroraEditorDocumentController.swift */,
				043C321527E3201F006AE443 /* WorkspaceDocument.swift */,
				043BCF02281DA18A000AC47C /* WorkspaceDocument+Search.swift */,
				043BCF04281DA19A000AC47C /* WorkspaceDocument+Selection.swift */,
				6C05A8AE284D0CA3007F4EAA /* WorkspaceDocument+Listeners.swift */,
				93F73D0C28A0D9FD00E67DDE /* WorkspaceDocument+Tabs.swift */,
			);
			path = WorkspaceDocument;
			sourceTree = "<group>";
		};
		93CB9AE128C736720068074A /* Application */ = {
			isa = PBXGroup;
			children = (
				0468438427DC76E200F8E88E /* AppDelegate.swift */,
				93532A7D28C736AA007588B4 /* DockProgress.swift */,
			);
			path = Application;
			sourceTree = "<group>";
		};
		93EF415928C1D1BF004083AD /* CommandPalette */ = {
			isa = PBXGroup;
			children = (
				93EF415D28C1D2CD004083AD /* Model */,
				93EF415A28C1D205004083AD /* UI */,
			);
			path = CommandPalette;
			sourceTree = "<group>";
		};
		93EF415A28C1D205004083AD /* UI */ = {
			isa = PBXGroup;
			children = (
				93EF415B28C1D21E004083AD /* CommandPaletteView.swift */,
				93EF416028C1D38E004083AD /* CommandPaletteItem.swift */,
				93EF416428C1EBBC004083AD /* ActionAwareInput.swift */,
			);
			path = UI;
			sourceTree = "<group>";
		};
		93EF415D28C1D2CD004083AD /* Model */ = {
			isa = PBXGroup;
			children = (
				93EF415E28C1D2DB004083AD /* CommandPaletteState.swift */,
				93EF416228C1D752004083AD /* Command.swift */,
				93EF416628C1F828004083AD /* WorkspaceDocument+Commands.swift */,
			);
			path = Model;
			sourceTree = "<group>";
		};
		93F0066528A756F50038E5B7 /* FileSystemClient */ = {
			isa = PBXGroup;
			children = (
				93F0066628A7574C0038E5B7 /* FileSystemClient.swift */,
				93F0066828A757670038E5B7 /* FileSystemClient+FileIndex.swift */,
			);
			path = FileSystemClient;
			sourceTree = "<group>";
		};
		B658FB2327DA9E0F00EA4DBD = {
			isa = PBXGroup;
			children = (
				B658FB2E27DA9E0F00EA4DBD /* AuroraEditor */,
				2BE487ED28245162003F3F64 /* OpenWithAuroraEditor */,
				B658FB2D27DA9E0F00EA4DBD /* Products */,
				5C403B8D27E20F8000788241 /* Frameworks */,
			);
			indentWidth = 4;
			sourceTree = "<group>";
			tabWidth = 4;
		};
		B658FB2D27DA9E0F00EA4DBD /* Products */ = {
			isa = PBXGroup;
			children = (
				B658FB2C27DA9E0F00EA4DBD /* AuroraEditor.app */,
				B658FB3D27DA9E1000EA4DBD /* AuroraEditorTests.xctest */,
				B658FB4727DA9E1000EA4DBD /* AuroraEditorUITests.xctest */,
				2BE487EC28245162003F3F64 /* OpenWithAuroraEditor.appex */,
			);
			name = Products;
			sourceTree = "<group>";
		};
		B658FB2E27DA9E0F00EA4DBD /* AuroraEditor */ = {
			isa = PBXGroup;
			children = (
				20BE727F28D0834800EEDE5F /* Services */,
				20D83713289A7A9900D91D05 /* Utils */,
				20D83712289A7A9200D91D05 /* Base */,
				D7211D4427E066D4008F2ED7 /* Localization */,
				28069DA527F5BD320016BC47 /* DefaultThemes */,
				93CB9AE128C736720068074A /* Application */,
				B658FB3327DA9E1000EA4DBD /* Assets.xcassets */,
				2B18EC4528AEC84900494768 /* Symbols.xcassets */,
				2B5B25522885D9B9009C7384 /* .swiftlint.yml */,
				2BA19F242896F721000B9543 /* .githash */,
				2B5B25542885D9C3009C7384 /* .gitignore */,
				B658FB3827DA9E1000EA4DBD /* AuroraEditor.entitlements */,
				04660F6027E3A68A00477777 /* Info.plist */,
				043C321927E32295006AE443 /* MainMenu.xib */,
				209D024A289ABC340082441F /* Package.resolved */,
			);
			path = AuroraEditor;
			sourceTree = "<group>";
		};
		B6EE988E27E8877C00CDD8AB /* InspectorSidebar */ = {
			isa = PBXGroup;
			children = (
				20D8390E289A7F1400D91D05 /* UI */,
				20EBB50B280C382800F3A5DA /* Models */,
			);
			path = InspectorSidebar;
			sourceTree = "<group>";
		};
		D7211D4427E066D4008F2ED7 /* Localization */ = {
			isa = PBXGroup;
			children = (
				D7211D4227E066CE008F2ED7 /* Localized+Ex.swift */,
				D7211D4927E06BFE008F2ED7 /* Localizable.strings */,
			);
			path = Localization;
			sourceTree = "<group>";
		};
/* End PBXGroup section */

/* Begin PBXNativeTarget section */
		2BE487EB28245162003F3F64 /* OpenWithAuroraEditor */ = {
			isa = PBXNativeTarget;
			buildConfigurationList = 2BE487F828245162003F3F64 /* Build configuration list for PBXNativeTarget "OpenWithAuroraEditor" */;
			buildPhases = (
				2BE487E828245162003F3F64 /* Sources */,
				2BE487E928245162003F3F64 /* Frameworks */,
				2BE487EA28245162003F3F64 /* Resources */,
			);
			buildRules = (
			);
			dependencies = (
			);
			name = OpenWithAuroraEditor;
			productName = OpenWithCodeEdit;
			productReference = 2BE487EC28245162003F3F64 /* OpenWithAuroraEditor.appex */;
			productType = "com.apple.product-type.app-extension";
		};
		B658FB2B27DA9E0F00EA4DBD /* AuroraEditor */ = {
			isa = PBXNativeTarget;
			buildConfigurationList = B658FB5127DA9E1000EA4DBD /* Build configuration list for PBXNativeTarget "AuroraEditor" */;
			buildPhases = (
				B658FB2827DA9E0F00EA4DBD /* Sources */,
				B658FB2927DA9E0F00EA4DBD /* Frameworks */,
				B658FB2A27DA9E0F00EA4DBD /* Resources */,
				2B1A76FC27F628BD008ED4A2 /* Update commit hash */,
				2B18499A27F8A7A0005119F0 /* Mark // swiftlint:disable:all as errors | Run Script */,
				2BA119D327E5274D00A996FF /* SwiftLint Run Script */,
				04ADA0CC27E6043B00BF00B2 /* Add TODO/FIXME as warnings | Run Script */,
				FDF7C12027FAE90F0039BA76 /* Copy Package.resolved into Project Directory */,
				04C3255A2801B43A00C8DA2D /* Embed Frameworks */,
				2BE487F528245162003F3F64 /* Embed Foundation Extensions */,
			);
			buildRules = (
			);
			dependencies = (
				2BE487F328245162003F3F64 /* PBXTargetDependency */,
			);
			name = AuroraEditor;
			packageProductDependencies = (
				209D0245289AB9750082441F /* SwiftTerm */,
				2BE5EDAC28AE64A700C0A4AE /* AEExtensionKit */,
			);
			productName = CodeEdit;
			productReference = B658FB2C27DA9E0F00EA4DBD /* AuroraEditor.app */;
			productType = "com.apple.product-type.application";
		};
		B658FB3C27DA9E1000EA4DBD /* AuroraEditorTests */ = {
			isa = PBXNativeTarget;
			buildConfigurationList = B658FB5427DA9E1000EA4DBD /* Build configuration list for PBXNativeTarget "AuroraEditorTests" */;
			buildPhases = (
				B658FB3927DA9E1000EA4DBD /* Sources */,
				B658FB3A27DA9E1000EA4DBD /* Frameworks */,
				B658FB3B27DA9E1000EA4DBD /* Resources */,
			);
			buildRules = (
			);
			dependencies = (
				B658FB3F27DA9E1000EA4DBD /* PBXTargetDependency */,
			);
			name = AuroraEditorTests;
			productName = CodeEditTests;
			productReference = B658FB3D27DA9E1000EA4DBD /* AuroraEditorTests.xctest */;
			productType = "com.apple.product-type.bundle.unit-test";
		};
		B658FB4627DA9E1000EA4DBD /* AuroraEditorUITests */ = {
			isa = PBXNativeTarget;
			buildConfigurationList = B658FB5727DA9E1000EA4DBD /* Build configuration list for PBXNativeTarget "AuroraEditorUITests" */;
			buildPhases = (
				B658FB4327DA9E1000EA4DBD /* Sources */,
				B658FB4427DA9E1000EA4DBD /* Frameworks */,
				B658FB4527DA9E1000EA4DBD /* Resources */,
			);
			buildRules = (
			);
			dependencies = (
				B658FB4927DA9E1000EA4DBD /* PBXTargetDependency */,
			);
			name = AuroraEditorUITests;
			productName = CodeEditUITests;
			productReference = B658FB4727DA9E1000EA4DBD /* AuroraEditorUITests.xctest */;
			productType = "com.apple.product-type.bundle.ui-testing";
		};
/* End PBXNativeTarget section */

/* Begin PBXProject section */
		B658FB2427DA9E0F00EA4DBD /* Project object */ = {
			isa = PBXProject;
			attributes = {
				BuildIndependentTargetsInParallel = 1;
				LastSwiftUpdateCheck = 1330;
				LastUpgradeCheck = 1400;
				ORGANIZATIONNAME = "Aurora Company";
				TargetAttributes = {
					2BE487EB28245162003F3F64 = {
						CreatedOnToolsVersion = 13.3.1;
					};
					B658FB2B27DA9E0F00EA4DBD = {
						CreatedOnToolsVersion = 13.1;
					};
					B658FB3C27DA9E1000EA4DBD = {
						CreatedOnToolsVersion = 13.1;
						TestTargetID = B658FB2B27DA9E0F00EA4DBD;
					};
					B658FB4627DA9E1000EA4DBD = {
						CreatedOnToolsVersion = 13.1;
						TestTargetID = B658FB2B27DA9E0F00EA4DBD;
					};
				};
			};
			buildConfigurationList = B658FB2727DA9E0F00EA4DBD /* Build configuration list for PBXProject "AuroraEditor" */;
			compatibilityVersion = "Xcode 13.0";
			developmentRegion = en;
			hasScannedForEncodings = 0;
			knownRegions = (
				en,
				Base,
			);
			mainGroup = B658FB2327DA9E0F00EA4DBD;
			packageReferences = (
				209D0244289AB9750082441F /* XCRemoteSwiftPackageReference "SwiftTerm" */,
				2BE5EDAB28AE64A700C0A4AE /* XCRemoteSwiftPackageReference "AEExtensionKit" */,
			);
			productRefGroup = B658FB2D27DA9E0F00EA4DBD /* Products */;
			projectDirPath = "";
			projectRoot = "";
			targets = (
				B658FB2B27DA9E0F00EA4DBD /* AuroraEditor */,
				B658FB3C27DA9E1000EA4DBD /* AuroraEditorTests */,
				B658FB4627DA9E1000EA4DBD /* AuroraEditorUITests */,
				2BE487EB28245162003F3F64 /* OpenWithAuroraEditor */,
			);
		};
/* End PBXProject section */

/* Begin PBXResourcesBuildPhase section */
		2BE487EA28245162003F3F64 /* Resources */ = {
			isa = PBXResourcesBuildPhase;
			buildActionMask = 2147483647;
			files = (
				2B7AC06B282452FB0082A5B8 /* Media.xcassets in Resources */,
			);
			runOnlyForDeploymentPostprocessing = 0;
		};
		B658FB2A27DA9E0F00EA4DBD /* Resources */ = {
			isa = PBXResourcesBuildPhase;
			buildActionMask = 2147483647;
			files = (
				2093CCD5289AA044003A88DD /* vs2015.min.css in Resources */,
				2093CCD7289AA044003A88DD /* xt256.min.css in Resources */,
				2093CCF1289AA044003A88DD /* atelier-forest-dark.min.css in Resources */,
				2093CD09289AA044003A88DD /* xcode.min.css in Resources */,
				2093CCFE289AA044003A88DD /* googlecode.min.css in Resources */,
				2093CD0C289AA044003A88DD /* kimbie.dark.min.css in Resources */,
				2B5B25532885D9BA009C7384 /* .swiftlint.yml in Resources */,
				2B18EC4628AEC84900494768 /* Symbols.xcassets in Resources */,
				2093CCE5289AA044003A88DD /* school-book.min.css in Resources */,
				2093CCC1289AA044003A88DD /* tomorrow-night-bright.min.css in Resources */,
				2093CD0A289AA044003A88DD /* vs.min.css in Resources */,
				2093CCD9289AA044003A88DD /* atelier-forest-light.min.css in Resources */,
				2BA19F252896F721000B9543 /* .githash in Resources */,
				2B4C1345289D56F9000ED796 /* README.md in Resources */,
				2093CCCA289AA044003A88DD /* atelier-savanna-dark.min.css in Resources */,
				2093CCD0289AA044003A88DD /* zenburn.min.css in Resources */,
				2093CCBA289AA044003A88DD /* atom-one-dark-reasonable.min.css in Resources */,
				2093CCB7289AA044003A88DD /* qtcreator_dark.min.css in Resources */,
				2093CCCF289AA044003A88DD /* atelier-estuary-dark.min.css in Resources */,
				2093CCEC289AA044003A88DD /* codepen-embed.min.css in Resources */,
				2093CD01289AA044003A88DD /* ir-black.min.css in Resources */,
				2093CD07289AA044003A88DD /* atelier-savanna-light.min.css in Resources */,
				2093CCCC289AA044003A88DD /* github.min.css in Resources */,
				2093CCBD289AA044003A88DD /* shades-of-purple.min.css in Resources */,
				2093CCBE289AA044003A88DD /* a11y-dark.min.css in Resources */,
				2093CCBF289AA044003A88DD /* ocean.min.css in Resources */,
				2093CCD4289AA044003A88DD /* gml.min.css in Resources */,
				2093CCCE289AA044003A88DD /* foundation.min.css in Resources */,
				2093CCF7289AA044003A88DD /* kimbie.light.min.css in Resources */,
				2093CCF8289AA044003A88DD /* gruvbox-light.min.css in Resources */,
				2093CCB5289AA044003A88DD /* arta.min.css in Resources */,
				2093CCEB289AA044003A88DD /* ascetic.min.css in Resources */,
				2093CCD1289AA044003A88DD /* tomorrow.min.css in Resources */,
				2093CCDC289AA044003A88DD /* color-brewer.min.css in Resources */,
				2093CCBC289AA044003A88DD /* paraiso-light.min.css in Resources */,
				2093CCF0289AA044003A88DD /* atelier-lakeside-light.min.css in Resources */,
				28A51006281701B40087B0CC /* auroraeditor-github-dark.json in Resources */,
				2093CD0B289AA044003A88DD /* atelier-heath-dark.min.css in Resources */,
				2093CD05289AA044003A88DD /* atelier-cave-dark.min.css in Resources */,
				2093CCF6289AA044003A88DD /* routeros.min.css in Resources */,
				2093CCE7289AA044003A88DD /* isbl-editor-dark.min.css in Resources */,
				2093CCE8289AA044003A88DD /* dark.min.css in Resources */,
				2093CD04289AA044003A88DD /* atelier-sulphurpool-light.min.css in Resources */,
				2093CCFC289AA044003A88DD /* paraiso-dark.min.css in Resources */,
				2093CCC8289AA044003A88DD /* atelier-seaside-light.min.css in Resources */,
				2093CCCD289AA044003A88DD /* default.min.css in Resources */,
				2093CCBB289AA044003A88DD /* monokai-sublime.min.css in Resources */,
				2093CCE9289AA044003A88DD /* solarized-light.min.css in Resources */,
				28A51002281673530087B0CC /* auroraeditor-xcode-light.json in Resources */,
				2B5B25552885D9C3009C7384 /* .gitignore in Resources */,
				2093CCC7289AA044003A88DD /* atom-one-light.min.css in Resources */,
				2093CCB3289AA044003A88DD /* atelier-dune-light.min.css in Resources */,
				2093CCC6289AA044003A88DD /* atelier-sulphurpool-dark.min.css in Resources */,
				2093CCE3289AA044003A88DD /* atelier-cave-light.min.css in Resources */,
				2093CCFD289AA044003A88DD /* mono-blue.min.css in Resources */,
				28A51005281701B40087B0CC /* auroraeditor-github-light.json in Resources */,
				2B4C132E289D56F9000ED796 /* LICENSE.md in Resources */,
				2093CD08289AA044003A88DD /* hybrid.min.css in Resources */,
				2093CCF3289AA044003A88DD /* highlight.min.js in Resources */,
				2093CCC0289AA044003A88DD /* nord.min.css in Resources */,
				2093CCE1289AA044003A88DD /* brown-paper.min.css in Resources */,
				2093CCD2289AA044003A88DD /* a11y-light.min.css in Resources */,
				2093CCF5289AA044003A88DD /* agate.min.css in Resources */,
				D7211D4727E06BFE008F2ED7 /* Localizable.strings in Resources */,
				2093CCD6289AA044003A88DD /* atelier-dune-dark.min.css in Resources */,
				2093CCC5289AA044003A88DD /* solarized-dark.min.css in Resources */,
				2093CD00289AA044003A88DD /* atelier-plateau-dark.min.css in Resources */,
				2093CCEE289AA044003A88DD /* far.min.css in Resources */,
				2093CD02289AA044003A88DD /* atelier-plateau-light.min.css in Resources */,
				2093CCB8289AA044003A88DD /* github-gist.min.css in Resources */,
				2093CCE4289AA044003A88DD /* atelier-lakeside-dark.min.css in Resources */,
				2093CCDA289AA044003A88DD /* hopscotch.min.css in Resources */,
				2093CCDF289AA044003A88DD /* qtcreator_light.min.css in Resources */,
				2093CCC9289AA044003A88DD /* atom-one-dark.min.css in Resources */,
				2093CCF4289AA044003A88DD /* LICENSE in Resources */,
				2093CCD3289AA044003A88DD /* atelier-seaside-dark.min.css in Resources */,
				2093CCE6289AA044003A88DD /* magula.min.css in Resources */,
				2093CCCB289AA044003A88DD /* gruvbox-dark.min.css in Resources */,
				2093CCC2289AA044003A88DD /* an-old-hope.min.css in Resources */,
				2093CCED289AA044003A88DD /* obsidian.min.css in Resources */,
				2093CCDD289AA044003A88DD /* isbl-editor-light.min.css in Resources */,
				2093CD03289AA044003A88DD /* atelier-estuary-light.min.css in Resources */,
				28A51001281673530087B0CC /* auroraeditor-xcode-dark.json in Resources */,
				2093CCB9289AA044003A88DD /* dracula.min.css in Resources */,
				B658FB3427DA9E1000EA4DBD /* Assets.xcassets in Resources */,
				2093CCEA289AA044003A88DD /* darcula.min.css in Resources */,
				2093CCDB289AA044003A88DD /* docco.min.css in Resources */,
				2093CD93289AA137003A88DD /* codeedit in Resources */,
				209D024B289ABC340082441F /* Package.resolved in Resources */,
				2093CD06289AA044003A88DD /* tomorrow-night.min.css in Resources */,
				043C321A27E32295006AE443 /* MainMenu.xib in Resources */,
				2093CCFF289AA044003A88DD /* tomorrow-night-blue.min.css in Resources */,
				2093CCE0289AA044003A88DD /* lightfair.min.css in Resources */,
				2093CCD8289AA044003A88DD /* idea.min.css in Resources */,
				2093CCB6289AA044003A88DD /* pojoaque.min.css in Resources */,
				2093CCF2289AA044003A88DD /* purebasic.min.css in Resources */,
				2093CCFB289AA044003A88DD /* arduino-light.min.css in Resources */,
				2093CCB2289AA044003A88DD /* tomorrow-night-eighties.min.css in Resources */,
				2093CCC4289AA044003A88DD /* grayscale.min.css in Resources */,
				2093CCB4289AA044003A88DD /* androidstudio.min.css in Resources */,
				2093CCC3289AA044003A88DD /* atelier-heath-light.min.css in Resources */,
				2093CCE2289AA044003A88DD /* monokai.min.css in Resources */,
				2093CCFA289AA044003A88DD /* railscasts.min.css in Resources */,
				2093CCF9289AA044003A88DD /* darkula.min.css in Resources */,
				2093CCDE289AA044003A88DD /* sunburst.min.css in Resources */,
				2093CCEF289AA044003A88DD /* rainbow.min.css in Resources */,
			);
			runOnlyForDeploymentPostprocessing = 0;
		};
		B658FB3B27DA9E1000EA4DBD /* Resources */ = {
			isa = PBXResourcesBuildPhase;
			buildActionMask = 2147483647;
			files = (
			);
			runOnlyForDeploymentPostprocessing = 0;
		};
		B658FB4527DA9E1000EA4DBD /* Resources */ = {
			isa = PBXResourcesBuildPhase;
			buildActionMask = 2147483647;
			files = (
			);
			runOnlyForDeploymentPostprocessing = 0;
		};
/* End PBXResourcesBuildPhase section */

/* Begin PBXShellScriptBuildPhase section */
		04ADA0CC27E6043B00BF00B2 /* Add TODO/FIXME as warnings | Run Script */ = {
			isa = PBXShellScriptBuildPhase;
			alwaysOutOfDate = 1;
			buildActionMask = 2147483647;
			files = (
			);
			inputFileListPaths = (
			);
			inputPaths = (
			);
			name = "Add TODO/FIXME as warnings | Run Script";
			outputFileListPaths = (
			);
			outputPaths = (
			);
			runOnlyForDeploymentPostprocessing = 0;
			shellPath = /bin/sh;
			shellScript = "TAGS=\"TODO:|FIXME:\"\necho \"searching ${SRCROOT} for ${TAGS}\"\nfind \"${SRCROOT}\" \\( -name \"*.swift\" \\) -print0 | xargs -0 egrep --with-filename --line-number --only-matching \"($TAGS).*\\$\" | perl -p -e \"s/($TAGS)/ warning: \\$1/\"\n";
		};
		2B18499A27F8A7A0005119F0 /* Mark // swiftlint:disable:all as errors | Run Script */ = {
			isa = PBXShellScriptBuildPhase;
			alwaysOutOfDate = 1;
			buildActionMask = 2147483647;
			files = (
			);
			inputFileListPaths = (
			);
			inputPaths = (
			);
			name = "Mark // swiftlint:disable:all as errors | Run Script";
			outputFileListPaths = (
			);
			outputPaths = (
			);
			runOnlyForDeploymentPostprocessing = 0;
			shellPath = /bin/sh;
			shellScript = "TAGS=\"\\/\\/ swiftlint:disable all\"\n#echo \"searching ${SRCROOT} for ${TAGS}\"\nfind \"${SRCROOT}\" \\( -name \"*.swift\" \\) -print0 | xargs -0 egrep --with-filename --line-number --only-matching \"($TAGS).*\\$\" | perl -p -e \"s/($TAGS)/ error: Usage of \\$1 is prohibited/\"\n";
		};
		2B1A76FC27F628BD008ED4A2 /* Update commit hash */ = {
			isa = PBXShellScriptBuildPhase;
			alwaysOutOfDate = 1;
			buildActionMask = 2147483647;
			files = (
			);
			inputFileListPaths = (
			);
			inputPaths = (
			);
			name = "Update commit hash";
			outputFileListPaths = (
			);
			outputPaths = (
			);
			runOnlyForDeploymentPostprocessing = 0;
			shellPath = /bin/sh;
			shellScript = "# Hash (full length)\nGITHASH=$(git rev-parse HEAD)\n\nprintf \"$GITHASH\" > \"${PROJECT_DIR}/AuroraEditor/.githash\"\n\necho \"info: Updated ${PROJECT_DIR}/AuroraEditor/.githash: to \\\"$GITHASH\\\".\"\n";
		};
		2BA119D327E5274D00A996FF /* SwiftLint Run Script */ = {
			isa = PBXShellScriptBuildPhase;
			alwaysOutOfDate = 1;
			buildActionMask = 2147483647;
			files = (
			);
			inputFileListPaths = (
			);
			inputPaths = (
			);
			name = "SwiftLint Run Script";
			outputFileListPaths = (
			);
			outputPaths = (
			);
			runOnlyForDeploymentPostprocessing = 0;
			shellPath = /bin/sh;
			shellScript = "export PATH=\"$PATH:/opt/homebrew/bin\"\nif which swiftlint >/dev/null; then\n  swiftlint --strict\nelse\n  echo \"warning: SwiftLint not installed, download from https://github.com/realm/SwiftLint\"\nfi\n";
		};
		FDF7C12027FAE90F0039BA76 /* Copy Package.resolved into Project Directory */ = {
			isa = PBXShellScriptBuildPhase;
			alwaysOutOfDate = 1;
			buildActionMask = 2147483647;
			files = (
			);
			inputFileListPaths = (
			);
			inputPaths = (
			);
			name = "Copy Package.resolved into Project Directory";
			outputFileListPaths = (
			);
			outputPaths = (
			);
			runOnlyForDeploymentPostprocessing = 0;
			shellPath = /bin/sh;
			shellScript = "# The following script copies the generated Package.resolved file into the project directory, ignoring any errors.\ncp ${PROJECT_DIR}/AuroraEditor.xcworkspace/xcshareddata/swiftpm/Package.resolved ${PROJECT_DIR} || :\n";
		};
/* End PBXShellScriptBuildPhase section */

/* Begin PBXSourcesBuildPhase section */
		2BE487E828245162003F3F64 /* Sources */ = {
			isa = PBXSourcesBuildPhase;
			buildActionMask = 2147483647;
			files = (
				2BE487EF28245162003F3F64 /* FinderSync.swift in Sources */,
			);
			runOnlyForDeploymentPostprocessing = 0;
		};
		B658FB2827DA9E0F00EA4DBD /* Sources */ = {
			isa = PBXSourcesBuildPhase;
			buildActionMask = 2147483647;
			files = (
				2093CD0D289AA04C003A88DD /* CodeAttributedString.swift in Sources */,
				2093CDC3289AA25B003A88DD /* TabBarItemID.swift in Sources */,
				2B4C1344289D56F9000ED796 /* STTextView+TextInputClient.swift in Sources */,
				2B5B255D288ADABA009C7384 /* shellClient.swift in Sources */,
				2093CD54289AA0C0003A88DD /* ExtensionsStoreAPI.swift in Sources */,
				20BE729A28D0A25900EEDE5F /* WorkflowCellView.swift in Sources */,
				2093CD0F289AA04C003A88DD /* Highlightr.swift in Sources */,
				935EB99C28A8F26900E8F798 /* FileSystemTableViewCell.swift in Sources */,
				20BCB0C028AA71760064C7C0 /* GitError.swift in Sources */,
				2072FA13280D74ED00C7F8D4 /* HistoryInspectorModel.swift in Sources */,
				2093CDA2289AA16C003A88DD /* PreferencesSection.swift in Sources */,
				201169E52837B40300F92B46 /* RepositoriesView.swift in Sources */,
				2093CD5C289AA0D8003A88DD /* CrashReportController.swift in Sources */,
				2BDFA8F928D1079700980385 /* WebTab.swift in Sources */,
				2813F93927ECC4C300E305E4 /* NavigatorSidebar.swift in Sources */,
				2093CD3C289AA08F003A88DD /* GitlabOAuthRouter.swift in Sources */,
				2093CD51289AA0AE003A88DD /* IssueArea.swift in Sources */,
				2B4C1335289D56F9000ED796 /* STTextView+Scrolling.swift in Sources */,
				2093CDAA289AA179003A88DD /* SourceControlGitView.swift in Sources */,
				2B4C134F289D56F9000ED796 /* ApproximateEquality.swift in Sources */,
				202F2E39289E7444000D3CAD /* FindNavigatorListMatchCell.swift in Sources */,
				20EBB50D280C383700F3A5DA /* LanguageType.swift in Sources */,
				2093CDD8289AA511003A88DD /* URL+URLParameters.swift in Sources */,
				2093CD46289AA095003A88DD /* AvatarURL.swift in Sources */,
				20BE728728D0845000EEDE5F /* AuroraNetworking.swift in Sources */,
				20C22DA828BCD2A3004973CA /* Diff-Index.swift in Sources */,
				2BDFA90528D107B200980385 /* OtherFileView.swift in Sources */,
				2093CDA9289AA179003A88DD /* SourceControlGeneralView.swift in Sources */,
				2093CD1E289AA07D003A88DD /* BitbucketRepositories.swift in Sources */,
				2BDFA8F828D1079700980385 /* HighlightrLanguage.swift in Sources */,
				201169D92837B31200F92B46 /* SourceControlSearchToolbar.swift in Sources */,
				0483E35027FDB17700354AC0 /* ExtensionNavigator.swift in Sources */,
				2093CD35289AA089003A88DD /* Git.swift in Sources */,
				2093CD34289AA089003A88DD /* Issue.swift in Sources */,
				2041B8C728A6A904005F03D8 /* Refs.swift in Sources */,
				20752E4928CA54F000935487 /* Avatar.swift in Sources */,
				2093CD12289AA054003A88DD /* ChangedFile.swift in Sources */,
				20B5BD9C28B11C6200B2A02F /* WelcomeModel.swift in Sources */,
				2041B8C528A69D12005F03D8 /* IRemote.swift in Sources */,
				2093CD57289AA0C6003A88DD /* DownloadedPlugin.swift in Sources */,
				2093CDC8289AA260003A88DD /* TabBar.swift in Sources */,
				2093CD6E289AA0FC003A88DD /* SegmentedControl.swift in Sources */,
				2041B8BA28A67AA9005F03D8 /* Commit.swift in Sources */,
				2093CD32289AA089003A88DD /* Openness.swift in Sources */,
				2B7A583527E4BA0100D25D4E /* AppDelegate.swift in Sources */,
				D7012EE827E757850001E1EF /* FindNavigator.swift in Sources */,
				2B4C1343289D56F9000ED796 /* NSTextContentManager+Helpers.swift in Sources */,
				207D295D28CCE72F00D31530 /* RenameBranchView.swift in Sources */,
				2093CD17289AA079003A88DD /* TokenRouter.swift in Sources */,
				2093CCA0289AA00B003A88DD /* WelcomeWindowView.swift in Sources */,
				2093CD21289AA084003A88DD /* GithubUserRouter.swift in Sources */,
				9352467C28CB2EB700E38DAD /* ProjectNavigatorOutlineDataSource.swift in Sources */,
				D7E201AE27E8B3C000CB86D0 /* String+Ranges.swift in Sources */,
				20EBB50F280C389300F3A5DA /* FileInspectorModel.swift in Sources */,
				20BCB0C428AA9FFA0064C7C0 /* ManualConflictResolution.swift in Sources */,
				2093CC9A289A9FFD003A88DD /* StatusBarMaximizeButton.swift in Sources */,
				2086334F28A530AF00E29A22 /* CommitChangesView.swift in Sources */,
				9354D4B328ACEDDE004C6D18 /* RepositoriesWrapperView.swift in Sources */,
				20BE729C28D0BB2000EEDE5F /* WorkflowRunsView.swift in Sources */,
				2093CDDF289AA522003A88DD /* Bundle+Info.swift in Sources */,
				2BDFA91528D10B9200980385 /* FileCreationNamingView.swift in Sources */,
				2093CD52289AA0AE003A88DD /* FeedbackType.swift in Sources */,
				20E8749028A3ABA8002CE758 /* SourceControlController.swift in Sources */,
				0463E51327FCC1FB00806D5C /* AuroraEditorTargetsAPI.swift in Sources */,
				93EF416128C1D38E004083AD /* CommandPaletteItem.swift in Sources */,
				2093CCA5289AA015003A88DD /* FileIcon.swift in Sources */,
				201169DD2837B3AC00F92B46 /* SourceControlToolbarBottom.swift in Sources */,
				2093CD10289AA04C003A88DD /* Shims.swift in Sources */,
				2093CD50289AA0AE003A88DD /* FeedbackModel.swift in Sources */,
				2093CD2F289AA089003A88DD /* GithubUser.swift in Sources */,
				2B4C1330289D56F9000ED796 /* STLineNumberRulerView.swift in Sources */,
				2B4C1352289D56F9000ED796 /* STCALayer.swift in Sources */,
				93672E8528B2684F0086132E /* ToolbarPlusMenu.swift in Sources */,
				2093CDB8289AA1A6003A88DD /* GithubEnterpriseLoginView.swift in Sources */,
				2093CD44289AA095003A88DD /* Permissions.swift in Sources */,
				2093CCA2289AA00B003A88DD /* WelcomeActionView.swift in Sources */,
				2093CDC7289AA260003A88DD /* TabBarAccessory.swift in Sources */,
				20BE729228D08ABB00EEDE5F /* Jobs.swift in Sources */,
				20C22DAF28BCE339004973CA /* Raw-Diff.swift in Sources */,
				2093CD49289AA095003A88DD /* EventData.swift in Sources */,
				2093CDD6289AA511003A88DD /* Dictionary+Additions.swift in Sources */,
				2093CDA3289AA16C003A88DD /* PreferencesColorPicker.swift in Sources */,
				2093CD6D289AA0FC003A88DD /* PanelDivider.swift in Sources */,
				04C3254D27FF331B00C8DA2D /* ExtensionNavigatorItem.swift in Sources */,
				2093CC94289A9FF5003A88DD /* StatusBarLineEndSelector.swift in Sources */,
				2093CD38289AA08F003A88DD /* GitlabAccount.swift in Sources */,
				2093CDC2289AA25B003A88DD /* TabBarItemRepresentable.swift in Sources */,
				2093CC9F289AA00B003A88DD /* WelcomeView.swift in Sources */,
				2093CDB5289AA1A2003A88DD /* GitAccountItem.swift in Sources */,
				2093CD47289AA095003A88DD /* GitlabAccountModel.swift in Sources */,
				D7E201B027E8C07300CB86D0 /* FindNavigatorSearchBar.swift in Sources */,
				2072FA1C280D874000C7F8D4 /* IndentUsing.swift in Sources */,
				2093CD71289AA0FC003A88DD /* HelpButton.swift in Sources */,
				2B4C1338289D56F9000ED796 /* CompletionWindow.swift in Sources */,
				93B1D10C28CD907A005A8C24 /* TabBar+Drag.swift in Sources */,
				2041B8C228A69B8A005F03D8 /* Remote.swift in Sources */,
				20D2A44628A7D13C0073F7BD /* Revert.swift in Sources */,
				2093CDCF289AA503003A88DD /* String+SHA256.swift in Sources */,
				2093CDAD289AA185003A88DD /* ThemePreviewIcon.swift in Sources */,
				2093CC97289A9FF5003A88DD /* StatusBarBreakpointButton.swift in Sources */,
				20E8748E28A3AB9B002CE758 /* SourceControlMenu.swift in Sources */,
				2093CD15289AA054003A88DD /* GitClient.swift in Sources */,
				9352467A28CB16A200E38DAD /* ProjectNavigatorOutlineDelegate.swift in Sources */,
				2093CD5A289AA0C6003A88DD /* PluginRelease.swift in Sources */,
				2093CDE9289AAE8B003A88DD /* StashWindowsChanges.swift in Sources */,
				2093CC98289A9FF8003A88DD /* StatusBarDrawer.swift in Sources */,
				2093CD2D289AA089003A88DD /* GithubRepositories.swift in Sources */,
				2B4C132F289D56F9000ED796 /* STTextView+Annotations.swift in Sources */,
				2041B8B828A6796C005F03D8 /* Clone.swift in Sources */,
				2093CD1D289AA079003A88DD /* BitbucketAccount.swift in Sources */,
				2041B8B228A67498005F03D8 /* Add.swift in Sources */,
				2B4C133D289D56F9000ED796 /* STTextView.swift in Sources */,
				20B5BDA728B130FA00B2A02F /* SplitViewDropProposalOverlay.swift in Sources */,
				2093CCB1289AA032003A88DD /* LSPClient.swift in Sources */,
				2093CD1F289AA07D003A88DD /* Token.swift in Sources */,
				2093CD31289AA089003A88DD /* Gist.swift in Sources */,
				20BE727D28D07FF200EEDE5F /* ActionsPopoverCellView.swift in Sources */,
				20BE728D28D0855500EEDE5F /* Workflows.swift in Sources */,
				2093CD8C289AA12B003A88DD /* BannerModule.swift in Sources */,
				2B4C133F289D56F9000ED796 /* Geometric+Helpers.swift in Sources */,
				20BE728328D083D800EEDE5F /* HTTPMethod.swift in Sources */,
				2093CD36289AA08F003A88DD /* UserRouter.swift in Sources */,
				2093CD20289AA07D003A88DD /* BitbucketUser.swift in Sources */,
				2093CD92289AA134003A88DD /* AppPreferencesDocumentation.docc in Sources */,
				20BE728528D0841A00EEDE5F /* HTTPErros.swift in Sources */,
				2093CDCE289AA4F4003A88DD /* CursorLocation.swift in Sources */,
				2093CD3D289AA095003A88DD /* GroupAccess.swift in Sources */,
				202F2E3B289E7483000D3CAD /* FindNavigatorListViewController.swift in Sources */,
				934D2F0A28C591FD0034E5C8 /* GeneralPreferencesViewSections.swift in Sources */,
				20212683289BF84B00246DD7 /* String.swift in Sources */,
				2093CD84289AA11A003A88DD /* String+NSRange.swift in Sources */,
				2B4C1333289D56F9000ED796 /* STTextViewDelegate.swift in Sources */,
				2093CD85289AA11A003A88DD /* NSFont+LineHeight.swift in Sources */,
				2093CD41289AA095003A88DD /* Event.swift in Sources */,
				20E8748C28A3AB89002CE758 /* SourceControlTableViewCell.swift in Sources */,
				2093CD16289AA054003A88DD /* CommitHistory.swift in Sources */,
				9354D4B728ACEE04004C6D18 /* RepositoriesTableViewCell.swift in Sources */,
				2B4C1347289D56F9000ED796 /* STTextView+Insert.swift in Sources */,
				20C22DAA28BCE18F004973CA /* Diff-Check.swift in Sources */,
				20BCB0C228AA9AA00064C7C0 /* Stash-Entry.swift in Sources */,
				2093CDCB289AA260003A88DD /* TabBarItem.swift in Sources */,
				2093CDAF289AA185003A88DD /* PreviewThemeView.swift in Sources */,
				939C2CC6289E345900BBB345 /* FileItemFileSystemFunctions.swift in Sources */,
				20212685289BF87600246DD7 /* Formatters.swift in Sources */,
				2093CDBC289AA1BD003A88DD /* AcknowledgementsModel.swift in Sources */,
				2093CDA4289AA16C003A88DD /* PreferencesToolbar.swift in Sources */,
				2077162E287C8EC80069C68E /* ToolbarAppInfo.swift in Sources */,
				2093CDAB289AA17D003A88DD /* TextEditingPreferencesView.swift in Sources */,
				2093CD96289AA144003A88DD /* Theme+Highlightr.swift in Sources */,
				2093CD6B289AA0F7003A88DD /* UIDocumentation.docc in Sources */,
				2093CD14289AA054003A88DD /* GitType.swift in Sources */,
				2B4C132D289D56F9000ED796 /* STTextView+Find.swift in Sources */,
				2093CDA7289AA179003A88DD /* IgnoredFileView.swift in Sources */,
				2BD8A21428ACFA6D00282989 /* ShellClient.swift in Sources */,
				20BCB0B828AA561F0064C7C0 /* Update-Index.swift in Sources */,
				2093CC9E289AA004003A88DD /* TerminalEmulatorView.swift in Sources */,
				B6EE989227E887C600CDD8AB /* InspectorSidebarToolbar.swift in Sources */,
				934D2F0828C4EC7E0034E5C8 /* StatusItem.swift in Sources */,
				2B4C1331289D56F9000ED796 /* STTextLayoutFragmentLayer.swift in Sources */,
				2093CD0E289AA04C003A88DD /* HighlighrTheme.swift in Sources */,
				201169E72837B5CA00F92B46 /* SourceControlModel.swift in Sources */,
				93EF415C28C1D21E004083AD /* CommandPaletteView.swift in Sources */,
				2093CD5E289AA0DD003A88DD /* CrashReportModel.swift in Sources */,
				28B8F884280FFE4600596236 /* NSTableView+Background.swift in Sources */,
				2093CDE4289AA887003A88DD /* IgnoredFiles.swift in Sources */,
				2093CDDB289AA51D003A88DD /* AuroraEditorKeychain.swift in Sources */,
				2093CDDC289AA51D003A88DD /* AuroraEditorSwiftAccessOptions.swift in Sources */,
				2093CCA1289AA00B003A88DD /* RecentProjectItem.swift in Sources */,
				2093CDD1289AA503003A88DD /* String+MD5.swift in Sources */,
				2093CD90289AA130003A88DD /* NotificationWithProgress.swift in Sources */,
				2093CD45289AA095003A88DD /* ProjectAccess.swift in Sources */,
				2B4C1348289D56F9000ED796 /* STTextLayoutManager.swift in Sources */,
				20B5BDA528B130F300B2A02F /* SplitViewDropDelegate.swift in Sources */,
				200412EF280F3EAC00BCAF5C /* NoCommitHistoryView.swift in Sources */,
				20DF979F28ABAA72009CE1E9 /* RepositoryModel.swift in Sources */,
				2B4C1354289D6457000ED796 /* STTextView+Select2.swift in Sources */,
				043C321427E31FF6006AE443 /* AuroraEditorDocumentController.swift in Sources */,
				2093CCAA289AA01A003A88DD /* FileItem+Array.swift in Sources */,
				2032B51328A26B390089EBB6 /* AboutWindowHostingController.swift in Sources */,
				20D2A44228A7CEFE0073F7BD /* Squash.swift in Sources */,
				9354D4BB28AD2872004C6D18 /* StandardTableViewCell.swift in Sources */,
				2093CD48289AA095003A88DD /* Parameters.swift in Sources */,
				20DF97A328ABD7D2009CE1E9 /* CreateNewRepositoryView.swift in Sources */,
				93EF416328C1D752004083AD /* Command.swift in Sources */,
				20BCB0BA28AA68160064C7C0 /* Apply.swift in Sources */,
				20D2A43C28A7C5970073F7BD /* LFS.swift in Sources */,
				20B5BDA328B130F000B2A02F /* SplitEditorDropProposalPosition.swift in Sources */,
				20B5BDA928B130FF00B2A02F /* SplitViewModifier.swift in Sources */,
				20EBB503280C327C00F3A5DA /* HistoryInspector.swift in Sources */,
				2093CD2C289AA089003A88DD /* PullRequest.swift in Sources */,
				2BDFA91628D10B9200980385 /* FileCreationSelectionView.swift in Sources */,
				2041B8B428A674FD005F03D8 /* Checkout.swift in Sources */,
				2093CDB9289AA1AB003A88DD /* LocationsPreferencesView.swift in Sources */,
				20D2A44828A7D1B00073F7BD /* Reflog.swift in Sources */,
				2093CD8F289AA130003A88DD /* NotificationCentreView.swift in Sources */,
				2093CDDE289AA522003A88DD /* Color+HEX.swift in Sources */,
				20BE727B28D07EFC00EEDE5F /* ActionsPopoverView.swift in Sources */,
				2093CDA6289AA173003A88DD /* TerminalPreferencesView.swift in Sources */,
				2B4C1349289D56F9000ED796 /* STTextView+Complete.swift in Sources */,
				2093CD99289AA148003A88DD /* SourceControlPreferences.swift in Sources */,
				2093CD30289AA089003A88DD /* GithubAccount.swift in Sources */,
				2B4C133A289D56F9000ED796 /* STCompletion.swift in Sources */,
				209D0259289ABFF70082441F /* AuroraEditorTextView.swift in Sources */,
				2B4C133E289D56F9000ED796 /* NSResponder+debug.swift in Sources */,
				20F8379028C7B45700EAE842 /* WorkspaceExtension.swift in Sources */,
				20E8749228A3ABB6002CE758 /* SourceControlView.swift in Sources */,
				2093CD9E289AA15F003A88DD /* Providers.swift in Sources */,
				2093CD2A289AA084003A88DD /* GistRouter.swift in Sources */,
				2093CD6A289AA0F2003A88DD /* BreadcrumbsView.swift in Sources */,
				20BE72A128D0BD9300EEDE5F /* WorkflowRun.swift in Sources */,
				2093CD70289AA0FC003A88DD /* FontPickerView.swift in Sources */,
				2BDFA91A28D10B9200980385 /* FileSelectionItem.swift in Sources */,
				2093CDAE289AA185003A88DD /* ThemePreferencesView.swift in Sources */,
				2041B8C028A694FE005F03D8 /* Reset.swift in Sources */,
				2093CDB1289AA19B003A88DD /* AccountListItem.swift in Sources */,
				209D0251289ABF9A0082441F /* STTextView+AutoComplete.swift in Sources */,
				2BDFA90A28D107B200980385 /* CodeFile.swift in Sources */,
				2093CC99289A9FFD003A88DD /* FilterTextField.swift in Sources */,
				20FDB4E328BD06CB00FDD8C3 /* Diff-Data.swift in Sources */,
				93EF416728C1F828004083AD /* WorkspaceDocument+Commands.swift in Sources */,
				2093CD6F289AA0FC003A88DD /* SettingsTextEditor.swift in Sources */,
				2093CDA0289AA163003A88DD /* ThemePreferences.swift in Sources */,
				2072FA1A280D872600C7F8D4 /* LineEndings.swift in Sources */,
				2B4C133C289D56F9000ED796 /* STTextView+Mouse.swift in Sources */,
<<<<<<< HEAD
				20BE728B28D0854900EEDE5F /* Workflow.swift in Sources */,
=======
				2BDFA90828D107B200980385 /* CodeEditorTextView.swift in Sources */,
>>>>>>> 819d0b34
				9354D4B928ACEE20004C6D18 /* RepositoriesMenu.swift in Sources */,
				201169E22837B3D800F92B46 /* ChangesView.swift in Sources */,
				20DF97A128ABB30D009CE1E9 /* FileManger.swift in Sources */,
				20FDB4E828BD26B500FDD8C3 /* Diff-Helper.swift in Sources */,
				2093CDD5289AA511003A88DD /* String+QueryParameters.swift in Sources */,
				20EBB507280C32D300F3A5DA /* QuickHelpInspector.swift in Sources */,
				2093CC91289A9FF5003A88DD /* StatusBarIndentSelector.swift in Sources */,
				2B89F85428B13E9D007CB9C1 /* auroraMessageBox.swift in Sources */,
<<<<<<< HEAD
				20BE729428D08AC600EEDE5F /* JobSteps.swift in Sources */,
				20F8377F28C7769B00EAE842 /* FileCreationNamingView.swift in Sources */,
=======
>>>>>>> 819d0b34
				2093CD26289AA084003A88DD /* PreviewHeader.swift in Sources */,
				2B4C1332289D56F9000ED796 /* STTextView+Delete.swift in Sources */,
				2093CD33289AA089003A88DD /* Comment.swift in Sources */,
				04C3255C2801F86900C8DA2D /* ProjectNavigatorMenu.swift in Sources */,
				93EF415F28C1D2DB004083AD /* CommandPaletteState.swift in Sources */,
				2093CDE1289AA522003A88DD /* AuroraProject.swift in Sources */,
				04540D5E27DD08C300E91B77 /* WorkspaceView.swift in Sources */,
				20D2A44C28A7D8D00073F7BD /* Format-Patch.swift in Sources */,
				2093CDC5289AA260003A88DD /* TabBarDivider.swift in Sources */,
				2093CD9F289AA15F003A88DD /* AccountsPreferences.swift in Sources */,
				2093CDB7289AA1A6003A88DD /* GithubLoginView.swift in Sources */,
				2B4C134D289D56F9000ED796 /* STInsertionPointLayer.swift in Sources */,
				2B4C133B289D56F9000ED796 /* STTextView+CopyPaste.swift in Sources */,
				2093CD4F289AA0A9003A88DD /* FeedbackView.swift in Sources */,
				2B4C134A289D56F9000ED796 /* STTextContentStorage.swift in Sources */,
				2093CDE6289AAE81003A88DD /* GitCloneView.swift in Sources */,
				2093CDAC289AA185003A88DD /* TerminalThemeView.swift in Sources */,
				D7211D4327E066CE008F2ED7 /* Localized+Ex.swift in Sources */,
				2093CC9B289A9FFD003A88DD /* StatusBarSplitTerminalButton.swift in Sources */,
				93DD4FF328AFD0F100B664D4 /* PreferencesWindowController.swift in Sources */,
				93CB9AE028C72BC20068074A /* GitCloneView+Helpers.swift in Sources */,
				2BDFA91828D10B9200980385 /* FileCreationModel.swift in Sources */,
				20D839AE280E0CA700B27357 /* PopoverView.swift in Sources */,
				2BDFA90B28D107B200980385 /* CodeEditor.swift in Sources */,
				2093CC95289A9FF5003A88DD /* StatusBarToggleDrawerButton.swift in Sources */,
				2072FA1E280D891500C7F8D4 /* Location.swift in Sources */,
				2093CD28289AA084003A88DD /* GithubRepositoryRouter.swift in Sources */,
				D7E201B227E8D50000CB86D0 /* FindNavigatorModeSelector.swift in Sources */,
				93EF416528C1EBBC004083AD /* ActionAwareInput.swift in Sources */,
				2093CD25289AA084003A88DD /* GithubConfiguration.swift in Sources */,
				2093CD5B289AA0D5003A88DD /* CrashReportView.swift in Sources */,
				2093CDCC289AA4F4003A88DD /* StatusBarTabType.swift in Sources */,
				9354D4B528ACEDEF004C6D18 /* RepositoriesViewController.swift in Sources */,
				2B4C1342289D56F9000ED796 /* NSTextLayoutManager+Helpers.swift in Sources */,
				20D2A43828A7AF810073F7BD /* GitIgnore.swift in Sources */,
				20D2A45028A7DFE60073F7BD /* IProgress.swift in Sources */,
				2093CD43289AA095003A88DD /* EventNote.swift in Sources */,
				2093CC92289A9FF5003A88DD /* StatusBarEncodingSelector.swift in Sources */,
				2021267F289BF7EF00246DD7 /* Formatter.swift in Sources */,
				20DF979B28ABA633009CE1E9 /* Rev-Parse.swift in Sources */,
				20BCB0C828AAA3190064C7C0 /* GitAuthor.swift in Sources */,
				2093CDB6289AA1A2003A88DD /* GitlabLoginView.swift in Sources */,
				204CD3E628AB87640003D082 /* Config.swift in Sources */,
				2096A82428CF76D400F6ED39 /* CreateNewBranchView.swift in Sources */,
				2032B51028A256F50089EBB6 /* Array.swift in Sources */,
				20BCB0BC28AA6AA10064C7C0 /* Diff.swift in Sources */,
				2093CD91289AA130003A88DD /* NotificationView.swift in Sources */,
				9312ADB7288C3DE1009778D2 /* ProjectNavigatorToolbarBottom.swift in Sources */,
				285FEC7027FE4B9800E57D53 /* ProjectNavigatorTableViewCell.swift in Sources */,
				20C8D7DC287ED2C700C5B3BA /* ToolbarBranchPicker.swift in Sources */,
				20B6A20028AFE124004EC8D7 /* SettingsModel.swift in Sources */,
				2093CD3E289AA095003A88DD /* GitlabUser.swift in Sources */,
				2B18EC4828AEC86C00494768 /* AuroraEditorSymbols.swift in Sources */,
				20C22DB328BCEB4D004973CA /* Diff-Selection.swift in Sources */,
				2B4C1337289D56F9000ED796 /* CompletionWindowController.swift in Sources */,
				2030964428AD06C60083D725 /* GitBranch.swift in Sources */,
				20B6A1FE28AFE107004EC8D7 /* SettingItem.swift in Sources */,
				2093CDE8289AAE87003A88DD /* StashChangesSheet.swift in Sources */,
				2093CD6C289AA0FC003A88DD /* EffectView.swift in Sources */,
				2093CDB3289AA19B003A88DD /* AccountSelectionDialog.swift in Sources */,
				0485EB1F27E7458B00138301 /* WorkspaceCodeFileView.swift in Sources */,
				2093CD4D289AA0A2003A88DD /* Session.swift in Sources */,
				2093CD42289AA095003A88DD /* ProjectHook.swift in Sources */,
				2BDFA91728D10B9200980385 /* FileCreationGridView.swift in Sources */,
				2093CD1C289AA079003A88DD /* BitbucketRepositoryRouter.swift in Sources */,
				939C109528AE7D0700403A97 /* RepositoryContainers&Items.swift in Sources */,
				2093CDBB289AA1B9003A88DD /* AcknowledgementsView.swift in Sources */,
				202F2E37289E740D000D3CAD /* FindNavigatorResultList.swift in Sources */,
				2093CDE0289AA522003A88DD /* Date+Formatted.swift in Sources */,
				2847019E27FDDF7600F87B6B /* ProjectNavigatorView.swift in Sources */,
				2093CD37289AA08F003A88DD /* ProjectRouter.swift in Sources */,
				93C43E8228B0DBF0002E23DC /* NavigatorSidebarToolbarLeft.swift in Sources */,
				20EBB501280C325D00F3A5DA /* FileInspectorView.swift in Sources */,
				2093CD22289AA084003A88DD /* ReviewsRouter.swift in Sources */,
				20BE729828D08C5000EEDE5F /* GitHubActionsModel.swift in Sources */,
				20D2A43628A7AAF30073F7BD /* DefaultBranch.swift in Sources */,
				20BCB0B628AA53CC0064C7C0 /* Core.swift in Sources */,
				2093CD73289AA0FF003A88DD /* PressActionsModifier.swift in Sources */,
				2093CC90289A9FEE003A88DD /* StatusBar.swift in Sources */,
				2B4C1341289D56F9000ED796 /* NSRange+TextKit2.swift in Sources */,
				20D2A43A28A7BAF20073F7BD /* Interpret-Trailers.swift in Sources */,
				2093CD8E289AA130003A88DD /* NotificationWithButton.swift in Sources */,
				20752E4128CA4C6500935487 /* ProjectCommitHistory.swift in Sources */,
				2BDFA90628D107B200980385 /* WebTabView.swift in Sources */,
				2032B50E28A256130089EBB6 /* Collection.swift in Sources */,
				286471AB27ED51FD0039369D /* ProjectNavigator.swift in Sources */,
				2093CDC1289AA258003A88DD /* TabBarDocumentation.docc in Sources */,
				209D0255289ABFCC0082441F /* STTextViewController.swift in Sources */,
				2093CDCA289AA260003A88DD /* TabBarXcode.swift in Sources */,
				20752E4628CA54B200935487 /* CommitHistoryCellView.swift in Sources */,
				2093CC96289A9FF5003A88DD /* StatusBarCursorLocationLabel.swift in Sources */,
				2093CD95289AA13F003A88DD /* AppPreferencesModel.swift in Sources */,
				20BCB0C628AAA1C00064C7C0 /* GitCommit.swift in Sources */,
				04C3254B27FF23B000C8DA2D /* ExtensionNavigatorData.swift in Sources */,
				2093CDD2289AA507003A88DD /* SwiftTerm+Color+Init.swift in Sources */,
				20D59CD228AFAAE400E3907B /* AccountItemView.swift in Sources */,
				2093CCAE289AA02D003A88DD /* QuickOpenView.swift in Sources */,
				20B5BDA128B130EA00B2A02F /* DropProposalPositionCalculations.swift in Sources */,
				2093CC93289A9FF5003A88DD /* StatusBarMenuLabel.swift in Sources */,
				2093CD9A289AA14C003A88DD /* GeneralPreferences.swift in Sources */,
				2BDFA90728D107B200980385 /* ImageFileView.swift in Sources */,
				2093CD9D289AA15F003A88DD /* SourceControlAccounts.swift in Sources */,
				2093CD69289AA0F2003A88DD /* BreadcrumbsMenu.swift in Sources */,
				93F0066928A757670038E5B7 /* FileSystemClient+FileIndex.swift in Sources */,
				2093CDB4289AA1A2003A88DD /* GitlabHostedLoginView.swift in Sources */,
				20752E4328CA4E3100935487 /* ProjectCommitHistoryView.swift in Sources */,
				2093CD9C289AA152003A88DD /* TerminalPreferences.swift in Sources */,
				206729AF28AE69DC00EB0957 /* PreferencesView.swift in Sources */,
				2BDFA8F528D1078900980385 /* CodeLanguage.swift in Sources */,
				2041B8BE28A687AE005F03D8 /* Stash.swift in Sources */,
				20130BDE28CF30FB0000B634 /* AddRemoteView.swift in Sources */,
				2030964228AD03460083D725 /* Rev-List.swift in Sources */,
				2093CD1A289AA079003A88DD /* BitbucketUserRouter.swift in Sources */,
				936312E728CCC7AE004CD24B /* TabBarItemIcon.swift in Sources */,
				2093CD2B289AA089003A88DD /* Review.swift in Sources */,
				2093CD4A289AA095003A88DD /* Namespace.swift in Sources */,
				20D2A43328A7AA4A0073F7BD /* Init.swift in Sources */,
				2093CDD3289AA509003A88DD /* View+isHovering.swift in Sources */,
				2093CD18289AA079003A88DD /* OAuthRouter.swift in Sources */,
				2093CDB0289AA185003A88DD /* EditorThemeView.swift in Sources */,
				04660F6A27E51E5C00477777 /* AuroraEditorWindowController.swift in Sources */,
<<<<<<< HEAD
				20BE727528D0761200EEDE5F /* ActionsListView.swift in Sources */,
=======
				2BDFA91928D10B9200980385 /* NewFileModel.swift in Sources */,
>>>>>>> 819d0b34
				206729B228AE6AC900EB0957 /* GroupBox.swift in Sources */,
				20D2A44028A7CE300073F7BD /* Stage.swift in Sources */,
				2B4C132B289D56F9000ED796 /* STTextView+InsertionPoint.swift in Sources */,
				2B4C1339289D56F9000ED796 /* STCompletionViewController.swift in Sources */,
				043BCF05281DA19A000AC47C /* WorkspaceDocument+Selection.swift in Sources */,
				2093CDD7289AA511003A88DD /* String+PercentEncoding.swift in Sources */,
				2093CD3A289AA08F003A88DD /* CommitRouter.swift in Sources */,
				2B4C1346289D56F9000ED796 /* STTextView+Select.swift in Sources */,
				20D2A44E28A7D9CE0073F7BD /* Description.swift in Sources */,
				2B4C1340289D56F9000ED796 /* NSTextLocation+Equatable.swift in Sources */,
				2093CD39289AA08F003A88DD /* GitlabOAuthConfiguration.swift in Sources */,
				20D2A43E28A7CB510073F7BD /* Submodule.swift in Sources */,
				2093CC9C289A9FFD003A88DD /* StatusBarClearButton.swift in Sources */,
				2072FA18280D871200C7F8D4 /* TextEncoding.swift in Sources */,
				2072FA16280D83A500C7F8D4 /* FileTypeList.swift in Sources */,
				2093CCA3289AA00B003A88DD /* RecentProjectsView.swift in Sources */,
				2093CC9D289AA001003A88DD /* TerminalEmulatorView+Coordinator.swift in Sources */,
				2093CDDA289AA51A003A88DD /* Documentation.docc in Sources */,
				04C3254F2800AA4700C8DA2D /* ExtensionInstallationView.swift in Sources */,
				2093CD3B289AA08F003A88DD /* GitlabConfiguration.swift in Sources */,
				2093CDC6289AA260003A88DD /* TabBarNative.swift in Sources */,
				2093CDB2289AA19B003A88DD /* PreferenceAccountsView.swift in Sources */,
				2093CDE7289AAE83003A88DD /* CheckoutBranchView.swift in Sources */,
				93F0066728A7574C0038E5B7 /* FileSystemClient.swift in Sources */,
				2093CDC4289AA260003A88DD /* TabBarItemButtonStyle.swift in Sources */,
				936312EA28CCCAD9004CD24B /* TabBarAccessories.swift in Sources */,
				2093CD11289AA054003A88DD /* GitUIModel.swift in Sources */,
				2093CDD0289AA503003A88DD /* String+RemoveOccurrences.swift in Sources */,
				2093CD56289AA0C0003A88DD /* Page.swift in Sources */,
				2093CD4B289AA0A2003A88DD /* Router.swift in Sources */,
				B6EE989027E8879A00CDD8AB /* InspectorSidebar.swift in Sources */,
				2BDFA90428D107B200980385 /* WebWKView.swift in Sources */,
				2093CD8B289AA12B003A88DD /* NotificationData.swift in Sources */,
				2093CD4E289AA0A9003A88DD /* FeedbackToolbar.swift in Sources */,
				93F73D0D28A0D9FD00E67DDE /* WorkspaceDocument+Tabs.swift in Sources */,
				2B4C1351289D56F9000ED796 /* CoalescingUndoManager.swift in Sources */,
				9C3E1A07284E8E020042BEC0 /* WelcomeModuleExtensions.swift in Sources */,
				207D295828CCDE4300D31530 /* BranchCommitHistoryView.swift in Sources */,
				2093CDBA289AA1AF003A88DD /* PreferencesPlaceholderView.swift in Sources */,
				2093CD68289AA0F2003A88DD /* BreadcrumbsComponent.swift in Sources */,
				2B4C134C289D56F9000ED796 /* STAnnotationLabelView.swift in Sources */,
				201169D72837B2E300F92B46 /* SourceControlNavigatorView.swift in Sources */,
				2093CCAD289AA028003A88DD /* QuickOpenState.swift in Sources */,
				2B4C134E289D56F9000ED796 /* TypingTextUndo.swift in Sources */,
				2093CD94289AA13D003A88DD /* AppPreferences.swift in Sources */,
				2B4C1350289D56F9000ED796 /* PixelAlign.swift in Sources */,
				2093CD1B289AA079003A88DD /* BitbucketOAuthConfiguration.swift in Sources */,
				2093CD3F289AA095003A88DD /* Project.swift in Sources */,
				20D9E32C28CB68DE00FE3339 /* FilterCommitHistoryView.swift in Sources */,
				20BE727828D0762400EEDE5F /* ActionsCellView.swift in Sources */,
				20D839AB280DEB2900B27357 /* NoSelectionView.swift in Sources */,
				209D0253289ABFB60082441F /* STTextView+Menu.swift in Sources */,
				2093CDA5289AA170003A88DD /* GeneralPreferencesView.swift in Sources */,
				2BDFA90928D107B200980385 /* CodeFileView.swift in Sources */,
				20EBB505280C329800F3A5DA /* HistoryItem.swift in Sources */,
				2093CD4C289AA0A2003A88DD /* JSONPostRouter.swift in Sources */,
				2041B8AF28A67091005F03D8 /* Branch.swift in Sources */,
				2093CD40289AA095003A88DD /* GitlabCommit.swift in Sources */,
				20C22DB128BCE869004973CA /* Diff-Line.swift in Sources */,
				2093CD27289AA084003A88DD /* PublicKey.swift in Sources */,
				043C321627E3201F006AE443 /* WorkspaceDocument.swift in Sources */,
				2041B8B628A67631005F03D8 /* Cherry-Pick.swift in Sources */,
				2093CD5D289AA0DD003A88DD /* AuroraCrashlytics.swift in Sources */,
				2041B8BC28A680CF005F03D8 /* Tag.swift in Sources */,
				2093CDC9289AA260003A88DD /* TabBarContextMenu.swift in Sources */,
				2021267C289BF7BA00246DD7 /* Log.swift in Sources */,
				2B4C132C289D56F9000ED796 /* STTextView+Undo.swift in Sources */,
				20BE72A528D0BEA800EEDE5F /* WorkflowRuns.swift in Sources */,
				2093CD9B289AA14F003A88DD /* TextEditingPreferences.swift in Sources */,
				2B4C1336289D56F9000ED796 /* STTextView+NSUserInterfaceValidations.swift in Sources */,
				207D295A28CCDEDC00D31530 /* BranchCommitHistory.swift in Sources */,
				2076DF1128C9F0900031DDB1 /* Check.swift in Sources */,
				2093CDA8289AA179003A88DD /* PreferenceSourceControlView.swift in Sources */,
				2093CDDD289AA51D003A88DD /* AuroraEditorKeychainConstants.swift in Sources */,
				2093CDBE289AA1C2003A88DD /* AboutView.swift in Sources */,
				20FDB4E528BD17FB00FDD8C3 /* Diff-Parser.swift in Sources */,
				043BCF03281DA18A000AC47C /* WorkspaceDocument+Search.swift in Sources */,
				202F2E35289E7277000D3CAD /* SearchResultMatchModel.swift in Sources */,
				2BF983FF289D8B3C004F1A60 /* SharedObjects.swift in Sources */,
				20D2A44A28A7D5660073F7BD /* Merge.swift in Sources */,
				04C325512800AC7400C8DA2D /* ExtensionInstallationViewModel.swift in Sources */,
				2093CDBF289AA247003A88DD /* SearchModeModel.swift in Sources */,
				2093CD59289AA0C6003A88DD /* ExtensionsManager.swift in Sources */,
				2093CD72289AA0FF003A88DD /* OverlayPanel.swift in Sources */,
				20752E4B28CA665900935487 /* GitLog.swift in Sources */,
				20BCB0BE28AA6E340064C7C0 /* Update-Ref.swift in Sources */,
				2093CCAF289AA02D003A88DD /* QuickOpenItem.swift in Sources */,
				2093CDA1289AA167003A88DD /* Loopable.swift in Sources */,
				2093CD58289AA0C6003A88DD /* Plugin.swift in Sources */,
				20D2A44428A7CFB40073F7BD /* RM.swift in Sources */,
				2093CD23289AA084003A88DD /* GitRouter.swift in Sources */,
				2093CD98289AA144003A88DD /* ThemeModel.swift in Sources */,
				2BDFA90328D107B200980385 /* LineGutter.swift in Sources */,
				28B0A19827E385C300B73177 /* NavigatorSidebarToolbarTop.swift in Sources */,
				2B4C1334289D56F9000ED796 /* STTextFinderClient.swift in Sources */,
				2093CDBD289AA1BD003A88DD /* ParsePackagesResolved.swift in Sources */,
				0463E51127FCC1DF00806D5C /* AuroraEditorAPI.swift in Sources */,
				2093CDD4289AA50C003A88DD /* HTMLUtils.swift in Sources */,
				04C3255B2801F86400C8DA2D /* ProjectNavigatorViewController.swift in Sources */,
				93532A7E28C736AA007588B4 /* DockProgress.swift in Sources */,
				93ACA43728C32FF500672994 /* AuroraEditorWindowController+NSToolbarDelegate.swift in Sources */,
				2093CDC0289AA247003A88DD /* SearchResultModel.swift in Sources */,
				2093CD2E289AA089003A88DD /* Files.swift in Sources */,
				9336833928C5EAD7009F7B44 /* GitCloneViewWindow.swift in Sources */,
				20BE729E28D0BB6F00EEDE5F /* WorkflowRunCell.swift in Sources */,
				209D0257289ABFE00082441F /* STTextViewController+STTextViewDelegate.swift in Sources */,
				6C05A8AF284D0CA3007F4EAA /* WorkspaceDocument+Listeners.swift in Sources */,
				2093CD55289AA0C0003A88DD /* Response.swift in Sources */,
				2093CDD9289AA511003A88DD /* Time.swift in Sources */,
				2093CD8D289AA12B003A88DD /* NotificationManager.swift in Sources */,
				2093CD24289AA084003A88DD /* IssueRouter.swift in Sources */,
				934D2F0328C4A5690034E5C8 /* GitClientError.swift in Sources */,
				2093CD53289AA0B5003A88DD /* FeedbackWindowController.swift in Sources */,
				2093CDCD289AA4F4003A88DD /* StatusBarModel.swift in Sources */,
				2019258A289C362B009C2FAB /* LogExtension.swift in Sources */,
				2093CD19289AA079003A88DD /* BitbucketTokenConfiguration.swift in Sources */,
				2093CCA6289AA01A003A88DD /* FileItem.swift in Sources */,
				2093CD29289AA084003A88DD /* PullRequestRouter.swift in Sources */,
				2093CDE5289AAE7F003A88DD /* CheckoutBranch.swift in Sources */,
				2093CD97289AA144003A88DD /* AuroraTheme.swift in Sources */,
				2093CCB0289AA02D003A88DD /* QuickOpenPreviewView.swift in Sources */,
				20BE729628D08B0A00EEDE5F /* Job.swift in Sources */,
				20BE728F28D0878E00EEDE5F /* NetworkingConstant.swift in Sources */,
				28FFE1BF27E3A441001939DB /* NavigatorSidebarToolbarBottom.swift in Sources */,
				2B4C134B289D56F9000ED796 /* STTextView+NSTextViewportLayoutControllerDelegate.swift in Sources */,
			);
			runOnlyForDeploymentPostprocessing = 0;
		};
		B658FB3927DA9E1000EA4DBD /* Sources */ = {
			isa = PBXSourcesBuildPhase;
			buildActionMask = 2147483647;
			files = (
			);
			runOnlyForDeploymentPostprocessing = 0;
		};
		B658FB4327DA9E1000EA4DBD /* Sources */ = {
			isa = PBXSourcesBuildPhase;
			buildActionMask = 2147483647;
			files = (
			);
			runOnlyForDeploymentPostprocessing = 0;
		};
/* End PBXSourcesBuildPhase section */

/* Begin PBXTargetDependency section */
		2BE487F328245162003F3F64 /* PBXTargetDependency */ = {
			isa = PBXTargetDependency;
			target = 2BE487EB28245162003F3F64 /* OpenWithAuroraEditor */;
			targetProxy = 2BE487F228245162003F3F64 /* PBXContainerItemProxy */;
		};
		B658FB3F27DA9E1000EA4DBD /* PBXTargetDependency */ = {
			isa = PBXTargetDependency;
			target = B658FB2B27DA9E0F00EA4DBD /* AuroraEditor */;
			targetProxy = B658FB3E27DA9E1000EA4DBD /* PBXContainerItemProxy */;
		};
		B658FB4927DA9E1000EA4DBD /* PBXTargetDependency */ = {
			isa = PBXTargetDependency;
			target = B658FB2B27DA9E0F00EA4DBD /* AuroraEditor */;
			targetProxy = B658FB4827DA9E1000EA4DBD /* PBXContainerItemProxy */;
		};
/* End PBXTargetDependency section */

/* Begin PBXVariantGroup section */
		D7211D4927E06BFE008F2ED7 /* Localizable.strings */ = {
			isa = PBXVariantGroup;
			children = (
				D7211D4827E06BFE008F2ED7 /* en */,
			);
			name = Localizable.strings;
			sourceTree = "<group>";
		};
/* End PBXVariantGroup section */

/* Begin XCBuildConfiguration section */
		2BE487F628245162003F3F64 /* Debug */ = {
			isa = XCBuildConfiguration;
			buildSettings = {
				CODE_SIGN_ENTITLEMENTS = OpenWithAuroraEditor/OpenWithAuroraEditor.entitlements;
				CODE_SIGN_IDENTITY = "-";
				CODE_SIGN_STYLE = Automatic;
				COMBINE_HIDPI_IMAGES = YES;
				CURRENT_PROJECT_VERSION = 1;
				DEAD_CODE_STRIPPING = YES;
				DEVELOPMENT_TEAM = "";
				ENABLE_HARDENED_RUNTIME = YES;
				GENERATE_INFOPLIST_FILE = YES;
				INFOPLIST_FILE = OpenWithAuroraEditor/Info.plist;
				INFOPLIST_KEY_CFBundleDisplayName = OpenWithAuroraEditor;
				INFOPLIST_KEY_NSHumanReadableCopyright = "";
				LD_RUNPATH_SEARCH_PATHS = (
					"$(inherited)",
					"@executable_path/../Frameworks",
					"@executable_path/../../../../Frameworks",
				);
				MACOSX_DEPLOYMENT_TARGET = 12.3;
				MARKETING_VERSION = 1.0;
				PRODUCT_BUNDLE_IDENTIFIER = com.auroraeditor.OpenWithAuroraEditor;
				PRODUCT_NAME = "$(TARGET_NAME)";
				SKIP_INSTALL = YES;
				SWIFT_EMIT_LOC_STRINGS = YES;
				SWIFT_VERSION = 5.0;
			};
			name = Debug;
		};
		2BE487F728245162003F3F64 /* Release */ = {
			isa = XCBuildConfiguration;
			buildSettings = {
				CODE_SIGN_ENTITLEMENTS = OpenWithAuroraEditor/OpenWithAuroraEditor.entitlements;
				CODE_SIGN_IDENTITY = "-";
				CODE_SIGN_STYLE = Automatic;
				COMBINE_HIDPI_IMAGES = YES;
				CURRENT_PROJECT_VERSION = 1;
				DEAD_CODE_STRIPPING = YES;
				DEVELOPMENT_TEAM = "";
				ENABLE_HARDENED_RUNTIME = YES;
				GENERATE_INFOPLIST_FILE = YES;
				INFOPLIST_FILE = OpenWithAuroraEditor/Info.plist;
				INFOPLIST_KEY_CFBundleDisplayName = OpenWithAuroraEditor;
				INFOPLIST_KEY_NSHumanReadableCopyright = "";
				LD_RUNPATH_SEARCH_PATHS = (
					"$(inherited)",
					"@executable_path/../Frameworks",
					"@executable_path/../../../../Frameworks",
				);
				MACOSX_DEPLOYMENT_TARGET = 12.3;
				MARKETING_VERSION = 1.0;
				PRODUCT_BUNDLE_IDENTIFIER = com.auroraeditor.OpenWithAuroraEditor;
				PRODUCT_NAME = "$(TARGET_NAME)";
				SKIP_INSTALL = YES;
				SWIFT_EMIT_LOC_STRINGS = YES;
				SWIFT_VERSION = 5.0;
			};
			name = Release;
		};
		B658FB4F27DA9E1000EA4DBD /* Debug */ = {
			isa = XCBuildConfiguration;
			buildSettings = {
				ALWAYS_SEARCH_USER_PATHS = NO;
				CLANG_ANALYZER_LOCALIZABILITY_NONLOCALIZED = YES;
				CLANG_ANALYZER_NONNULL = YES;
				CLANG_ANALYZER_NUMBER_OBJECT_CONVERSION = YES_AGGRESSIVE;
				CLANG_CXX_LANGUAGE_STANDARD = "gnu++17";
				CLANG_CXX_LIBRARY = "libc++";
				CLANG_ENABLE_MODULES = YES;
				CLANG_ENABLE_OBJC_ARC = YES;
				CLANG_ENABLE_OBJC_WEAK = YES;
				CLANG_WARN_BLOCK_CAPTURE_AUTORELEASING = YES;
				CLANG_WARN_BOOL_CONVERSION = YES;
				CLANG_WARN_COMMA = YES;
				CLANG_WARN_CONSTANT_CONVERSION = YES;
				CLANG_WARN_DEPRECATED_OBJC_IMPLEMENTATIONS = YES;
				CLANG_WARN_DIRECT_OBJC_ISA_USAGE = YES_ERROR;
				CLANG_WARN_DOCUMENTATION_COMMENTS = YES;
				CLANG_WARN_EMPTY_BODY = YES;
				CLANG_WARN_ENUM_CONVERSION = YES;
				CLANG_WARN_INFINITE_RECURSION = YES;
				CLANG_WARN_INT_CONVERSION = YES;
				CLANG_WARN_NON_LITERAL_NULL_CONVERSION = YES;
				CLANG_WARN_OBJC_IMPLICIT_RETAIN_SELF = YES;
				CLANG_WARN_OBJC_LITERAL_CONVERSION = YES;
				CLANG_WARN_OBJC_ROOT_CLASS = YES_ERROR;
				CLANG_WARN_QUOTED_INCLUDE_IN_FRAMEWORK_HEADER = YES;
				CLANG_WARN_RANGE_LOOP_ANALYSIS = YES;
				CLANG_WARN_STRICT_PROTOTYPES = YES;
				CLANG_WARN_SUSPICIOUS_MOVE = YES;
				CLANG_WARN_UNGUARDED_AVAILABILITY = YES_AGGRESSIVE;
				CLANG_WARN_UNREACHABLE_CODE = YES;
				CLANG_WARN__DUPLICATE_METHOD_MATCH = YES;
				COPY_PHASE_STRIP = NO;
				DEAD_CODE_STRIPPING = YES;
				DEBUG_INFORMATION_FORMAT = dwarf;
				ENABLE_STRICT_OBJC_MSGSEND = YES;
				ENABLE_TESTABILITY = YES;
				GCC_C_LANGUAGE_STANDARD = gnu11;
				GCC_DYNAMIC_NO_PIC = NO;
				GCC_NO_COMMON_BLOCKS = YES;
				GCC_OPTIMIZATION_LEVEL = 0;
				GCC_PREPROCESSOR_DEFINITIONS = (
					"DEBUG=1",
					"$(inherited)",
				);
				GCC_WARN_64_TO_32_BIT_CONVERSION = YES;
				GCC_WARN_ABOUT_RETURN_TYPE = YES_ERROR;
				GCC_WARN_UNDECLARED_SELECTOR = YES;
				GCC_WARN_UNINITIALIZED_AUTOS = YES_AGGRESSIVE;
				GCC_WARN_UNUSED_FUNCTION = YES;
				GCC_WARN_UNUSED_VARIABLE = YES;
				"INFOPLIST_FILE[sdk=*]" = AuroraEditor/Info.plist;
				MACOSX_DEPLOYMENT_TARGET = 12.0;
				MTL_ENABLE_DEBUG_INFO = INCLUDE_SOURCE;
				MTL_FAST_MATH = YES;
				ONLY_ACTIVE_ARCH = YES;
				RUN_DOCUMENTATION_COMPILER = YES;
				SDKROOT = macosx;
				SWIFT_ACTIVE_COMPILATION_CONDITIONS = DEBUG;
				SWIFT_OPTIMIZATION_LEVEL = "-Onone";
			};
			name = Debug;
		};
		B658FB5027DA9E1000EA4DBD /* Release */ = {
			isa = XCBuildConfiguration;
			buildSettings = {
				ALWAYS_SEARCH_USER_PATHS = NO;
				CLANG_ANALYZER_LOCALIZABILITY_NONLOCALIZED = YES;
				CLANG_ANALYZER_NONNULL = YES;
				CLANG_ANALYZER_NUMBER_OBJECT_CONVERSION = YES_AGGRESSIVE;
				CLANG_CXX_LANGUAGE_STANDARD = "gnu++17";
				CLANG_CXX_LIBRARY = "libc++";
				CLANG_ENABLE_MODULES = YES;
				CLANG_ENABLE_OBJC_ARC = YES;
				CLANG_ENABLE_OBJC_WEAK = YES;
				CLANG_WARN_BLOCK_CAPTURE_AUTORELEASING = YES;
				CLANG_WARN_BOOL_CONVERSION = YES;
				CLANG_WARN_COMMA = YES;
				CLANG_WARN_CONSTANT_CONVERSION = YES;
				CLANG_WARN_DEPRECATED_OBJC_IMPLEMENTATIONS = YES;
				CLANG_WARN_DIRECT_OBJC_ISA_USAGE = YES_ERROR;
				CLANG_WARN_DOCUMENTATION_COMMENTS = YES;
				CLANG_WARN_EMPTY_BODY = YES;
				CLANG_WARN_ENUM_CONVERSION = YES;
				CLANG_WARN_INFINITE_RECURSION = YES;
				CLANG_WARN_INT_CONVERSION = YES;
				CLANG_WARN_NON_LITERAL_NULL_CONVERSION = YES;
				CLANG_WARN_OBJC_IMPLICIT_RETAIN_SELF = YES;
				CLANG_WARN_OBJC_LITERAL_CONVERSION = YES;
				CLANG_WARN_OBJC_ROOT_CLASS = YES_ERROR;
				CLANG_WARN_QUOTED_INCLUDE_IN_FRAMEWORK_HEADER = YES;
				CLANG_WARN_RANGE_LOOP_ANALYSIS = YES;
				CLANG_WARN_STRICT_PROTOTYPES = YES;
				CLANG_WARN_SUSPICIOUS_MOVE = YES;
				CLANG_WARN_UNGUARDED_AVAILABILITY = YES_AGGRESSIVE;
				CLANG_WARN_UNREACHABLE_CODE = YES;
				CLANG_WARN__DUPLICATE_METHOD_MATCH = YES;
				COPY_PHASE_STRIP = NO;
				DEAD_CODE_STRIPPING = YES;
				DEBUG_INFORMATION_FORMAT = "dwarf-with-dsym";
				ENABLE_NS_ASSERTIONS = NO;
				ENABLE_STRICT_OBJC_MSGSEND = YES;
				GCC_C_LANGUAGE_STANDARD = gnu11;
				GCC_NO_COMMON_BLOCKS = YES;
				GCC_WARN_64_TO_32_BIT_CONVERSION = YES;
				GCC_WARN_ABOUT_RETURN_TYPE = YES_ERROR;
				GCC_WARN_UNDECLARED_SELECTOR = YES;
				GCC_WARN_UNINITIALIZED_AUTOS = YES_AGGRESSIVE;
				GCC_WARN_UNUSED_FUNCTION = YES;
				GCC_WARN_UNUSED_VARIABLE = YES;
				"INFOPLIST_FILE[sdk=*]" = AuroraEditor/Info.plist;
				MACOSX_DEPLOYMENT_TARGET = 12.0;
				MTL_ENABLE_DEBUG_INFO = NO;
				MTL_FAST_MATH = YES;
				RUN_DOCUMENTATION_COMPILER = YES;
				SDKROOT = macosx;
				SWIFT_COMPILATION_MODE = wholemodule;
				SWIFT_OPTIMIZATION_LEVEL = "-O";
			};
			name = Release;
		};
		B658FB5227DA9E1000EA4DBD /* Debug */ = {
			isa = XCBuildConfiguration;
			buildSettings = {
				ALWAYS_EMBED_SWIFT_STANDARD_LIBRARIES = YES;
				ASSETCATALOG_COMPILER_APPICON_NAME = AppIconDev;
				ASSETCATALOG_COMPILER_GLOBAL_ACCENT_COLOR_NAME = AccentColor;
				CODE_SIGN_ENTITLEMENTS = AuroraEditor/AuroraEditor.entitlements;
				CODE_SIGN_IDENTITY = "-";
				"CODE_SIGN_IDENTITY[sdk=macosx*]" = "-";
				CODE_SIGN_STYLE = Automatic;
				COMBINE_HIDPI_IMAGES = YES;
				CURRENT_PROJECT_VERSION = 1;
				DEAD_CODE_STRIPPING = YES;
				DEVELOPMENT_ASSET_PATHS = "AuroraEditor/Assets.xcassets OpenWithAuroraEditor/Media.xcassets AuroraEditor/Symbols.xcassets";
				DEVELOPMENT_TEAM = "";
				ENABLE_HARDENED_RUNTIME = YES;
				ENABLE_PREVIEWS = YES;
				GENERATE_INFOPLIST_FILE = YES;
				INFOPLIST_FILE = AuroraEditor/Info.plist;
				INFOPLIST_KEY_CFBundleDisplayName = "Aurora Editor";
				INFOPLIST_KEY_NSHumanReadableCopyright = "© 2022 Aurora Editor";
				INFOPLIST_KEY_NSPrincipalClass = AuroraEditor.AuroraEditorApplication;
				LD_RUNPATH_SEARCH_PATHS = (
					"$(inherited)",
					"@executable_path/../Frameworks",
				);
				MARKETING_VERSION = 1.0;
				PRODUCT_BUNDLE_IDENTIFIER = com.auroraeditor;
				PRODUCT_NAME = "$(TARGET_NAME)";
				PROVISIONING_PROFILE_SPECIFIER = "";
				RUN_DOCUMENTATION_COMPILER = NO;
				SWIFT_EMIT_LOC_STRINGS = YES;
				SWIFT_VERSION = 5.0;
			};
			name = Debug;
		};
		B658FB5327DA9E1000EA4DBD /* Release */ = {
			isa = XCBuildConfiguration;
			buildSettings = {
				ALWAYS_EMBED_SWIFT_STANDARD_LIBRARIES = YES;
				ASSETCATALOG_COMPILER_APPICON_NAME = AppIconDev;
				ASSETCATALOG_COMPILER_GLOBAL_ACCENT_COLOR_NAME = AccentColor;
				CODE_SIGN_ENTITLEMENTS = AuroraEditor/AuroraEditor.entitlements;
				CODE_SIGN_IDENTITY = "-";
				"CODE_SIGN_IDENTITY[sdk=macosx*]" = "-";
				CODE_SIGN_STYLE = Automatic;
				COMBINE_HIDPI_IMAGES = YES;
				CURRENT_PROJECT_VERSION = 1;
				DEAD_CODE_STRIPPING = YES;
				DEVELOPMENT_ASSET_PATHS = "AuroraEditor/Assets.xcassets OpenWithAuroraEditor/Media.xcassets AuroraEditor/Symbols.xcassets";
				DEVELOPMENT_TEAM = "";
				ENABLE_HARDENED_RUNTIME = YES;
				ENABLE_PREVIEWS = YES;
				GENERATE_INFOPLIST_FILE = YES;
				INFOPLIST_FILE = AuroraEditor/Info.plist;
				INFOPLIST_KEY_CFBundleDisplayName = "Aurora Editor";
				INFOPLIST_KEY_NSHumanReadableCopyright = "© 2022 Aurora Editor";
				INFOPLIST_KEY_NSPrincipalClass = AuroraEditor.AuroraEditorApplication;
				LD_RUNPATH_SEARCH_PATHS = (
					"$(inherited)",
					"@executable_path/../Frameworks",
				);
				MARKETING_VERSION = 1.0;
				PRODUCT_BUNDLE_IDENTIFIER = com.auroraeditor;
				PRODUCT_NAME = "$(TARGET_NAME)";
				PROVISIONING_PROFILE_SPECIFIER = "";
				RUN_DOCUMENTATION_COMPILER = NO;
				SWIFT_EMIT_LOC_STRINGS = YES;
				SWIFT_VERSION = 5.0;
			};
			name = Release;
		};
		B658FB5527DA9E1000EA4DBD /* Debug */ = {
			isa = XCBuildConfiguration;
			buildSettings = {
				ALWAYS_EMBED_SWIFT_STANDARD_LIBRARIES = YES;
				ASSETCATALOG_COMPILER_APPICON_NAME = AppIconDev;
				BUNDLE_LOADER = "$(TEST_HOST)";
				CODE_SIGN_STYLE = Automatic;
				COMBINE_HIDPI_IMAGES = YES;
				CURRENT_PROJECT_VERSION = 1;
				DEAD_CODE_STRIPPING = YES;
				DEVELOPMENT_TEAM = "";
				GENERATE_INFOPLIST_FILE = YES;
				INFOPLIST_KEY_CFBundleDisplayName = "Aurora Editor";
				LD_RUNPATH_SEARCH_PATHS = (
					"$(inherited)",
					"@executable_path/../Frameworks",
					"@loader_path/../Frameworks",
				);
				MACOSX_DEPLOYMENT_TARGET = 12.0;
				MARKETING_VERSION = 1.0;
				PRODUCT_BUNDLE_IDENTIFIER = com.auroraeditor.Tests;
				PRODUCT_NAME = "$(TARGET_NAME)";
				SWIFT_EMIT_LOC_STRINGS = NO;
				SWIFT_VERSION = 5.0;
				TEST_HOST = "$(BUILT_PRODUCTS_DIR)/AuroraEditor.app/Contents/MacOS/AuroraEditor";
			};
			name = Debug;
		};
		B658FB5627DA9E1000EA4DBD /* Release */ = {
			isa = XCBuildConfiguration;
			buildSettings = {
				ALWAYS_EMBED_SWIFT_STANDARD_LIBRARIES = YES;
				ASSETCATALOG_COMPILER_APPICON_NAME = AppIconDev;
				BUNDLE_LOADER = "$(TEST_HOST)";
				CODE_SIGN_STYLE = Automatic;
				COMBINE_HIDPI_IMAGES = YES;
				CURRENT_PROJECT_VERSION = 1;
				DEAD_CODE_STRIPPING = YES;
				DEVELOPMENT_TEAM = "";
				GENERATE_INFOPLIST_FILE = YES;
				INFOPLIST_KEY_CFBundleDisplayName = "Aurora Editor";
				LD_RUNPATH_SEARCH_PATHS = (
					"$(inherited)",
					"@executable_path/../Frameworks",
					"@loader_path/../Frameworks",
				);
				MACOSX_DEPLOYMENT_TARGET = 12.0;
				MARKETING_VERSION = 1.0;
				PRODUCT_BUNDLE_IDENTIFIER = com.auroraeditor.Tests;
				PRODUCT_NAME = "$(TARGET_NAME)";
				SWIFT_EMIT_LOC_STRINGS = NO;
				SWIFT_VERSION = 5.0;
				TEST_HOST = "$(BUILT_PRODUCTS_DIR)/AuroraEditor.app/Contents/MacOS/AuroraEditor";
			};
			name = Release;
		};
		B658FB5827DA9E1000EA4DBD /* Debug */ = {
			isa = XCBuildConfiguration;
			buildSettings = {
				ALWAYS_EMBED_SWIFT_STANDARD_LIBRARIES = YES;
				CODE_SIGN_STYLE = Automatic;
				COMBINE_HIDPI_IMAGES = YES;
				CURRENT_PROJECT_VERSION = 1;
				DEAD_CODE_STRIPPING = YES;
				DEVELOPMENT_TEAM = "";
				GENERATE_INFOPLIST_FILE = YES;
				LD_RUNPATH_SEARCH_PATHS = (
					"$(inherited)",
					"@executable_path/../Frameworks",
					"@loader_path/../Frameworks",
				);
				MARKETING_VERSION = 1.0;
				PRODUCT_BUNDLE_IDENTIFIER = com.auroraeditor.UITests;
				PRODUCT_NAME = "$(TARGET_NAME)";
				SWIFT_EMIT_LOC_STRINGS = NO;
				SWIFT_VERSION = 5.0;
				TEST_TARGET_NAME = AuroraEditor;
			};
			name = Debug;
		};
		B658FB5927DA9E1000EA4DBD /* Release */ = {
			isa = XCBuildConfiguration;
			buildSettings = {
				ALWAYS_EMBED_SWIFT_STANDARD_LIBRARIES = YES;
				CODE_SIGN_STYLE = Automatic;
				COMBINE_HIDPI_IMAGES = YES;
				CURRENT_PROJECT_VERSION = 1;
				DEAD_CODE_STRIPPING = YES;
				DEVELOPMENT_TEAM = "";
				GENERATE_INFOPLIST_FILE = YES;
				LD_RUNPATH_SEARCH_PATHS = (
					"$(inherited)",
					"@executable_path/../Frameworks",
					"@loader_path/../Frameworks",
				);
				MARKETING_VERSION = 1.0;
				PRODUCT_BUNDLE_IDENTIFIER = com.auroraeditor.UITests;
				PRODUCT_NAME = "$(TARGET_NAME)";
				SWIFT_EMIT_LOC_STRINGS = NO;
				SWIFT_VERSION = 5.0;
				TEST_TARGET_NAME = AuroraEditor;
			};
			name = Release;
		};
/* End XCBuildConfiguration section */

/* Begin XCConfigurationList section */
		2BE487F828245162003F3F64 /* Build configuration list for PBXNativeTarget "OpenWithAuroraEditor" */ = {
			isa = XCConfigurationList;
			buildConfigurations = (
				2BE487F628245162003F3F64 /* Debug */,
				2BE487F728245162003F3F64 /* Release */,
			);
			defaultConfigurationIsVisible = 0;
			defaultConfigurationName = Release;
		};
		B658FB2727DA9E0F00EA4DBD /* Build configuration list for PBXProject "AuroraEditor" */ = {
			isa = XCConfigurationList;
			buildConfigurations = (
				B658FB4F27DA9E1000EA4DBD /* Debug */,
				B658FB5027DA9E1000EA4DBD /* Release */,
			);
			defaultConfigurationIsVisible = 0;
			defaultConfigurationName = Release;
		};
		B658FB5127DA9E1000EA4DBD /* Build configuration list for PBXNativeTarget "AuroraEditor" */ = {
			isa = XCConfigurationList;
			buildConfigurations = (
				B658FB5227DA9E1000EA4DBD /* Debug */,
				B658FB5327DA9E1000EA4DBD /* Release */,
			);
			defaultConfigurationIsVisible = 0;
			defaultConfigurationName = Release;
		};
		B658FB5427DA9E1000EA4DBD /* Build configuration list for PBXNativeTarget "AuroraEditorTests" */ = {
			isa = XCConfigurationList;
			buildConfigurations = (
				B658FB5527DA9E1000EA4DBD /* Debug */,
				B658FB5627DA9E1000EA4DBD /* Release */,
			);
			defaultConfigurationIsVisible = 0;
			defaultConfigurationName = Release;
		};
		B658FB5727DA9E1000EA4DBD /* Build configuration list for PBXNativeTarget "AuroraEditorUITests" */ = {
			isa = XCConfigurationList;
			buildConfigurations = (
				B658FB5827DA9E1000EA4DBD /* Debug */,
				B658FB5927DA9E1000EA4DBD /* Release */,
			);
			defaultConfigurationIsVisible = 0;
			defaultConfigurationName = Release;
		};
/* End XCConfigurationList section */

/* Begin XCRemoteSwiftPackageReference section */
		209D0244289AB9750082441F /* XCRemoteSwiftPackageReference "SwiftTerm" */ = {
			isa = XCRemoteSwiftPackageReference;
			repositoryURL = "https://github.com/migueldeicaza/SwiftTerm.git";
			requirement = {
				kind = exactVersion;
				version = 1.0.7;
			};
		};
		2BE5EDAB28AE64A700C0A4AE /* XCRemoteSwiftPackageReference "AEExtensionKit" */ = {
			isa = XCRemoteSwiftPackageReference;
			repositoryURL = "https://github.com/AuroraEditor/AEExtensionKit.git";
			requirement = {
				branch = main;
				kind = branch;
			};
		};
/* End XCRemoteSwiftPackageReference section */

/* Begin XCSwiftPackageProductDependency section */
		209D0245289AB9750082441F /* SwiftTerm */ = {
			isa = XCSwiftPackageProductDependency;
			package = 209D0244289AB9750082441F /* XCRemoteSwiftPackageReference "SwiftTerm" */;
			productName = SwiftTerm;
		};
		2BE5EDAC28AE64A700C0A4AE /* AEExtensionKit */ = {
			isa = XCSwiftPackageProductDependency;
			package = 2BE5EDAB28AE64A700C0A4AE /* XCRemoteSwiftPackageReference "AEExtensionKit" */;
			productName = AEExtensionKit;
		};
/* End XCSwiftPackageProductDependency section */
	};
	rootObject = B658FB2427DA9E0F00EA4DBD /* Project object */;
}<|MERGE_RESOLUTION|>--- conflicted
+++ resolved
@@ -4087,11 +4087,8 @@
 				2093CDA0289AA163003A88DD /* ThemePreferences.swift in Sources */,
 				2072FA1A280D872600C7F8D4 /* LineEndings.swift in Sources */,
 				2B4C133C289D56F9000ED796 /* STTextView+Mouse.swift in Sources */,
-<<<<<<< HEAD
 				20BE728B28D0854900EEDE5F /* Workflow.swift in Sources */,
-=======
 				2BDFA90828D107B200980385 /* CodeEditorTextView.swift in Sources */,
->>>>>>> 819d0b34
 				9354D4B928ACEE20004C6D18 /* RepositoriesMenu.swift in Sources */,
 				201169E22837B3D800F92B46 /* ChangesView.swift in Sources */,
 				20DF97A128ABB30D009CE1E9 /* FileManger.swift in Sources */,
@@ -4100,11 +4097,8 @@
 				20EBB507280C32D300F3A5DA /* QuickHelpInspector.swift in Sources */,
 				2093CC91289A9FF5003A88DD /* StatusBarIndentSelector.swift in Sources */,
 				2B89F85428B13E9D007CB9C1 /* auroraMessageBox.swift in Sources */,
-<<<<<<< HEAD
 				20BE729428D08AC600EEDE5F /* JobSteps.swift in Sources */,
 				20F8377F28C7769B00EAE842 /* FileCreationNamingView.swift in Sources */,
-=======
->>>>>>> 819d0b34
 				2093CD26289AA084003A88DD /* PreviewHeader.swift in Sources */,
 				2B4C1332289D56F9000ED796 /* STTextView+Delete.swift in Sources */,
 				2093CD33289AA089003A88DD /* Comment.swift in Sources */,
@@ -4226,11 +4220,8 @@
 				2093CD18289AA079003A88DD /* OAuthRouter.swift in Sources */,
 				2093CDB0289AA185003A88DD /* EditorThemeView.swift in Sources */,
 				04660F6A27E51E5C00477777 /* AuroraEditorWindowController.swift in Sources */,
-<<<<<<< HEAD
 				20BE727528D0761200EEDE5F /* ActionsListView.swift in Sources */,
-=======
 				2BDFA91928D10B9200980385 /* NewFileModel.swift in Sources */,
->>>>>>> 819d0b34
 				206729B228AE6AC900EB0957 /* GroupBox.swift in Sources */,
 				20D2A44028A7CE300073F7BD /* Stage.swift in Sources */,
 				2B4C132B289D56F9000ED796 /* STTextView+InsertionPoint.swift in Sources */,
