--- conflicted
+++ resolved
@@ -73,12 +73,9 @@
 		20752E4B28CA665900935487 /* GitLog.swift in Sources */ = {isa = PBXBuildFile; fileRef = 20752E4A28CA665900935487 /* GitLog.swift */; };
 		2076DF1128C9F0900031DDB1 /* Check.swift in Sources */ = {isa = PBXBuildFile; fileRef = 2076DF1028C9F0900031DDB1 /* Check.swift */; };
 		2077162E287C8EC80069C68E /* ToolbarAppInfo.swift in Sources */ = {isa = PBXBuildFile; fileRef = 2077162D287C8EC80069C68E /* ToolbarAppInfo.swift */; };
-<<<<<<< HEAD
 		207D295828CCDE4300D31530 /* BranchCommitHistoryView.swift in Sources */ = {isa = PBXBuildFile; fileRef = 207D295728CCDE4300D31530 /* BranchCommitHistoryView.swift */; };
 		207D295A28CCDEDC00D31530 /* BranchCommitHistory.swift in Sources */ = {isa = PBXBuildFile; fileRef = 207D295928CCDEDC00D31530 /* BranchCommitHistory.swift */; };
-=======
 		207D295D28CCE72F00D31530 /* RenameBranchView.swift in Sources */ = {isa = PBXBuildFile; fileRef = 207D295C28CCE72F00D31530 /* RenameBranchView.swift */; };
->>>>>>> 16352374
 		2086334F28A530AF00E29A22 /* CommitChangesView.swift in Sources */ = {isa = PBXBuildFile; fileRef = 2086334E28A530AF00E29A22 /* CommitChangesView.swift */; };
 		2093CC90289A9FEE003A88DD /* StatusBar.swift in Sources */ = {isa = PBXBuildFile; fileRef = 20D83722289A7ACD00D91D05 /* StatusBar.swift */; };
 		2093CC91289A9FF5003A88DD /* StatusBarIndentSelector.swift in Sources */ = {isa = PBXBuildFile; fileRef = 20D83726289A7ACD00D91D05 /* StatusBarIndentSelector.swift */; };
@@ -700,12 +697,9 @@
 		20752E4A28CA665900935487 /* GitLog.swift */ = {isa = PBXFileReference; lastKnownFileType = sourcecode.swift; path = GitLog.swift; sourceTree = "<group>"; };
 		2076DF1028C9F0900031DDB1 /* Check.swift */ = {isa = PBXFileReference; lastKnownFileType = sourcecode.swift; path = Check.swift; sourceTree = "<group>"; };
 		2077162D287C8EC80069C68E /* ToolbarAppInfo.swift */ = {isa = PBXFileReference; lastKnownFileType = sourcecode.swift; path = ToolbarAppInfo.swift; sourceTree = "<group>"; };
-<<<<<<< HEAD
 		207D295728CCDE4300D31530 /* BranchCommitHistoryView.swift */ = {isa = PBXFileReference; lastKnownFileType = sourcecode.swift; path = BranchCommitHistoryView.swift; sourceTree = "<group>"; };
 		207D295928CCDEDC00D31530 /* BranchCommitHistory.swift */ = {isa = PBXFileReference; lastKnownFileType = sourcecode.swift; path = BranchCommitHistory.swift; sourceTree = "<group>"; };
-=======
 		207D295C28CCE72F00D31530 /* RenameBranchView.swift */ = {isa = PBXFileReference; lastKnownFileType = sourcecode.swift; path = RenameBranchView.swift; sourceTree = "<group>"; };
->>>>>>> 16352374
 		2086334E28A530AF00E29A22 /* CommitChangesView.swift */ = {isa = PBXFileReference; lastKnownFileType = sourcecode.swift; path = CommitChangesView.swift; sourceTree = "<group>"; };
 		2093CDE3289AA881003A88DD /* IgnoredFiles.swift */ = {isa = PBXFileReference; lastKnownFileType = sourcecode.swift; path = IgnoredFiles.swift; sourceTree = "<group>"; };
 		209D024A289ABC340082441F /* Package.resolved */ = {isa = PBXFileReference; lastKnownFileType = text; name = Package.resolved; path = ../Package.resolved; sourceTree = "<group>"; };
