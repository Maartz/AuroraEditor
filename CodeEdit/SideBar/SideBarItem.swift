//
//  SideBarItem.swift
//  CodeEdit
//
//  Created by Lukas Pistrol on 17.03.22.
//

import SwiftUI
import WorkspaceClient
import CodeFile
import StatusBar

struct SideBarItem: View {

	@AppStorage(FileIconStyle.storageKey) var iconStyle: FileIconStyle = .default

	var item: WorkspaceClient.FileItem
    @ObservedObject var workspace: WorkspaceDocument
    var windowController: NSWindowController
	@State var isExpanded: Bool = false

	var body: some View {
		if item.children == nil {
			sidebarFileItem(item)
				.id(item.id)
		} else {
			sidebarFolderItem(item)
				.id(item.id)
		}
	}

    func sidebarFileItem(_ item: WorkspaceClient.FileItem) -> some View {
        NavigationLink {
            ZStack {
<<<<<<< HEAD
                if let item = workspace.openFileItems.first(where: { file in
                    return file.id == workspace.selectedId
                }) {
                    if let codeFile = workspace.openedCodeFiles[item] {
                        WorkspaceCodeFileView(codeFile: codeFile,
                                              windowController: windowController,
                                              workspace: workspace,
                                              item: item)
                    } else {
                        Text("CodeEdit cannot open this file because its file type is not supported.")
                    }
=======
                if let codeFile = workspace.openedCodeFiles[item] {
                    CodeFileView(codeFile: codeFile)
                        .safeAreaInset(edge: .top, spacing: 0) {
                            VStack(spacing: 0) {
                                TabBar(windowController: windowController, workspace: workspace)
                                CustomDivider()
                                BreadcrumbsView(item, workspace: workspace)
                            }
                        }
						.safeAreaInset(edge: .bottom) {
							StatusBarView()
						}
>>>>>>> c93de284
                } else {
                    Text("Open file from sidebar")
                }
            }
            .onAppear { workspace.openFile(item: item) }
        } label: {
			Label(item.url.lastPathComponent, systemImage: item.systemImage)
				.accentColor(iconStyle == .color ? item.iconColor : .secondary)
				.font(.callout)
		}
	}

	func sidebarFolderItem(_ item: WorkspaceClient.FileItem) -> some View {
		DisclosureGroup(isExpanded: $isExpanded) {
			if isExpanded { // Only load when expanded -> Improves performance massively
				ForEach(item.children!.sortItems(foldersOnTop: workspace.sortFoldersOnTop)) { child in
					SideBarItem(item: child,
								workspace: workspace,
                                windowController: windowController)
				}
			}
		} label: {
			Label(item.url.lastPathComponent, systemImage: item.systemImage)
				.accentColor(.secondary)
				.font(.callout)
		}
	}
}<|MERGE_RESOLUTION|>--- conflicted
+++ resolved
@@ -32,7 +32,6 @@
     func sidebarFileItem(_ item: WorkspaceClient.FileItem) -> some View {
         NavigationLink {
             ZStack {
-<<<<<<< HEAD
                 if let item = workspace.openFileItems.first(where: { file in
                     return file.id == workspace.selectedId
                 }) {
@@ -44,20 +43,6 @@
                     } else {
                         Text("CodeEdit cannot open this file because its file type is not supported.")
                     }
-=======
-                if let codeFile = workspace.openedCodeFiles[item] {
-                    CodeFileView(codeFile: codeFile)
-                        .safeAreaInset(edge: .top, spacing: 0) {
-                            VStack(spacing: 0) {
-                                TabBar(windowController: windowController, workspace: workspace)
-                                CustomDivider()
-                                BreadcrumbsView(item, workspace: workspace)
-                            }
-                        }
-						.safeAreaInset(edge: .bottom) {
-							StatusBarView()
-						}
->>>>>>> c93de284
                 } else {
                     Text("Open file from sidebar")
                 }
