//
//  WelcomeView.swift
//  CodeEdit
//
//  Created by Ziyuan Zhao on 2022/3/18.
//

import SwiftUI
import AppKit
import Foundation
import WelcomeModule

struct WelcomeView: View {
    @State var isHovering: Bool = false
    @State var isHoveringClose: Bool = false

    @AppStorage(ReopenBehavior.storageKey) var behavior: ReopenBehavior = .welcome

    var dismissWindow: () -> Void

    private var dismissButton: some View {
        Button(action: dismissWindow, label: {
            Circle()
                .fill(isHoveringClose ? .secondary : Color(.clear))
                .frame(width: 13, height: 13)
                .overlay(
                    Image(systemName: "xmark")
                        .font(.system(size: 8.5, weight: .heavy, design: .rounded))
                        .foregroundColor(isHoveringClose ? Color(nsColor: .windowBackgroundColor) : .secondary)
                )
        })
        .buttonStyle(PlainButtonStyle())
        .accessibilityLabel(Text("Close"))
        .onHover { hover in
            isHoveringClose = hover
        }
    }

    private var appVersion: String {
        return Bundle.main.object(forInfoDictionaryKey: "CFBundleShortVersionString") as? String ?? ""
    }

    private var appBuild: String {
        return Bundle.main.object(forInfoDictionaryKey: "CFBundleVersion") as? String ?? ""
    }

    var body: some View {
<<<<<<< HEAD
        VStack(spacing: 8) {
            HStack(alignment: .center) {
                if isHovering {
                    dismissButton
                }
                Spacer()
            }.frame(height: 20)
            Image(nsImage: NSApp.applicationIconImage)
                .resizable()
                .frame(width: 128, height: 128)
            Text("Welcome to CodeEdit")
                .bold()
                .font(.system(size: 28))
            Text("Version \(appVersion)(\(appBuild))")
                .foregroundColor(.gray)
                .font(.system(size: 16))
            Spacer().frame(height: 20)
            HStack {
                VStack(alignment: .leading, spacing: 15) {
                    WelcomeActionView(
                        iconName: "plus.square",
                        title: "Create a new file",
                        subtitle: "Create a new file"
                    )
                        .onTapGesture {
                            CodeEditDocumentController.shared.newDocument(nil)
                            dismissWindow()
                        }
                    WelcomeActionView(
                        iconName: "plus.square.on.square",
                        title: "Clone an exisiting project",
                        subtitle: "Start working on something from a Git repository"
                    )
                        .onTapGesture {
                            // TODO: clone a Git repository
                        }
                    WelcomeActionView(
                        iconName: "folder",
                        title: "Open a project or file",
                        subtitle: "Open an existing project or file on your Mac"
                    )
                        .onTapGesture {
                            CodeEditDocumentController.shared.openDocument { _, _ in
=======
        ZStack(alignment: .topLeading) {
            VStack(spacing: 8) {
                Spacer().frame(height: 12)
                Image(nsImage: NSApp.applicationIconImage)
                    .resizable()
                    .frame(width: 128, height: 128)
                Text("Welcome to CodeEdit")
                    .font(.system(size: 38))
                Text("Version \(appVersion)(\(appBuild))")
                    .foregroundColor(.secondary)
                    .font(.system(size: 13))
                Spacer().frame(height: 20)
                HStack {
                    VStack(alignment: .leading, spacing: 15) {
                        WelcomeActionView(
                            iconName: "plus.square",
                            title: "Create a new file".localized(),
                            subtitle: "Create a new file".localized()
                        )
                            .onTapGesture {
                                CodeEditDocumentController.shared.newDocument(nil)
>>>>>>> 2266fced
                                dismissWindow()
                            }
                        WelcomeActionView(
                            iconName: "plus.square.on.square",
                            title: "Clone an exisiting project".localized(),
                            subtitle: "Start working on something from a Git repository".localized()
                        )
                            .onTapGesture {
                                // TODO: clone a Git repository
                            }
                        WelcomeActionView(
                            iconName: "folder",
                            title: "Open a project or file".localized(),
                            subtitle: "Open an existing project or file on your Mac".localized()
                        )
                            .onTapGesture {
                                CodeEditDocumentController.shared.openDocument { _, _ in
                                    dismissWindow()
                                }
                            }
                    }
                }
                Spacer()
                if (isHovering) {
                    HStack {
                        Toggle("Show this window when CodeEdit launches", isOn: .init(get: {
                            return self.behavior == .welcome
                        }, set: { new in
                            self.behavior = new ? .welcome : .openPanel
                        }))
                            .toggleStyle(.checkbox)
                    }.transition(AnyTransition.opacity.animation(.easeInOut(duration: 0.25)))
                }
            }
            .frame(width: 384)
            .padding(.top, 20)
            .padding(.horizontal, 56)
            .padding(.bottom, 16)
            .background(Color(nsColor: .windowBackgroundColor))
            .onHover { isHovering in
                self.isHovering = isHovering
            }
<<<<<<< HEAD
            Spacer()
            if isHovering {
                HStack {
                    Toggle("Show this window when CodeEdit launches", isOn: .init(get: {
                        return self.behavior == .welcome
                    }, set: { new in
                        self.behavior = new ? .welcome : .openPanel
                    }))
                        .toggleStyle(.checkbox)
=======
            if (isHovering) {
                HStack(alignment: .center) {
                    dismissButton
>>>>>>> 2266fced
                    Spacer()
                }.padding(13).transition(AnyTransition.opacity.animation(.easeInOut(duration: 0.25)))
            }
            
        }
    }
}

struct WelcomeView_Previews: PreviewProvider {
    static var previews: some View {
        WelcomeView() {

        }
        .frame(width: 800, height: 460)
    }
}<|MERGE_RESOLUTION|>--- conflicted
+++ resolved
@@ -45,51 +45,6 @@
     }
 
     var body: some View {
-<<<<<<< HEAD
-        VStack(spacing: 8) {
-            HStack(alignment: .center) {
-                if isHovering {
-                    dismissButton
-                }
-                Spacer()
-            }.frame(height: 20)
-            Image(nsImage: NSApp.applicationIconImage)
-                .resizable()
-                .frame(width: 128, height: 128)
-            Text("Welcome to CodeEdit")
-                .bold()
-                .font(.system(size: 28))
-            Text("Version \(appVersion)(\(appBuild))")
-                .foregroundColor(.gray)
-                .font(.system(size: 16))
-            Spacer().frame(height: 20)
-            HStack {
-                VStack(alignment: .leading, spacing: 15) {
-                    WelcomeActionView(
-                        iconName: "plus.square",
-                        title: "Create a new file",
-                        subtitle: "Create a new file"
-                    )
-                        .onTapGesture {
-                            CodeEditDocumentController.shared.newDocument(nil)
-                            dismissWindow()
-                        }
-                    WelcomeActionView(
-                        iconName: "plus.square.on.square",
-                        title: "Clone an exisiting project",
-                        subtitle: "Start working on something from a Git repository"
-                    )
-                        .onTapGesture {
-                            // TODO: clone a Git repository
-                        }
-                    WelcomeActionView(
-                        iconName: "folder",
-                        title: "Open a project or file",
-                        subtitle: "Open an existing project or file on your Mac"
-                    )
-                        .onTapGesture {
-                            CodeEditDocumentController.shared.openDocument { _, _ in
-=======
         ZStack(alignment: .topLeading) {
             VStack(spacing: 8) {
                 Spacer().frame(height: 12)
@@ -111,7 +66,6 @@
                         )
                             .onTapGesture {
                                 CodeEditDocumentController.shared.newDocument(nil)
->>>>>>> 2266fced
                                 dismissWindow()
                             }
                         WelcomeActionView(
@@ -154,21 +108,10 @@
             .onHover { isHovering in
                 self.isHovering = isHovering
             }
-<<<<<<< HEAD
-            Spacer()
-            if isHovering {
-                HStack {
-                    Toggle("Show this window when CodeEdit launches", isOn: .init(get: {
-                        return self.behavior == .welcome
-                    }, set: { new in
-                        self.behavior = new ? .welcome : .openPanel
-                    }))
-                        .toggleStyle(.checkbox)
-=======
+
             if (isHovering) {
                 HStack(alignment: .center) {
                     dismissButton
->>>>>>> 2266fced
                     Spacer()
                 }.padding(13).transition(AnyTransition.opacity.animation(.easeInOut(duration: 0.25)))
             }
