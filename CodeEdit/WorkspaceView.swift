--- conflicted
+++ resolved
@@ -8,11 +8,8 @@
 import SwiftUI
 import WorkspaceClient
 import StatusBar
-<<<<<<< HEAD
 import ExtensionsStore
-=======
 import AppKit
->>>>>>> 83172155
 
 struct WorkspaceView: View {
     init(windowController: NSWindowController, workspace: WorkspaceDocument) {
@@ -39,7 +36,17 @@
     @State
     var showInspector = true
 
-<<<<<<< HEAD
+    /// The fullscreen state of the NSWindow.
+    /// This will be passed into all child views as an environment variable.
+    @State
+    var isFullscreen = false
+
+    @State
+    private var enterFullscreenObserver: Any?
+
+    @State
+    private var leaveFullscreenObserver: Any?
+    
     var noEditor: some View {
         Text("No Editor")
             .font(.system(size: 17))
@@ -64,18 +71,6 @@
             noEditor
         }
     }
-=======
-    /// The fullscreen state of the NSWindow.
-    /// This will be passed into all child views as an environment variable.
-    @State
-    var isFullscreen = false
-
-    @State
-    private var enterFullscreenObserver: Any?
-
-    @State
-    private var leaveFullscreenObserver: Any?
->>>>>>> 83172155
 
     var body: some View {
         ZStack {
