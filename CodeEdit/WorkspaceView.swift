--- conflicted
+++ resolved
@@ -31,25 +31,11 @@
                 NavigatorSidebar(workspace: workspace, windowController: windowController)
                     .frame(minWidth: 250)
                 HSplitView {
-<<<<<<< HEAD
                     WorkspaceCodeFileView(windowController: windowController,
                                           workspace: workspace)
                         .frame(maxWidth: .infinity, maxHeight: .infinity)
                     InspectorSidebar(workspace: workspace, windowController: windowController)
                         .frame(minWidth: 250, maxWidth: .infinity, maxHeight: .infinity)
-=======
-                    WorkspaceCodeFileView(
-                        windowController: windowController,
-                        workspace: workspace
-                    )
-                    .frame(maxWidth: .infinity, maxHeight: .infinity)
-
-                    InspectorSidebar(
-                        workspace: workspace,
-                        windowController: windowController
-                    )
-                    .frame(minWidth: 250, maxWidth: .infinity, maxHeight: .infinity)
->>>>>>> f78fc87d
                 }
             } else {
                 EmptyView()
