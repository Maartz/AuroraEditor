--- conflicted
+++ resolved
@@ -31,17 +31,12 @@
         if let appearanceString = UserDefaults.standard.string(forKey: Appearances.storageKey) {
             Appearances(rawValue: appearanceString)?.applyAppearance()
         }
-<<<<<<< HEAD
 
-        handleOpen()
-=======
-        
         DispatchQueue.main.async {
             if NSApp.windows.isEmpty {
                 self.handleOpen()
             }
         }
->>>>>>> 2266fced
     }
 
     func applicationWillTerminate(_ aNotification: Notification) {
@@ -81,25 +76,11 @@
     }
 
     func handleOpen() {
-<<<<<<< HEAD
-        let behavior = ReopenBehavior(
-            rawValue: UserDefaults.standard.string(forKey: ReopenBehavior.storageKey)
-            ?? ReopenBehavior.openPanel.rawValue
-        ) ?? ReopenBehavior.openPanel
-
-        switch behavior {
-        case .welcome:
-            let window = NSWindow(
-                contentRect: NSRect(x: 0, y: 0, width: 780, height: 500),
-                styleMask: [.borderless], backing: .buffered, defer: false
-            )
-=======
         let behavior = ReopenBehavior(rawValue: UserDefaults.standard.string(forKey: ReopenBehavior.storageKey) ?? ReopenBehavior.default.rawValue) ?? ReopenBehavior.default
         
         switch behavior {
         case .welcome:
             let window = NSWindow(contentRect: NSRect(x: 0, y: 0, width: 800, height: 460), styleMask: [.titled, .fullSizeContentView], backing: .buffered, defer: false)
->>>>>>> 2266fced
             let windowController = NSWindowController(window: window)
             window.center()
             let contentView = WelcomeWindowView(windowController: windowController).edgesIgnoringSafeArea(.top)
