//
//  CodeEditWindowController.swift
//  CodeEdit
//
//  Created by Pavel Kasila on 18.03.22.
//

import Cocoa
import SwiftUI
import CodeFile
import CodeEditUI
import QuickOpen
<<<<<<< HEAD
import GitClient
import AppPreferences
=======
import Git
>>>>>>> 33f17e17

final class CodeEditWindowController: NSWindowController, NSToolbarDelegate {
    private var prefs: AppPreferencesModel = .shared

    var workspace: WorkspaceDocument?
    var quickOpenPanel: OverlayPanel?

    private var splitViewController: NSSplitViewController! {
        get { return contentViewController as? NSSplitViewController }
        set { contentViewController = newValue }
    }

    init(window: NSWindow, workspace: WorkspaceDocument) {
        super.init(window: window)
        self.workspace = workspace

        setupSplitView(with: workspace)
        setupToolbar()
    }

    @available(*, unavailable)
    required init?(coder: NSCoder) {
        fatalError("init(coder:) has not been implemented")
    }

    private func setupSplitView(with workspace: WorkspaceDocument) {
        let splitVC = NSSplitViewController()

        let navigatorView = NavigatorSidebar(workspace: workspace, windowController: self)
        let navigator = NSSplitViewItem(
            sidebarWithViewController: NSHostingController(rootView: navigatorView)
        )
        navigator.titlebarSeparatorStyle = .none
        navigator.minimumThickness = 260
        navigator.collapseBehavior = .useConstraints
        splitVC.addSplitViewItem(navigator)

        let workspaceView = WorkspaceView(windowController: self, workspace: workspace)
        let mainContent = NSSplitViewItem(
            viewController: NSHostingController(rootView: workspaceView)
        )
        mainContent.titlebarSeparatorStyle = .line
        splitVC.addSplitViewItem(mainContent)

        let inspectorView = InspectorSidebar(workspace: workspace, windowController: self)
        let inspector = NSSplitViewItem(
            viewController: NSHostingController(rootView: inspectorView)
        )
        inspector.titlebarSeparatorStyle = .none
        inspector.minimumThickness = 260
        inspector.maximumThickness = 260
        inspector.isCollapsed = true
        inspector.collapseBehavior = .useConstraints
        splitVC.addSplitViewItem(inspector)

        self.splitViewController = splitVC
    }

    private func setupToolbar() {
        let toolbar = NSToolbar(identifier: UUID().uuidString)
        toolbar.delegate = self
        toolbar.displayMode = .labelOnly
        toolbar.showsBaselineSeparator = false
        self.window?.titleVisibility = .hidden
        self.window?.toolbarStyle = .unifiedCompact
        if prefs.preferences.general.tabBarStyle == .native {
            // Set titlebar background as transparent by default in order to
            // style the toolbar background in native tab bar style.
            self.window?.titlebarAppearsTransparent = true
            self.window?.titlebarSeparatorStyle = .none
        } else {
            // In xcode tab bar style, we use default toolbar background with
            // line separator.
            self.window?.titlebarAppearsTransparent = false
            self.window?.titlebarSeparatorStyle = .line
        }
        self.window?.toolbar = toolbar
    }

    // MARK: - Toolbar

    func toolbarDefaultItemIdentifiers(_ toolbar: NSToolbar) -> [NSToolbarItem.Identifier] {
        return [
            .toggleFirstSidebarItem,
            .sidebarTrackingSeparator,
            .branchPicker,
            .flexibleSpace,
            .flexibleSpace,
            .toggleLastSidebarItem
        ]
    }

    func toolbarAllowedItemIdentifiers(_ toolbar: NSToolbar) -> [NSToolbarItem.Identifier] {
        return [
            .toggleFirstSidebarItem,
            .sidebarTrackingSeparator,
            .flexibleSpace,
            .itemListTrackingSeparator,
            .toggleLastSidebarItem,
            .branchPicker
        ]
    }

    // swiftlint:disable:next function_body_length
    func toolbar(
        _ toolbar: NSToolbar,
        itemForItemIdentifier itemIdentifier: NSToolbarItem.Identifier,
        willBeInsertedIntoToolbar flag: Bool
    ) -> NSToolbarItem? {
        switch itemIdentifier {
        case .itemListTrackingSeparator:
                guard let splitViewController = splitViewController else {
                    return nil
                }

                return NSTrackingSeparatorToolbarItem(
                    identifier: .itemListTrackingSeparator,
                    splitView: splitViewController.splitView,
                    dividerIndex: 1
                )
        case .toggleFirstSidebarItem:
            let toolbarItem = NSToolbarItem(itemIdentifier: NSToolbarItem.Identifier.toggleFirstSidebarItem)
            toolbarItem.label = "Navigator Sidebar"
            toolbarItem.paletteLabel = " Navigator Sidebar"
            toolbarItem.toolTip = "Hide or show the Navigator"
            toolbarItem.isBordered = true
            toolbarItem.target = self
            toolbarItem.action = #selector(self.toggleFirstPanel)
            toolbarItem.image = NSImage(
                systemSymbolName: "sidebar.leading",
                accessibilityDescription: nil
            )?.withSymbolConfiguration(.init(scale: .large))

            return toolbarItem
        case .toggleLastSidebarItem:
            let toolbarItem = NSToolbarItem(itemIdentifier: NSToolbarItem.Identifier.toggleFirstSidebarItem)
            toolbarItem.label = "Inspector Sidebar"
            toolbarItem.paletteLabel = "Inspector Sidebar"
            toolbarItem.toolTip = "Hide or show the Inspectors"
            toolbarItem.isBordered = true
            toolbarItem.target = self
            toolbarItem.action = #selector(self.toggleLastPanel)
            toolbarItem.image = NSImage(
                systemSymbolName: "sidebar.trailing",
                accessibilityDescription: nil
            )?.withSymbolConfiguration(.init(scale: .large))

            return toolbarItem
        case .branchPicker:
            let toolbarItem = NSToolbarItem(itemIdentifier: .branchPicker)
            let view = NSHostingView(rootView: ToolbarBranchPicker(workspace?.workspaceClient))
            toolbarItem.view = view

            return toolbarItem
        default:
            return NSToolbarItem(itemIdentifier: itemIdentifier)
        }
    }

    override func windowDidLoad() {
        super.windowDidLoad()
    }

    @objc func toggleFirstPanel() {
        guard let firstSplitView = splitViewController.splitViewItems.first else { return }
        firstSplitView.animator().isCollapsed.toggle()
    }

    @objc func toggleLastPanel() {
        guard let lastSplitView = splitViewController.splitViewItems.last else { return }
        lastSplitView.animator().isCollapsed.toggle()
        if lastSplitView.isCollapsed {
            window?.toolbar?.removeItem(at: 4)
        } else {
            window?.toolbar?.insertItem(withItemIdentifier: .itemListTrackingSeparator, at: 4)
        }
    }

    private func getSelectedCodeFile() -> CodeFileDocument? {
        guard let id = workspace?.selectionState.selectedId else { return nil }
        guard let item = workspace?.selectionState.openFileItems.first(where: { item in
            return item.tabID == id
        }) else { return nil }
        guard let file = workspace?.selectionState.openedCodeFiles[item] else { return nil }
        return file
    }

    @IBAction func saveDocument(_ sender: Any) {
        getSelectedCodeFile()?.save(sender)
    }

    @IBAction func openQuickly(_ sender: Any) {
        if let workspace = workspace, let state = workspace.quickOpenState {
            if let quickOpenPanel = quickOpenPanel {
                if quickOpenPanel.isKeyWindow {
                    quickOpenPanel.close()
                    return
                } else {
                    window?.addChildWindow(quickOpenPanel, ordered: .above)
                    quickOpenPanel.makeKeyAndOrderFront(self)
                }
            } else {
                let panel = OverlayPanel()
                self.quickOpenPanel = panel
                let contentView = QuickOpenView(
                    state: state,
                    onClose: { panel.close() },
                    openFile: workspace.openTab(item:)
                )
                panel.contentView = NSHostingView(rootView: contentView)
                window?.addChildWindow(panel, ordered: .above)
                panel.makeKeyAndOrderFront(self)
            }
        }
    }
}

private extension NSToolbarItem.Identifier {
    static let toggleFirstSidebarItem: NSToolbarItem.Identifier = NSToolbarItem.Identifier("ToggleFirstSidebarItem")
    static let toggleLastSidebarItem: NSToolbarItem.Identifier = NSToolbarItem.Identifier("ToggleLastSidebarItem")
    static let itemListTrackingSeparator = NSToolbarItem.Identifier("ItemListTrackingSeparator")
    static let branchPicker: NSToolbarItem.Identifier = NSToolbarItem.Identifier("BranchPicker")
}<|MERGE_RESOLUTION|>--- conflicted
+++ resolved
@@ -10,12 +10,9 @@
 import CodeFile
 import CodeEditUI
 import QuickOpen
-<<<<<<< HEAD
+import Git
 import GitClient
 import AppPreferences
-=======
-import Git
->>>>>>> 33f17e17
 
 final class CodeEditWindowController: NSWindowController, NSToolbarDelegate {
     private var prefs: AppPreferencesModel = .shared
