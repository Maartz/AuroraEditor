--- conflicted
+++ resolved
@@ -17,47 +17,32 @@
 
     @ViewBuilder
     var codeView: some View {
-<<<<<<< HEAD
-        if let item = workspace.selectionState.openFileItems.first(where: { file in
-            if file.tabID == workspace.selectionState.selectedId {
-                print("Item loaded is: ", file.url)
-            }
-            return file.tabID == workspace.selectionState.selectedId
-        }) {
-            if let codeFile = workspace.selectionState.openedCodeFiles[item] {
-                CodeFileView(codeFile: codeFile)
-                    .safeAreaInset(edge: .top, spacing: 0) {
-                        VStack(spacing: 0) {
-                            BreadcrumbsView(file: item, tappedOpenFile: workspace.openTab(item:))
-                            Divider()
-=======
         ZStack {
             if let item = workspace.selectionState.openFileItems.first(where: { file in
-                if file.id == workspace.selectionState.selectedId {
+                if file.tabID == workspace.selectionState.selectedId {
                     print("Item loaded is: ", file.url)
                 }
-                return file.id == workspace.selectionState.selectedId
+                return file.tabID == workspace.selectionState.selectedId
             }) {
                 if let codeFile = workspace.selectionState.openedCodeFiles[item] {
                     CodeFileView(codeFile: codeFile)
                         .safeAreaInset(edge: .top, spacing: 0) {
                             VStack(spacing: 0) {
-                                BreadcrumbsView(file: item, tappedOpenFile: workspace.openFile(item:))
+                                BreadcrumbsView(file: item, tappedOpenFile: workspace.openTab(item:))
                                 Divider()
                             }
->>>>>>> 83172155
-                        }
+                    } else {
+                        Text("CodeEdit cannot open this file because its file type is not supported.")
+                            .frame(minHeight: 0)
+                            .clipped()
+                    }
                 } else {
-                    Text("CodeEdit cannot open this file because its file type is not supported.")
+                    Text("No Editor")
+                        .font(.system(size: 17))
+                        .foregroundColor(.secondary)
                         .frame(minHeight: 0)
                         .clipped()
                 }
-            } else {
-                Text("No Editor")
-                    .font(.system(size: 17))
-                    .foregroundColor(.secondary)
-                    .frame(minHeight: 0)
-                    .clipped()
             }
         }
         .frame(maxWidth: .infinity, maxHeight: .infinity)
