//
//  WorkspaceDocument.swift
//  CodeEdit
//
//  Created by Pavel Kasila on 17.03.22.
//

import Foundation
import AppKit
import SwiftUI
import WorkspaceClient
import Combine
import CodeFile

@objc(WorkspaceDocument)
class WorkspaceDocument: NSDocument, ObservableObject, NSToolbarDelegate {
    var workspaceClient: WorkspaceClient?

    @Published var selectedId: String?
    @Published var openFileItems: [WorkspaceClient.FileItem] = []
	@Published var sortFoldersOnTop: Bool = true
    @Published var fileItems: [WorkspaceClient.FileItem] = []

<<<<<<< HEAD
    var selected: WorkspaceClient.FileItem? {
        guard let selectedId = selectedId else { return nil }
        return fileItems.first(where: { $0.id == selectedId })
    }
    
=======
    var quickOpenState: QuickOpenState?

>>>>>>> 3bad6e07
    var openedCodeFiles: [WorkspaceClient.FileItem: CodeFileDocument] = [:]
    private var cancellables = Set<AnyCancellable>()

    deinit {
        cancellables.forEach { $0.cancel() }
    }

    func closeFileTab(item: WorkspaceClient.FileItem) {
        defer {
            let file = openedCodeFiles.removeValue(forKey: item)
            file?.save(self)
        }

        guard let idx = openFileItems.firstIndex(of: item) else { return }
        let closedFileItem = openFileItems.remove(at: idx)
        guard closedFileItem.id == item.id else { return }

        if openFileItems.isEmpty {
            selectedId = nil
        } else if idx == 0 {
            selectedId = openFileItems.first?.id
        } else {
            selectedId = openFileItems[idx - 1].id
        }
    }
    
    func closeFileTabs<Items>(items: Items) where Items: Collection, Items.Element == WorkspaceClient.FileItem {
        // TODO: Could potentially be optimized
        for item in items {
            closeFileTab(item: item)
        }
    }

    func closeFileTab(where predicate: (WorkspaceClient.FileItem) -> Bool) {
        closeFileTabs(items: openFileItems.filter(predicate))
    }

    func closeFileTabs(after item: WorkspaceClient.FileItem) {
        guard let startIdx = openFileItems.firstIndex(where: { $0.id == item.id }) else {
            assert(false, "Expected file item to be present in openFileItems")
            return
        }

        let range = openFileItems[(startIdx+1)...]
        closeFileTabs(items: range)
    }

    func openFile(item: WorkspaceClient.FileItem) {
        do {
            let codeFile = try CodeFileDocument(
                for: item.url,
                withContentsOf: item.url,
                ofType: "public.source-code"
            )

            if !openFileItems.contains(item) {
                openFileItems.append(item)

                openedCodeFiles[item] = codeFile
            }
            selectedId = item.id

            self.windowControllers.first?.window?.subtitle = item.url.lastPathComponent
        } catch let err {
            Swift.print(err)
        }
    }

    private let ignoredFilesAndDirectory = [
        ".DS_Store"
    ]

    override class var autosavesInPlace: Bool {
        return false
    }

    override var isDocumentEdited: Bool {
        return false
    }

    override func makeWindowControllers() {
        let window = NSWindow(
            contentRect: NSRect(x: 0, y: 0, width: 800, height: 600),
            styleMask: [.titled, .closable, .miniaturizable, .resizable, .fullSizeContentView],
            backing: .buffered, defer: false
        )
        window.center()
        window.toolbar = NSToolbar()
        window.toolbarStyle = .unifiedCompact
        window.titlebarSeparatorStyle = .line
        window.toolbar?.displayMode = .iconOnly
        window.toolbar?.insertItem(withItemIdentifier: .toggleSidebar, at: 0)
        let windowController = CodeEditWindowController(window: window)
        windowController.workspace = self
        let contentView = WorkspaceView(windowController: windowController, workspace: self)
        window.contentView = NSHostingView(rootView: contentView)
        self.addWindowController(windowController)
    }

    override func read(from url: URL, ofType typeName: String) throws {
        self.workspaceClient = try .default(
            fileManager: .default,
            folderURL: url,
            ignoredFilesAndFolders: ignoredFilesAndDirectory
        )
        self.quickOpenState = .init(self)
        workspaceClient?
            .getFiles
            .sink { [weak self] files in
                guard let self = self else { return }

                guard !self.fileItems.isEmpty else {
                    self.fileItems = files
                    return
                }

                // Instead of rebuilding the array we want to
                // calculate the difference between the last iteration
                // and now. If the index of the file exists in the array
                // it means we need to remove the element, otherwise we need to append
                // it.
                let diff = files.difference(from: self.fileItems)
                diff.forEach { newFile in
                    if let index = self.fileItems.firstIndex(of: newFile) {
                        self.fileItems.remove(at: index)
                    } else {
                        self.fileItems.append(newFile)
                    }
                }
            }
            .store(in: &cancellables)
    }

    override func write(to url: URL, ofType typeName: String) throws {}

    override func close() {
        selectedId = nil
        openFileItems.forEach { item in
            do {
                try openedCodeFiles[item]?.write(to: item.url, ofType: "public.source-code")
            } catch {}
        }
        super.close()
    }
}

// MARK: - Quick Open

extension WorkspaceDocument {

    class QuickOpenState: ObservableObject {
        init(_ workspace: WorkspaceDocument) {
            self.workspace = workspace
        }

        var workspace: WorkspaceDocument

        @Published var openQuicklyQuery: String = ""
        @Published var openQuicklyFiles: [WorkspaceClient.FileItem] = []
        @Published var isShowingOpenQuicklyFiles: Bool = false

        func fetchOpenQuickly() {
            if openQuicklyQuery == "" {
                openQuicklyFiles = []
                self.isShowingOpenQuicklyFiles = !openQuicklyFiles.isEmpty
                return
            }

            DispatchQueue(label: "austincondiff.CodeEdit.quickOpen.searchFiles").async {
                if let url = self.workspace.fileURL {
                    let enumerator = FileManager.default.enumerator(at: url,
                                                                    includingPropertiesForKeys: [
                                                                        .isRegularFileKey
                                                                    ],
                                                                    options: [
                                                                        .skipsHiddenFiles,
                                                                        .skipsPackageDescendants
                                                                    ])
                    if let filePaths = enumerator?.allObjects as? [URL] {
                        let files = filePaths.filter { url in
                            let state1 = url.lastPathComponent.lowercased().contains(self.openQuicklyQuery.lowercased())
                            do {
                                let values = try url.resourceValues(forKeys: [.isRegularFileKey])
                                return state1 && (values.isRegularFile ?? false)
                            } catch {
                                return false
                            }
                        }.map { url in
                            WorkspaceClient.FileItem(url: url, children: nil)
                        }
                        DispatchQueue.main.async {
                            self.openQuicklyFiles = files
                            self.isShowingOpenQuicklyFiles = !self.openQuicklyFiles.isEmpty
                        }
                    }
                }
            }
        }
    }
}<|MERGE_RESOLUTION|>--- conflicted
+++ resolved
@@ -21,16 +21,12 @@
 	@Published var sortFoldersOnTop: Bool = true
     @Published var fileItems: [WorkspaceClient.FileItem] = []
 
-<<<<<<< HEAD
     var selected: WorkspaceClient.FileItem? {
         guard let selectedId = selectedId else { return nil }
         return fileItems.first(where: { $0.id == selectedId })
     }
     
-=======
     var quickOpenState: QuickOpenState?
-
->>>>>>> 3bad6e07
     var openedCodeFiles: [WorkspaceClient.FileItem: CodeFileDocument] = [:]
     private var cancellables = Set<AnyCancellable>()
 
