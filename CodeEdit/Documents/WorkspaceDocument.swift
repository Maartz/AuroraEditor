--- conflicted
+++ resolved
@@ -99,22 +99,15 @@
 
         if selectionState.openedTabs.isEmpty {
             selectionState.selectedId = nil
-<<<<<<< HEAD
-        } else if idx == 0 {
-            selectionState.selectedId = selectionState.openedTabs.first
-        } else {
-            selectionState.selectedId = selectionState.openedTabs[idx - 1]
-=======
-        } else if selectionState.selectedId == closedFileItem.id {
+        } else if selectionState.selectedId == closedFileItem.tabID {
             // If the closed item is the selected one, then select another tab.
             if idx == 0 {
-                selectionState.selectedId = selectionState.openFileItems.first?.id
+                selectionState.selectedId = selectionState.openedTabs.first?.tabID
             } else {
-                selectionState.selectedId = selectionState.openFileItems[idx - 1].id
+                selectionState.selectedId = selectionState.openedTabs[idx - 1].id
             }
         } else {
             // If the closed item is not the selected one, then do nothing.
->>>>>>> 83172155
         }
     }
 
