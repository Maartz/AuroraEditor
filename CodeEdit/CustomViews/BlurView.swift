--- conflicted
+++ resolved
@@ -9,19 +9,6 @@
 import SwiftUI
 
 struct BlurView: NSViewRepresentable {
-<<<<<<< HEAD
-    var material: NSVisualEffectView.Material
-    var blendingMode: NSVisualEffectView.BlendingMode
-
-    func makeNSView(context: Context) -> NSVisualEffectView {
-        let view = NSVisualEffectView()
-        view.material = material
-        view.blendingMode = blendingMode
-        return view
-    }
-
-    func updateNSView(_ nsView: NSVisualEffectView, context: Context) { }
-=======
     let material: NSVisualEffectView.Material
     let blendingMode: NSVisualEffectView.BlendingMode
     
@@ -39,5 +26,4 @@
         visualEffectView.material = material
         visualEffectView.blendingMode = blendingMode
     }
->>>>>>> 2266fced
 }