//
//  GeneralSettingsView.swift
//  CodeEdit
//
//  Created by Pavel Kasila on 11.03.22.
//

import SwiftUI
import CodeFile
import CodeEditor

// MARK: - View

struct GeneralSettingsView: View {
<<<<<<< HEAD
    @AppStorage(Appearances.storageKey) var appearance: Appearances = Appearances.default
    @AppStorage(ReopenBehavior.storageKey) var reopenBehavior: ReopenBehavior = ReopenBehavior.default
	@AppStorage(FileIconStyle.storageKey) var fileIconStyle: FileIconStyle = FileIconStyle.default

=======
    @AppStorage(Appearances.storageKey) var appearance: Appearances = .default
    @AppStorage(ReopenBehavior.storageKey) var reopenBehavior: ReopenBehavior = .default
	@AppStorage(FileIconStyle.storageKey) var fileIconStyle: FileIconStyle = .default
	@AppStorage(CodeEditorTheme.storageKey) var editorTheme: CodeEditor.ThemeName = .atelierSavannaAuto
    
>>>>>>> 2266fced
    var body: some View {
        Form {
			Picker("Appearance".localized(), selection: $appearance) {
				Text("System".localized())
                    .tag(Appearances.system)
                Divider()
				Text("Light".localized())
                    .tag(Appearances.light)
				Text("Dark".localized())
                    .tag(Appearances.dark)
            }
            .onChange(of: appearance) { tag in
                tag.applyAppearance()
            }

			Picker("File Icon Style".localized(), selection: $fileIconStyle) {
				Text("Color".localized())
					.tag(FileIconStyle.color)
				Text("Monochrome".localized())
					.tag(FileIconStyle.monochrome)
			}

			Picker("Reopen Behavior".localized(), selection: $reopenBehavior) {
                Text("Welcome Screen".localized())
                    .tag(ReopenBehavior.welcome)
                Divider()
				Text("Open Panel".localized())
                    .tag(ReopenBehavior.openPanel)
				Text("New Document".localized())
                    .tag(ReopenBehavior.newDocument)
            }

			Picker("Editor Theme".localized(), selection: $editorTheme) {
				Text("Atelier Savanna (Auto)")
					.tag(CodeEditor.ThemeName.atelierSavannaAuto)
				Text("Atelier Savanna Dark")
					.tag(CodeEditor.ThemeName.atelierSavannaDark)
				Text("Atelier Savanna Light")
					.tag(CodeEditor.ThemeName.atelierSavannaLight)
				// TODO: Pojoaque does not seem to work (does not change from previous selection)
//				Text("Pojoaque")
//					.tag(CodeEditor.ThemeName.pojoaque)
				Text("Agate")
					.tag(CodeEditor.ThemeName.agate)
				Text("Ocean")
					.tag(CodeEditor.ThemeName.ocean)
			}
        }
        .padding()
    }
}

struct GeneralSettingsView_Previews: PreviewProvider {
    static var previews: some View {
        GeneralSettingsView()
    }
}<|MERGE_RESOLUTION|>--- conflicted
+++ resolved
@@ -12,18 +12,10 @@
 // MARK: - View
 
 struct GeneralSettingsView: View {
-<<<<<<< HEAD
-    @AppStorage(Appearances.storageKey) var appearance: Appearances = Appearances.default
-    @AppStorage(ReopenBehavior.storageKey) var reopenBehavior: ReopenBehavior = ReopenBehavior.default
-	@AppStorage(FileIconStyle.storageKey) var fileIconStyle: FileIconStyle = FileIconStyle.default
-
-=======
     @AppStorage(Appearances.storageKey) var appearance: Appearances = .default
     @AppStorage(ReopenBehavior.storageKey) var reopenBehavior: ReopenBehavior = .default
-	@AppStorage(FileIconStyle.storageKey) var fileIconStyle: FileIconStyle = .default
-	@AppStorage(CodeEditorTheme.storageKey) var editorTheme: CodeEditor.ThemeName = .atelierSavannaAuto
-    
->>>>>>> 2266fced
+	  @AppStorage(FileIconStyle.storageKey) var fileIconStyle: FileIconStyle = .default
+	  @AppStorage(CodeEditorTheme.storageKey) var editorTheme: CodeEditor.ThemeName = .atelierSavannaAuto
     var body: some View {
         Form {
 			Picker("Appearance".localized(), selection: $appearance) {
