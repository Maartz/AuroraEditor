//
//  TabBar.swift
//  CodeEdit
//
//  Created by Lukas Pistrol on 17.03.22.
//

import SwiftUI
import WorkspaceClient
import AppPreferences
import CodeEditUI

struct TabBar: View {
<<<<<<< HEAD
    @Environment(\.colorScheme) var colorScheme
=======
    @Environment(\.colorScheme)
    private var colorScheme
>>>>>>> 912701dc

    @Environment(\.controlActiveState) private var activeState

    private let windowController: NSWindowController

    @ObservedObject
    private var workspace: WorkspaceDocument

    private let tabBarHeight = 28.0

    @StateObject
    private var prefs: AppPreferencesModel = .shared
    // TabBar(windowController: windowController, workspace: workspace)
    init(windowController: NSWindowController, workspace: WorkspaceDocument) {
        self.windowController = windowController
        self.workspace = workspace
    }

    @State
    var expectedTabWidth: CGFloat = 0

    /// This state is used to detect if the mouse is hovering over tabs.
    /// If it is true, then we do not update the expected tab width immediately.
    @State var isHoveringOverTabs: Bool = false

    private func updateExpectedTabWidth(proxy: GeometryProxy) {
        expectedTabWidth = max(
            // Equally divided size of a native tab.
            (proxy.size.width + 1) / CGFloat(workspace.selectionState.openFileItems.count) + 1,
            // Min size of a native tab.
            CGFloat(140)
        )
    }

    var body: some View {
        HStack(alignment: .center, spacing: 0) {
            // Tab bar navigation control.
            HStack(spacing: 10) {
                TabBarAccessoryIcon(
                    icon: .init(systemName: "chevron.left"),
                    action: { /* TODO */ }
                )
                .foregroundColor(.secondary)
                .buttonStyle(.plain)
                TabBarAccessoryIcon(
                    icon: .init(systemName: "chevron.right"),
                    action: { /* TODO */ }
                )
                .foregroundColor(.secondary.opacity(0.5))
                .buttonStyle(.plain)
            }
            .padding(.horizontal, 11)
            .opacity(activeState != .inactive ? 1.0 : 0.5)
            .frame(maxHeight: .infinity) // Fill out vertical spaces.
            if prefs.preferences.general.tabBarStyle == .native {
                TabDivider()
            }
            // Tab bar items.
            GeometryReader { geometryProxy in
                ScrollView(.horizontal, showsIndicators: false) {
                    ScrollViewReader { value in
                        HStack(
                            alignment: .center,
                            spacing: -1
                        ) {
                            ForEach(workspace.selectionState.openFileItems, id: \.id) { item in
                                TabBarItem(
                                    expectedWidth: $expectedTabWidth,
                                    item: item,
                                    windowController: windowController,
                                    workspace: workspace
                                )
                            }
                        }
                        .padding(.horizontal, prefs.preferences.general.tabBarStyle == .native ? -1 : 0)
                        .onAppear {
                            updateExpectedTabWidth(proxy: geometryProxy)
                            value.scrollTo(self.workspace.selectionState.selectedId)
                        }
                        .onChange(of: workspace.selectionState.openFileItems.count) { tabCount in
                            // Only update the expected width when user is not hovering over tabs.
                            // This should give users a better experience on closing multiple tabs continuously.
                            if !isHoveringOverTabs {
                                withAnimation(.easeOut(duration: 0.20)) {
                                    updateExpectedTabWidth(proxy: geometryProxy)
                                }
                            }
                        }
                        .onChange(of: geometryProxy.size.width) { newWidth in
                            updateExpectedTabWidth(proxy: geometryProxy)
                        }
                        .onHover { isHovering in
                            isHoveringOverTabs = isHovering
                            // When user is not hovering anymore, update the expected width immediately.
                            if !isHovering {
                                withAnimation(.easeOut(duration: 0.20)) {
                                    updateExpectedTabWidth(proxy: geometryProxy)
                                }
                            }
                        }
                    }
                }
            }
            if prefs.preferences.general.tabBarStyle == .native {
                TabDivider()
            }
            // Tab bar tools (e.g. split view).
            HStack(spacing: 10) {
                TabBarAccessoryIcon(
                    icon: .init(systemName: "ellipsis.circle"),
                    action: { /* TODO */ }
                )
                .foregroundColor(.secondary)
                .buttonStyle(.plain)
                TabBarAccessoryIcon(
                    icon: .init(systemName: "arrow.left.arrow.right.square"),
                    action: { /* TODO */ }
                )
                .foregroundColor(.secondary)
                .buttonStyle(.plain)
                TabBarAccessoryIcon(
                    icon: .init(systemName: "square.split.2x1"),
                    action: { /* TODO */ }
                )
                .foregroundColor(.secondary)
                .buttonStyle(.plain)
            }
            .padding(.horizontal, 11)
            .opacity(activeState != .inactive ? 1.0 : 0.5)
            .frame(maxHeight: .infinity) // Fill out vertical spaces.
        }
        .frame(height: tabBarHeight)
        .overlay(alignment: .top) {
            // When tab bar style is `xcode`, we put the top divider as an overlay.
            if prefs.preferences.general.tabBarStyle == .xcode {
                TabBarTopDivider()
            }
        }
        .background {
            if prefs.preferences.general.tabBarStyle == .xcode {
                Color(nsColor: .controlBackgroundColor)
            } else {
                TabBarNativeInactiveBackground()
            }
        }
        .background {
            if prefs.preferences.general.tabBarStyle == .xcode {
                EffectView(
                    NSVisualEffectView.Material.titlebar,
                    blendingMode: NSVisualEffectView.BlendingMode.withinWindow
                )
                // Set bottom padding to avoid material overlapping in bar.
                .padding(.bottom, tabBarHeight)
                .edgesIgnoringSafeArea(.top)
            } else {
                TabBarNativeMaterial()
                    .edgesIgnoringSafeArea(.top)
            }
        }
        .padding(.leading, -1)
    }
}

/// Accessory icon's view for tab bar.
struct TabBarAccessoryIcon: View {
    /// Unifies icon font for tab bar accessories.
    static private let iconFont = Font.system(size: 14, weight: .regular, design: .default)

    private let icon: Image
    private let action: () -> Void

    init(icon: Image, action: @escaping () -> Void) {
        self.icon = icon
        self.action = action
    }

    var body: some View {
        Button(
            action: action,
            label: { icon.font(TabBarAccessoryIcon.iconFont) }
        )
    }
}<|MERGE_RESOLUTION|>--- conflicted
+++ resolved
@@ -11,12 +11,8 @@
 import CodeEditUI
 
 struct TabBar: View {
-<<<<<<< HEAD
-    @Environment(\.colorScheme) var colorScheme
-=======
     @Environment(\.colorScheme)
     private var colorScheme
->>>>>>> 912701dc
 
     @Environment(\.controlActiveState) private var activeState
 
