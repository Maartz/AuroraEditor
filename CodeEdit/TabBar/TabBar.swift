--- conflicted
+++ resolved
@@ -78,14 +78,6 @@
                 }
             }
             // Tab bar items.
-<<<<<<< HEAD
-            ScrollView(.horizontal, showsIndicators: false) {
-                ScrollViewReader { value in
-                    HStack(alignment: .center, spacing: -1) {
-                        ForEach(workspace.selectionState.openedTabs, id: \.id) { id in
-                            if let item = self.workspace.selectionState.getItemByTab(id: id) {
-                                TabBarItem(
-=======
             GeometryReader { geometryProxy in
                 ScrollView(.horizontal, showsIndicators: false) {
                     ScrollViewReader { scrollReader in
@@ -93,17 +85,13 @@
                             alignment: .center,
                             spacing: -1
                         ) {
-                            ForEach(workspace.selectionState.openFileItems, id: \.id) { item in
+                            ForEach(workspace.selectionState.openedTabs, id: \.id) { item in
                                 TabBarItem(
                                     expectedWidth: $expectedTabWidth,
->>>>>>> 83172155
                                     item: item,
                                     windowController: windowController,
                                     workspace: workspace
                                 )
-<<<<<<< HEAD
-                            }
-=======
                                 .frame(height: TabBar.height)
                             }
                         }
@@ -133,7 +121,6 @@
                         // When window size changes, re-compute the expected tab width.
                         .onChange(of: geometryProxy.size.width) { _ in
                             updateExpectedTabWidth(proxy: geometryProxy)
->>>>>>> 83172155
                         }
                         // When user is not hovering anymore, re-compute the expected tab width immediately.
                         .onHover { isHovering in
@@ -148,7 +135,7 @@
                     }
                 }
                 // When there is no opened file, hide the scroll view, but keep the background.
-                .opacity(workspace.selectionState.openFileItems.isEmpty ? 0.0 : 1.0)
+                .opacity(workspace.selectionState.openedTabs.isEmpty ? 0.0 : 1.0)
                 // To fill up the parent space of tab bar.
                 .frame(maxWidth: .infinity)
                 .background {
@@ -186,6 +173,7 @@
                     TabBarAccessoryNativeBackground(dividerAt: .leading)
                 }
             }
+            // TODO: Tab bar tools (e.g. split view).
         }
         .frame(height: TabBar.height)
         .overlay(alignment: .top) {
