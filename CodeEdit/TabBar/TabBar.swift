--- conflicted
+++ resolved
@@ -28,7 +28,6 @@
     var tabBarHeight = 28.0
     var body: some View {
         VStack(spacing: 0.0) {
-<<<<<<< HEAD
             ZStack(alignment: .top) {
                 Rectangle()
                     .fill(Color(nsColor: .black).opacity(colorScheme == .dark ? 0.45 : 0.05))
@@ -46,68 +45,13 @@
                         }
                         .onAppear {
                             value.scrollTo(self.workspace.selectedId)
-=======
-            ScrollView(.horizontal, showsIndicators: false) {
-                ScrollViewReader { value in
-                    HStack(alignment: .center, spacing: 0.0) {
-                        ForEach(workspace.openFileItems, id: \.id) { item in
-                            let isActive = workspace.selectedId == item.id
-
-                            Button(
-                                action: { workspace.selectedId = item.id },
-                                label: {
-                                    if isActive {
-                                        TabBarItem(
-                                            item: item,
-                                            windowController: windowController,
-                                            workspace: workspace
-                                        )
-                                        .background(
-                                            BlurView(
-                                                material: NSVisualEffectView.Material.titlebar,
-                                                blendingMode: NSVisualEffectView.BlendingMode.withinWindow
-                                            )
-                                        )
-                                    } else {
-                                        TabBarItem(
-                                            item: item,
-                                            windowController: windowController,
-                                            workspace: workspace
-                                        )
-                                    }
-                                }
-                            )
-                            .animation(.easeOut(duration: 0.2), value: workspace.openFileItems)
-                            .buttonStyle(.plain)
-                            .id(item.id)
-                            .keyboardShortcut(
-                                self.getTabId(fileName: item.fileName),
-                                modifiers: [.command]
-                            )
->>>>>>> 3bad6e07
                         }
                     }
                 }
                 .padding(.leading, -1)
             }
         }
-<<<<<<< HEAD
         .background(BlurView(material: NSVisualEffectView.Material.titlebar,
                              blendingMode: NSVisualEffectView.BlendingMode.withinWindow))
-=======
-        .background(BlurView(material: NSVisualEffectView.Material.windowBackground,
-                             blendingMode: NSVisualEffectView.BlendingMode.withinWindow))
-    }
-
-    func getTabId(fileName: String) -> KeyEquivalent {
-        for counter in 0..<9 where workspace.openFileItems.count > counter &&
-        workspace.openFileItems[counter].fileName == fileName {
-            return KeyEquivalent.init(
-                Character.init("\(counter + 1)")
-            )
-        }
-
-        return "0"
->>>>>>> 3bad6e07
     }
 }