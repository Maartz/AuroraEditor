--- conflicted
+++ resolved
@@ -337,34 +337,7 @@
             }
         }
         .id(item.tabID)
-<<<<<<< HEAD
         .tabBarContextMenu(item: item, workspace: workspace)
-=======
-        .contextMenu {
-            Button("Close Tab") {
-                withAnimation {
-                    workspace.closeTab(item: item.tabID)
-                }
-            }
-            Button("Close Other Tabs") {
-                withAnimation {
-                    workspace.closeTab(where: { $0 != item.tabID })
-                }
-            }
-            Button("Close Tabs to the Right") {
-                withAnimation {
-                    workspace.closeTabs(after: item.tabID)
-                }
-            }
-            // Disable this option when current tab is the last one.
-            .disabled(workspace.selectionState.openedTabs.last?.id == item.tabID.id)
-            if isTemporary {
-                Button("Keep Open") {
-                    workspace.convertTemporaryTab()
-                }
-            }
-        }
->>>>>>> 821acd0f
     }
 }
 // swiftlint:enable type_body_length
