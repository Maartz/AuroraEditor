--- conflicted
+++ resolved
@@ -38,18 +38,14 @@
     @State
     private var isAppeared: Bool = false
 
-<<<<<<< HEAD
-    private var item: TabBarItemRepresentable
-=======
     @Binding
     private var expectedWidth: CGFloat
 
     @ObservedObject
     var workspace: WorkspaceDocument
 
-    private var item: WorkspaceClient.FileItem
-
->>>>>>> 83172155
+    private var item: TabBarItemRepresentable
+
     private var windowController: NSWindowController
 
     var isActive: Bool {
@@ -63,22 +59,6 @@
         }
     }
 
-<<<<<<< HEAD
-    private func closeAction() {
-        withAnimation(.easeOut(duration: 0.20)) {
-            workspace.closeTab(item: item.tabID)
-        }
-    }
-
-    @ObservedObject
-    private var workspace: WorkspaceDocument
-
-    private var isActive: Bool {
-        item.tabID == workspace.selectionState.selectedId
-    }
-
-    init(item: TabBarItemRepresentable, windowController: NSWindowController, workspace: WorkspaceDocument) {
-=======
     func closeAction() {
         if prefs.preferences.general.tabBarStyle == .native {
             isAppeared = false
@@ -86,18 +66,24 @@
         withAnimation(
             .easeOut(duration: prefs.preferences.general.tabBarStyle == .native ? 0.15 : 0.20)
         ) {
-            workspace.closeFileTab(item: item)
-        }
+            workspace.closeTab(item: item.tabID)
+        }
+    }
+
+    @ObservedObject
+    private var workspace: WorkspaceDocument
+
+    private var isActive: Bool {
+        item.tabID == workspace.selectionState.selectedId
     }
 
     init(
         expectedWidth: Binding<CGFloat>,
-        item: WorkspaceClient.FileItem,
+        item: TabBarItemRepresentable,
         windowController: NSWindowController,
         workspace: WorkspaceDocument
     ) {
         self._expectedWidth = expectedWidth
->>>>>>> 83172155
         self.item = item
         self.windowController = windowController
         self.workspace = workspace
