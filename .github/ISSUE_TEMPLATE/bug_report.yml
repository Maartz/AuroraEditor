name: 🐞 Bug report
description: Something is not working as expected.
title: 🐞 - YOUR_DESCRIPTION
labels: bug

body:
  - type: textarea
    attributes:
      label: Description
      description: >-
        A clear and concise description of what the bug is.
    validations:
      required: true
      
  - type: textarea
    attributes:
      label: To Reproduce
      description: >-
        Steps to reproduce the behavior.
      placeholder: |
        1. Go to '...'
        2. Click on '....'
        3. Scroll down to '....'
        4. See error
    validations:
      required: true

  - type: textarea
    attributes:
      label: Expected behavior
      description: >-
        A clear and concise description of what you expected to happen.
<<<<<<< HEAD

  - type: input
    attributes:
      label: CodeEdit version
      value: 1.0
    validations:
      required: true

  - type: input
    attributes:
      label: macOS version
      value: 12.3
    validations:
      required: true

  - type: input
    attributes:
      label: Xcode version
      value: 13.3
    validations:
      required: false
      
  - type: input
    attributes:
      label: Commit hash
    validations:
      required: false
=======
    validations:
      required: true
      
  - type: textarea
    attributes:
      label: Version information
      description: >-
         click on the version number on the welcome screen
      value: |
        CodeEdit: [e.g. 1.0]
        Hash: [e.g. 87a5b3f4c18238c0d06cbfce595e1ca9b11cfd8e]
        MacOS: [e.g. 12.3.0]
        Xcode: [e.g. 13.3]
    validations:
      required: true
>>>>>>> 1d9c4ed8
      
  - type: textarea
    attributes:
      label: Additional context
      description: >-
        Add any other context about the problem here.<|MERGE_RESOLUTION|>--- conflicted
+++ resolved
@@ -30,35 +30,6 @@
       label: Expected behavior
       description: >-
         A clear and concise description of what you expected to happen.
-<<<<<<< HEAD
-
-  - type: input
-    attributes:
-      label: CodeEdit version
-      value: 1.0
-    validations:
-      required: true
-
-  - type: input
-    attributes:
-      label: macOS version
-      value: 12.3
-    validations:
-      required: true
-
-  - type: input
-    attributes:
-      label: Xcode version
-      value: 13.3
-    validations:
-      required: false
-      
-  - type: input
-    attributes:
-      label: Commit hash
-    validations:
-      required: false
-=======
     validations:
       required: true
       
@@ -74,7 +45,6 @@
         Xcode: [e.g. 13.3]
     validations:
       required: true
->>>>>>> 1d9c4ed8
       
   - type: textarea
     attributes:
