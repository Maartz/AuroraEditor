//
//  AcknowledgementsView.swift
//  AuroraEditorModules/Acknowledgements
//
//  Created by Shivesh M M on 4/4/22.
//

import SwiftUI

public struct AcknowledgementsView: View {

    @ObservedObject
    private var model: AcknowledgementsModel

    public init() {
        self.model = .init()
    }

    init(_ dependencies: [Dependency]) {
        self.model = .init(dependencies)
    }

    public var body: some View {
        VStack(alignment: .leading, spacing: 15) {
            Text("Dependencies")
                .font(.system(size: 18, weight: .semibold)).padding([.leading, .top], 10.0)
            ScrollView {
<<<<<<< HEAD
                VStack(alignment: .leading, spacing: 10) {
                    ForEach(model.acknowledgements, id: \.name) { acknowledgement in
                        AcknowledgementRow(acknowledgement: acknowledgement)
                            .listRowBackground(Color.clear)
                    }
                }
                .padding(.horizontal, 15)
                .padding(.bottom)
=======
                if model.acknowledgements.isEmpty {
                    Text("Failed to load.")
                } else {
                    VStack(alignment: .leading, spacing: 10) {
                        ForEach(model.acknowledgements, id: \.name) { acknowledgement in
                            AcknowledgementRow(acknowledgement: acknowledgement)
                                .listRowBackground(Color.clear)
                        }
                    }.padding(.horizontal, 15)
                }
>>>>>>> 7a76f6ab
            }
        }
    }

    public func showWindow(width: CGFloat, height: CGFloat) {
        PlaceholderWindowController(
            view: self,
            size: NSSize(
                width: width,
                height: height
            )
        ).showWindow(nil)
    }
}

struct AcknowledgementRow: View {
    @Environment(\.openURL) var openURL

    var acknowledgement: Dependency

    var body: some View {
        HStack(alignment: .firstTextBaseline, spacing: 10) {
            Text(acknowledgement.name)
                .bold()
            Text(acknowledgement.version)
                .font(.subheadline)
                .foregroundColor(.secondary)
                .padding(.leading, -5.0)
            Spacer()
            Button(action: {
                openURL(acknowledgement.repositoryURL)
            }, label: {
                Image(systemName: "arrow.right.circle.fill")
                    .foregroundColor(Color(nsColor: .tertiaryLabelColor))
            }).buttonStyle(.plain)
        }
    }
}

final class PlaceholderWindowController: NSWindowController {
    convenience init<T: View>(view: T, size: NSSize) {
        let hostingController = NSHostingController(rootView: view)
        // New window holding our SwiftUI view
        let window = NSWindow(contentViewController: hostingController)
        self.init(window: window)
        window.setContentSize(size)
        window.styleMask.remove(.resizable)
        window.styleMask.insert(.fullSizeContentView)
        window.alphaValue = 0.5
        window.styleMask.remove(.miniaturizable)
    }

    override func showWindow(_ sender: Any?) {
        window?.center()
        window?.alphaValue = 0.0

        super.showWindow(sender)

        window?.animator().alphaValue = 1.0

        // close the window when the escape key is pressed
        NSEvent.addLocalMonitorForEvents(matching: .keyDown) { event in
            guard event.keyCode == 53 else { return event }

            self.closeAnimated()

            return nil
        }

        window?.collectionBehavior = [.transient, .ignoresCycle]
        window?.isMovableByWindowBackground = true
        window?.title = "Acknowledgements"
    }

    func closeAnimated() {
        NSAnimationContext.beginGrouping()
        NSAnimationContext.current.duration = 0.4
        NSAnimationContext.current.completionHandler = {
            self.close()
        }
        window?.animator().alphaValue = 0.0
        NSAnimationContext.endGrouping()
    }
}

struct Acknowledgements_Previews: PreviewProvider {
    static var previews: some View {
        AcknowledgementsView([
            Dependency(name: "Hi", repositoryLink: "Test", version: "1.2.3"),
            Dependency(name: "Hi", repositoryLink: "Test", version: "1.2.3"),
            Dependency(name: "Hi", repositoryLink: "Test", version: "1.2.3"),
            Dependency(name: "Hi", repositoryLink: "Test", version: "1.2.3"),
            Dependency(name: "Hi", repositoryLink: "Test", version: "1.2.3")
        ]).preferredColorScheme(.dark)
        AcknowledgementsView([
            Dependency(name: "Hi", repositoryLink: "Test", version: "1.2.3"),
            Dependency(name: "Hi", repositoryLink: "Test", version: "1.2.3"),
            Dependency(name: "Hi", repositoryLink: "Test", version: "1.2.3"),
            Dependency(name: "Hi", repositoryLink: "Test", version: "1.2.3"),
            Dependency(name: "Hi", repositoryLink: "Test", version: "1.2.3")
        ]).preferredColorScheme(.light)
    }
}<|MERGE_RESOLUTION|>--- conflicted
+++ resolved
@@ -25,16 +25,6 @@
             Text("Dependencies")
                 .font(.system(size: 18, weight: .semibold)).padding([.leading, .top], 10.0)
             ScrollView {
-<<<<<<< HEAD
-                VStack(alignment: .leading, spacing: 10) {
-                    ForEach(model.acknowledgements, id: \.name) { acknowledgement in
-                        AcknowledgementRow(acknowledgement: acknowledgement)
-                            .listRowBackground(Color.clear)
-                    }
-                }
-                .padding(.horizontal, 15)
-                .padding(.bottom)
-=======
                 if model.acknowledgements.isEmpty {
                     Text("Failed to load.")
                 } else {
@@ -43,9 +33,10 @@
                             AcknowledgementRow(acknowledgement: acknowledgement)
                                 .listRowBackground(Color.clear)
                         }
-                    }.padding(.horizontal, 15)
+                    }
+                    .padding(.horizontal, 15)
+                    .padding(.bottom)
                 }
->>>>>>> 7a76f6ab
             }
         }
     }
