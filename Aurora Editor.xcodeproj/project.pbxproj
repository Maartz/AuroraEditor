// !$*UTF8*$!
{
	archiveVersion = 1;
	classes = {
	};
	objectVersion = 55;
	objects = {

/* Begin PBXBuildFile section */
		043BCF03281DA18A000AC47C /* WorkspaceDocument+Search.swift in Sources */ = {isa = PBXBuildFile; fileRef = 043BCF02281DA18A000AC47C /* WorkspaceDocument+Search.swift */; };
		043BCF05281DA19A000AC47C /* WorkspaceDocument+Selection.swift in Sources */ = {isa = PBXBuildFile; fileRef = 043BCF04281DA19A000AC47C /* WorkspaceDocument+Selection.swift */; };
		043C321427E31FF6006AE443 /* AuroraEditorDocumentController.swift in Sources */ = {isa = PBXBuildFile; fileRef = 043C321327E31FF6006AE443 /* AuroraEditorDocumentController.swift */; };
		043C321627E3201F006AE443 /* WorkspaceDocument.swift in Sources */ = {isa = PBXBuildFile; fileRef = 043C321527E3201F006AE443 /* WorkspaceDocument.swift */; };
		043C321A27E32295006AE443 /* MainMenu.xib in Resources */ = {isa = PBXBuildFile; fileRef = 043C321927E32295006AE443 /* MainMenu.xib */; };
		04540D5E27DD08C300E91B77 /* WorkspaceView.swift in Sources */ = {isa = PBXBuildFile; fileRef = B658FB3127DA9E0F00EA4DBD /* WorkspaceView.swift */; };
		0463E51127FCC1DF00806D5C /* AuroraEditorAPI.swift in Sources */ = {isa = PBXBuildFile; fileRef = 0463E51027FCC1DF00806D5C /* AuroraEditorAPI.swift */; };
		04660F6A27E51E5C00477777 /* AuroraEditorWindowController.swift in Sources */ = {isa = PBXBuildFile; fileRef = 04660F6927E51E5C00477777 /* AuroraEditorWindowController.swift */; };
		0483E35027FDB17700354AC0 /* ExtensionNavigatorView.swift in Sources */ = {isa = PBXBuildFile; fileRef = 0483E34F27FDB17700354AC0 /* ExtensionNavigatorView.swift */; };
		0485EB1F27E7458B00138301 /* WorkspaceCodeFileView.swift in Sources */ = {isa = PBXBuildFile; fileRef = 0485EB1E27E7458B00138301 /* WorkspaceCodeFileView.swift */; };
		04C3254B27FF23B000C8DA2D /* ExtensionNavigatorData.swift in Sources */ = {isa = PBXBuildFile; fileRef = 04C3254A27FF23B000C8DA2D /* ExtensionNavigatorData.swift */; };
		04C3254D27FF331B00C8DA2D /* ExtensionNavigatorItem.swift in Sources */ = {isa = PBXBuildFile; fileRef = 04C3254C27FF331B00C8DA2D /* ExtensionNavigatorItem.swift */; };
		04C325512800AC7400C8DA2D /* ExtensionInstallationViewModel.swift in Sources */ = {isa = PBXBuildFile; fileRef = 04C325502800AC7400C8DA2D /* ExtensionInstallationViewModel.swift */; };
		04C3255B2801F86400C8DA2D /* ProjectNavigatorViewController.swift in Sources */ = {isa = PBXBuildFile; fileRef = 285FEC6D27FE4B4A00E57D53 /* ProjectNavigatorViewController.swift */; };
		04C3255C2801F86900C8DA2D /* ProjectNavigatorMenu.swift in Sources */ = {isa = PBXBuildFile; fileRef = 285FEC7127FE4EEF00E57D53 /* ProjectNavigatorMenu.swift */; };
		200412EF280F3EAC00BCAF5C /* NoCommitHistoryView.swift in Sources */ = {isa = PBXBuildFile; fileRef = 200412EE280F3EAC00BCAF5C /* NoCommitHistoryView.swift */; };
		20091DB528DE1FC7008FDDFC /* UpdatePreferencesView.swift in Sources */ = {isa = PBXBuildFile; fileRef = 20091DB428DE1FC7008FDDFC /* UpdatePreferencesView.swift */; };
		20091DB728DE20FD008FDDFC /* AutomaticallyUpdateSheet.swift in Sources */ = {isa = PBXBuildFile; fileRef = 20091DB628DE20FD008FDDFC /* AutomaticallyUpdateSheet.swift */; };
		20091DBA28DE220A008FDDFC /* UpdatePreferences.swift in Sources */ = {isa = PBXBuildFile; fileRef = 20091DB928DE220A008FDDFC /* UpdatePreferences.swift */; };
		20091DBE28DE3336008FDDFC /* UpdateModel.swift in Sources */ = {isa = PBXBuildFile; fileRef = 20091DBD28DE3336008FDDFC /* UpdateModel.swift */; };
		200AA21228ED88B30068C7C6 /* Version-Control in Frameworks */ = {isa = PBXBuildFile; productRef = 200AA21128ED88B30068C7C6 /* Version-Control */; };
		201169D72837B2E300F92B46 /* SourceControlNavigatorView.swift in Sources */ = {isa = PBXBuildFile; fileRef = 201169D62837B2E300F92B46 /* SourceControlNavigatorView.swift */; };
		201169D92837B31200F92B46 /* SourceControlSearchToolbar.swift in Sources */ = {isa = PBXBuildFile; fileRef = 201169D82837B31200F92B46 /* SourceControlSearchToolbar.swift */; };
		201169DD2837B3AC00F92B46 /* SourceControlToolbarBottom.swift in Sources */ = {isa = PBXBuildFile; fileRef = 201169DC2837B3AC00F92B46 /* SourceControlToolbarBottom.swift */; };
		201169E22837B3D800F92B46 /* ChangesView.swift in Sources */ = {isa = PBXBuildFile; fileRef = 201169E12837B3D800F92B46 /* ChangesView.swift */; };
		201169E52837B40300F92B46 /* RepositoriesView.swift in Sources */ = {isa = PBXBuildFile; fileRef = 201169E42837B40300F92B46 /* RepositoriesView.swift */; };
		201169E72837B5CA00F92B46 /* SourceControlModel.swift in Sources */ = {isa = PBXBuildFile; fileRef = 201169E62837B5CA00F92B46 /* SourceControlModel.swift */; };
		20130BDE28CF30FB0000B634 /* AddRemoteView.swift in Sources */ = {isa = PBXBuildFile; fileRef = 20130BDD28CF30FB0000B634 /* AddRemoteView.swift */; };
		2019258A289C362B009C2FAB /* LogExtension.swift in Sources */ = {isa = PBXBuildFile; fileRef = 20192589289C362B009C2FAB /* LogExtension.swift */; };
		2021267C289BF7BA00246DD7 /* Log.swift in Sources */ = {isa = PBXBuildFile; fileRef = 2021267B289BF7BA00246DD7 /* Log.swift */; };
		2021267F289BF7EF00246DD7 /* Formatter.swift in Sources */ = {isa = PBXBuildFile; fileRef = 2021267E289BF7EF00246DD7 /* Formatter.swift */; };
		20212683289BF84B00246DD7 /* String.swift in Sources */ = {isa = PBXBuildFile; fileRef = 20212682289BF84B00246DD7 /* String.swift */; };
		20212685289BF87600246DD7 /* Formatters.swift in Sources */ = {isa = PBXBuildFile; fileRef = 20212684289BF87600246DD7 /* Formatters.swift */; };
		202327D628D5CA970031FFB6 /* WorkflowJobsView.swift in Sources */ = {isa = PBXBuildFile; fileRef = 202327D528D5CA970031FFB6 /* WorkflowJobsView.swift */; };
		202327D828D5CB200031FFB6 /* WorkflowJobCell.swift in Sources */ = {isa = PBXBuildFile; fileRef = 202327D728D5CB200031FFB6 /* WorkflowJobCell.swift */; };
		202327E028D607B20031FFB6 /* ReRunJobSheetView.swift in Sources */ = {isa = PBXBuildFile; fileRef = 202327DF28D607B20031FFB6 /* ReRunJobSheetView.swift */; };
		2029DA8728E2FCEC00D68786 /* swift.tmLanguage.json in Resources */ = {isa = PBXBuildFile; fileRef = 2029DA8628E2FCEC00D68786 /* swift.tmLanguage.json */; };
		202F2E35289E7277000D3CAD /* SearchResultMatchModel.swift in Sources */ = {isa = PBXBuildFile; fileRef = 202F2E34289E7277000D3CAD /* SearchResultMatchModel.swift */; };
		202F2E37289E740D000D3CAD /* FindNavigatorResultList.swift in Sources */ = {isa = PBXBuildFile; fileRef = 202F2E36289E740D000D3CAD /* FindNavigatorResultList.swift */; };
		202F2E39289E7444000D3CAD /* FindNavigatorListMatchCell.swift in Sources */ = {isa = PBXBuildFile; fileRef = 202F2E38289E7444000D3CAD /* FindNavigatorListMatchCell.swift */; };
		202F2E3B289E7483000D3CAD /* FindNavigatorListViewController.swift in Sources */ = {isa = PBXBuildFile; fileRef = 202F2E3A289E7483000D3CAD /* FindNavigatorListViewController.swift */; };
		2032B50E28A256130089EBB6 /* Collection.swift in Sources */ = {isa = PBXBuildFile; fileRef = 2032B50D28A256130089EBB6 /* Collection.swift */; };
		2032B51028A256F50089EBB6 /* Array.swift in Sources */ = {isa = PBXBuildFile; fileRef = 2032B50F28A256F50089EBB6 /* Array.swift */; };
		2032B51328A26B390089EBB6 /* AboutWindowHostingController.swift in Sources */ = {isa = PBXBuildFile; fileRef = 2032B51228A26B390089EBB6 /* AboutWindowHostingController.swift */; };
		2036DD5528DB3DB5003BECB7 /* Queue.swift in Sources */ = {isa = PBXBuildFile; fileRef = 2036DD5428DB3DB5003BECB7 /* Queue.swift */; };
		20425E48297EE74D0022FE5A /* sort-Xcode-project-file.pl in Resources */ = {isa = PBXBuildFile; fileRef = 20425E47297EE74D0022FE5A /* sort-Xcode-project-file.pl */; };
		20425E4A297EED860022FE5A /* ClearDerivedData.sh in Resources */ = {isa = PBXBuildFile; fileRef = 20425E49297EED860022FE5A /* ClearDerivedData.sh */; };
		20425E4C297EEE350022FE5A /* unused_strings.py in Resources */ = {isa = PBXBuildFile; fileRef = 20425E4B297EEE350022FE5A /* unused_strings.py */; };
		20439038290D27DB00126A3F /* WorkspaceErrors.swift in Sources */ = {isa = PBXBuildFile; fileRef = 20439037290D27DB00126A3F /* WorkspaceErrors.swift */; };
		2043903C290D385600126A3F /* ExploreExtensionsView.swift in Sources */ = {isa = PBXBuildFile; fileRef = 2043903B290D385600126A3F /* ExploreExtensionsView.swift */; };
		2043903E290D38D700126A3F /* ExploreItemView.swift in Sources */ = {isa = PBXBuildFile; fileRef = 2043903D290D38D700126A3F /* ExploreItemView.swift */; };
		204F7BB328D7905C00F49092 /* WorkflowMenu.swift in Sources */ = {isa = PBXBuildFile; fileRef = 204F7BB228D7905C00F49092 /* WorkflowMenu.swift */; };
		204F7BB528D7906A00F49092 /* WorkflowWrapperView.swift in Sources */ = {isa = PBXBuildFile; fileRef = 204F7BB428D7906A00F49092 /* WorkflowWrapperView.swift */; };
		204F7BB728D7907A00F49092 /* WorkflowViewController.swift in Sources */ = {isa = PBXBuildFile; fileRef = 204F7BB628D7907A00F49092 /* WorkflowViewController.swift */; };
		204F7BB928D7908700F49092 /* WorkflowTableViewCell.swift in Sources */ = {isa = PBXBuildFile; fileRef = 204F7BB828D7908700F49092 /* WorkflowTableViewCell.swift */; };
		206729AF28AE69DC00EB0957 /* PreferencesView.swift in Sources */ = {isa = PBXBuildFile; fileRef = 206729AE28AE69DC00EB0957 /* PreferencesView.swift */; };
		206729B228AE6AC900EB0957 /* GroupBox.swift in Sources */ = {isa = PBXBuildFile; fileRef = 206729B128AE6AC900EB0957 /* GroupBox.swift */; };
		206B128128DF7311002CDE51 /* EmptyEditorView.swift in Sources */ = {isa = PBXBuildFile; fileRef = 206B128028DF7311002CDE51 /* EmptyEditorView.swift */; };
		206B128628DF77AD002CDE51 /* CodeEditor+Position.swift in Sources */ = {isa = PBXBuildFile; fileRef = 206B128528DF77AD002CDE51 /* CodeEditor+Position.swift */; };
		206B128828DF77E3002CDE51 /* CodeEditorView.swift in Sources */ = {isa = PBXBuildFile; fileRef = 206B128728DF77E3002CDE51 /* CodeEditorView.swift */; };
		206B128A28DF78F2002CDE51 /* NSTextView.swift in Sources */ = {isa = PBXBuildFile; fileRef = 206B128928DF78F2002CDE51 /* NSTextView.swift */; };
		206B129128DF79C5002CDE51 /* MinimapLayoutManager.swift in Sources */ = {isa = PBXBuildFile; fileRef = 206B129028DF79C4002CDE51 /* MinimapLayoutManager.swift */; };
		206B129328DF79E9002CDE51 /* MinimapTypeSetter.swift in Sources */ = {isa = PBXBuildFile; fileRef = 206B129228DF79E9002CDE51 /* MinimapTypeSetter.swift */; };
		206B129628DF7A3D002CDE51 /* GutterSharedCode.swift in Sources */ = {isa = PBXBuildFile; fileRef = 206B129528DF7A3D002CDE51 /* GutterSharedCode.swift */; };
		206B129828DF7AA2002CDE51 /* GutterRect.swift in Sources */ = {isa = PBXBuildFile; fileRef = 206B129728DF7AA2002CDE51 /* GutterRect.swift */; };
		206B129D28DF7B7B002CDE51 /* CodeStorageInsertionPoint.swift in Sources */ = {isa = PBXBuildFile; fileRef = 206B129C28DF7B7B002CDE51 /* CodeStorageInsertionPoint.swift */; };
		2072FA13280D74ED00C7F8D4 /* HistoryInspectorModel.swift in Sources */ = {isa = PBXBuildFile; fileRef = 2072FA12280D74ED00C7F8D4 /* HistoryInspectorModel.swift */; };
		2072FA16280D83A500C7F8D4 /* FileTypeList.swift in Sources */ = {isa = PBXBuildFile; fileRef = 2072FA15280D83A500C7F8D4 /* FileTypeList.swift */; };
		2072FA18280D871200C7F8D4 /* TextEncoding.swift in Sources */ = {isa = PBXBuildFile; fileRef = 2072FA17280D871200C7F8D4 /* TextEncoding.swift */; };
		2072FA1A280D872600C7F8D4 /* LineEndings.swift in Sources */ = {isa = PBXBuildFile; fileRef = 2072FA19280D872600C7F8D4 /* LineEndings.swift */; };
		2072FA1C280D874000C7F8D4 /* IndentUsing.swift in Sources */ = {isa = PBXBuildFile; fileRef = 2072FA1B280D874000C7F8D4 /* IndentUsing.swift */; };
		2072FA1E280D891500C7F8D4 /* Location.swift in Sources */ = {isa = PBXBuildFile; fileRef = 2072FA1D280D891500C7F8D4 /* Location.swift */; };
		20752E4128CA4C6500935487 /* ProjectCommitHistory.swift in Sources */ = {isa = PBXBuildFile; fileRef = 20752E4028CA4C6500935487 /* ProjectCommitHistory.swift */; };
		20752E4328CA4E3100935487 /* ProjectCommitHistoryView.swift in Sources */ = {isa = PBXBuildFile; fileRef = 20752E4228CA4E3100935487 /* ProjectCommitHistoryView.swift */; };
		20752E4628CA54B200935487 /* CommitHistoryCellView.swift in Sources */ = {isa = PBXBuildFile; fileRef = 20752E4528CA54B200935487 /* CommitHistoryCellView.swift */; };
		20752E4928CA54F000935487 /* Avatar.swift in Sources */ = {isa = PBXBuildFile; fileRef = 20752E4828CA54F000935487 /* Avatar.swift */; };
		2077162E287C8EC80069C68E /* ToolbarAppInfo.swift in Sources */ = {isa = PBXBuildFile; fileRef = 2077162D287C8EC80069C68E /* ToolbarAppInfo.swift */; };
		207B4382293E0BEC00216AD6 /* CreateNewTagView.swift in Sources */ = {isa = PBXBuildFile; fileRef = 207B4381293E0BEC00216AD6 /* CreateNewTagView.swift */; };
		207D295828CCDE4300D31530 /* BranchCommitHistoryView.swift in Sources */ = {isa = PBXBuildFile; fileRef = 207D295728CCDE4300D31530 /* BranchCommitHistoryView.swift */; };
		207D295A28CCDEDC00D31530 /* BranchCommitHistory.swift in Sources */ = {isa = PBXBuildFile; fileRef = 207D295928CCDEDC00D31530 /* BranchCommitHistory.swift */; };
		207D295D28CCE72F00D31530 /* RenameBranchView.swift in Sources */ = {isa = PBXBuildFile; fileRef = 207D295C28CCE72F00D31530 /* RenameBranchView.swift */; };
		2086334F28A530AF00E29A22 /* CommitChangesView.swift in Sources */ = {isa = PBXBuildFile; fileRef = 2086334E28A530AF00E29A22 /* CommitChangesView.swift */; };
		2089C57128F015A900FE2155 /* HighlightThemeTrieElement.swift in Sources */ = {isa = PBXBuildFile; fileRef = 2089C57028F015A900FE2155 /* HighlightThemeTrieElement.swift */; };
		2093CC90289A9FEE003A88DD /* StatusBar.swift in Sources */ = {isa = PBXBuildFile; fileRef = 20D83722289A7ACD00D91D05 /* StatusBar.swift */; };
		2093CC91289A9FF5003A88DD /* StatusBarIndentSelector.swift in Sources */ = {isa = PBXBuildFile; fileRef = 20D83726289A7ACD00D91D05 /* StatusBarIndentSelector.swift */; };
		2093CC92289A9FF5003A88DD /* StatusBarEncodingSelector.swift in Sources */ = {isa = PBXBuildFile; fileRef = 20D83727289A7ACD00D91D05 /* StatusBarEncodingSelector.swift */; };
		2093CC93289A9FF5003A88DD /* StatusBarMenuLabel.swift in Sources */ = {isa = PBXBuildFile; fileRef = 20D83724289A7ACD00D91D05 /* StatusBarMenuLabel.swift */; };
		2093CC94289A9FF5003A88DD /* StatusBarLineEndSelector.swift in Sources */ = {isa = PBXBuildFile; fileRef = 20D83728289A7ACD00D91D05 /* StatusBarLineEndSelector.swift */; };
		2093CC95289A9FF5003A88DD /* StatusBarToggleDrawerButton.swift in Sources */ = {isa = PBXBuildFile; fileRef = 20D83729289A7ACD00D91D05 /* StatusBarToggleDrawerButton.swift */; };
		2093CC96289A9FF5003A88DD /* StatusBarCursorLocationLabel.swift in Sources */ = {isa = PBXBuildFile; fileRef = 20D8372A289A7ACD00D91D05 /* StatusBarCursorLocationLabel.swift */; };
		2093CC97289A9FF5003A88DD /* StatusBarBreakpointButton.swift in Sources */ = {isa = PBXBuildFile; fileRef = 20D83725289A7ACD00D91D05 /* StatusBarBreakpointButton.swift */; };
		2093CC98289A9FF8003A88DD /* StatusBarDrawer.swift in Sources */ = {isa = PBXBuildFile; fileRef = 20D8372C289A7ACD00D91D05 /* StatusBarDrawer.swift */; };
		2093CC99289A9FFD003A88DD /* FilterTextField.swift in Sources */ = {isa = PBXBuildFile; fileRef = 20D83731289A7ACD00D91D05 /* FilterTextField.swift */; };
		2093CC9A289A9FFD003A88DD /* StatusBarMaximizeButton.swift in Sources */ = {isa = PBXBuildFile; fileRef = 20D8372F289A7ACD00D91D05 /* StatusBarMaximizeButton.swift */; };
		2093CC9B289A9FFD003A88DD /* StatusBarSplitTerminalButton.swift in Sources */ = {isa = PBXBuildFile; fileRef = 20D8372E289A7ACD00D91D05 /* StatusBarSplitTerminalButton.swift */; };
		2093CC9C289A9FFD003A88DD /* StatusBarClearButton.swift in Sources */ = {isa = PBXBuildFile; fileRef = 20D83730289A7ACD00D91D05 /* StatusBarClearButton.swift */; };
		2093CC9D289AA001003A88DD /* TerminalEmulatorView+Coordinator.swift in Sources */ = {isa = PBXBuildFile; fileRef = 20D838F8289A7ACE00D91D05 /* TerminalEmulatorView+Coordinator.swift */; };
		2093CC9E289AA004003A88DD /* TerminalEmulatorView.swift in Sources */ = {isa = PBXBuildFile; fileRef = 20D838F7289A7ACE00D91D05 /* TerminalEmulatorView.swift */; };
		2093CC9F289AA00B003A88DD /* WelcomeView.swift in Sources */ = {isa = PBXBuildFile; fileRef = 20D83820289A7ACD00D91D05 /* WelcomeView.swift */; };
		2093CCA0289AA00B003A88DD /* WelcomeWindowView.swift in Sources */ = {isa = PBXBuildFile; fileRef = 20D8381F289A7ACD00D91D05 /* WelcomeWindowView.swift */; };
		2093CCA1289AA00B003A88DD /* RecentProjectItem.swift in Sources */ = {isa = PBXBuildFile; fileRef = 20D83823289A7ACD00D91D05 /* RecentProjectItem.swift */; };
		2093CCA2289AA00B003A88DD /* WelcomeActionView.swift in Sources */ = {isa = PBXBuildFile; fileRef = 20D83821289A7ACD00D91D05 /* WelcomeActionView.swift */; };
		2093CCA3289AA00B003A88DD /* RecentProjectsView.swift in Sources */ = {isa = PBXBuildFile; fileRef = 20D83822289A7ACD00D91D05 /* RecentProjectsView.swift */; };
		2093CCA5289AA015003A88DD /* FileIcon.swift in Sources */ = {isa = PBXBuildFile; fileRef = 20D8386B289A7ACE00D91D05 /* FileIcon.swift */; };
		2093CCA6289AA01A003A88DD /* FileItem.swift in Sources */ = {isa = PBXBuildFile; fileRef = 20D8386E289A7ACE00D91D05 /* FileItem.swift */; };
		2093CCAA289AA01A003A88DD /* FileItem+Array.swift in Sources */ = {isa = PBXBuildFile; fileRef = 20D8386D289A7ACE00D91D05 /* FileItem+Array.swift */; };
		2093CCAD289AA028003A88DD /* QuickOpenState.swift in Sources */ = {isa = PBXBuildFile; fileRef = 20D838EE289A7ACE00D91D05 /* QuickOpenState.swift */; };
		2093CCAE289AA02D003A88DD /* QuickOpenView.swift in Sources */ = {isa = PBXBuildFile; fileRef = 20D838EC289A7ACE00D91D05 /* QuickOpenView.swift */; };
		2093CCAF289AA02D003A88DD /* QuickOpenItem.swift in Sources */ = {isa = PBXBuildFile; fileRef = 20D838EF289A7ACE00D91D05 /* QuickOpenItem.swift */; };
		2093CCB0289AA02D003A88DD /* QuickOpenPreviewView.swift in Sources */ = {isa = PBXBuildFile; fileRef = 20D838ED289A7ACE00D91D05 /* QuickOpenPreviewView.swift */; };
		2093CCB1289AA032003A88DD /* LSPClient.swift in Sources */ = {isa = PBXBuildFile; fileRef = 20D83853289A7ACE00D91D05 /* LSPClient.swift */; };
		2093CD11289AA054003A88DD /* GitUIModel.swift in Sources */ = {isa = PBXBuildFile; fileRef = 20D8387A289A7ACE00D91D05 /* GitUIModel.swift */; };
		2093CD15289AA054003A88DD /* GitClient.swift in Sources */ = {isa = PBXBuildFile; fileRef = 20D838CD289A7ACE00D91D05 /* GitClient.swift */; };
		2093CD17289AA079003A88DD /* TokenRouter.swift in Sources */ = {isa = PBXBuildFile; fileRef = 20D838BE289A7ACE00D91D05 /* TokenRouter.swift */; };
		2093CD18289AA079003A88DD /* OAuthRouter.swift in Sources */ = {isa = PBXBuildFile; fileRef = 20D838BF289A7ACE00D91D05 /* OAuthRouter.swift */; };
		2093CD19289AA079003A88DD /* BitbucketTokenConfiguration.swift in Sources */ = {isa = PBXBuildFile; fileRef = 20D838C2289A7ACE00D91D05 /* BitbucketTokenConfiguration.swift */; };
		2093CD1A289AA079003A88DD /* BitbucketUserRouter.swift in Sources */ = {isa = PBXBuildFile; fileRef = 20D838BD289A7ACE00D91D05 /* BitbucketUserRouter.swift */; };
		2093CD1B289AA079003A88DD /* BitbucketOAuthConfiguration.swift in Sources */ = {isa = PBXBuildFile; fileRef = 20D838C1289A7ACE00D91D05 /* BitbucketOAuthConfiguration.swift */; };
		2093CD1C289AA079003A88DD /* BitbucketRepositoryRouter.swift in Sources */ = {isa = PBXBuildFile; fileRef = 20D838BC289A7ACE00D91D05 /* BitbucketRepositoryRouter.swift */; };
		2093CD1D289AA079003A88DD /* BitbucketAccount.swift in Sources */ = {isa = PBXBuildFile; fileRef = 20D838C0289A7ACE00D91D05 /* BitbucketAccount.swift */; };
		2093CD1E289AA07D003A88DD /* BitbucketRepositories.swift in Sources */ = {isa = PBXBuildFile; fileRef = 20D838C5289A7ACE00D91D05 /* BitbucketRepositories.swift */; };
		2093CD1F289AA07D003A88DD /* BitbucketAccount+Token.swift in Sources */ = {isa = PBXBuildFile; fileRef = 20D838C6289A7ACE00D91D05 /* BitbucketAccount+Token.swift */; };
		2093CD20289AA07D003A88DD /* BitbucketUser.swift in Sources */ = {isa = PBXBuildFile; fileRef = 20D838C4289A7ACE00D91D05 /* BitbucketUser.swift */; };
		2093CD21289AA084003A88DD /* GithubUserRouter.swift in Sources */ = {isa = PBXBuildFile; fileRef = 20D838AA289A7ACE00D91D05 /* GithubUserRouter.swift */; };
		2093CD22289AA084003A88DD /* ReviewsRouter.swift in Sources */ = {isa = PBXBuildFile; fileRef = 20D838A5289A7ACE00D91D05 /* ReviewsRouter.swift */; };
		2093CD23289AA084003A88DD /* GitRouter.swift in Sources */ = {isa = PBXBuildFile; fileRef = 20D838A6289A7ACE00D91D05 /* GitRouter.swift */; };
		2093CD24289AA084003A88DD /* IssueRouter.swift in Sources */ = {isa = PBXBuildFile; fileRef = 20D838A4289A7ACE00D91D05 /* IssueRouter.swift */; };
		2093CD25289AA084003A88DD /* GithubConfiguration.swift in Sources */ = {isa = PBXBuildFile; fileRef = 20D838AB289A7ACE00D91D05 /* GithubConfiguration.swift */; };
		2093CD26289AA084003A88DD /* PreviewHeader.swift in Sources */ = {isa = PBXBuildFile; fileRef = 20D838AD289A7ACE00D91D05 /* PreviewHeader.swift */; };
		2093CD27289AA084003A88DD /* PublicKey.swift in Sources */ = {isa = PBXBuildFile; fileRef = 20D838AC289A7ACE00D91D05 /* PublicKey.swift */; };
		2093CD28289AA084003A88DD /* GithubRepositoryRouter.swift in Sources */ = {isa = PBXBuildFile; fileRef = 20D838A7289A7ACE00D91D05 /* GithubRepositoryRouter.swift */; };
		2093CD29289AA084003A88DD /* PullRequestRouter.swift in Sources */ = {isa = PBXBuildFile; fileRef = 20D838A8289A7ACE00D91D05 /* PullRequestRouter.swift */; };
		2093CD2A289AA084003A88DD /* GistRouter.swift in Sources */ = {isa = PBXBuildFile; fileRef = 20D838A9289A7ACE00D91D05 /* GistRouter.swift */; };
		2093CD2B289AA089003A88DD /* Review.swift in Sources */ = {isa = PBXBuildFile; fileRef = 20D838B1289A7ACE00D91D05 /* Review.swift */; };
		2093CD2C289AA089003A88DD /* PullRequest.swift in Sources */ = {isa = PBXBuildFile; fileRef = 20D838AF289A7ACE00D91D05 /* PullRequest.swift */; };
		2093CD2D289AA089003A88DD /* GithubRepositories.swift in Sources */ = {isa = PBXBuildFile; fileRef = 20D838B3289A7ACE00D91D05 /* GithubRepositories.swift */; };
		2093CD2E289AA089003A88DD /* Files.swift in Sources */ = {isa = PBXBuildFile; fileRef = 20D838B4289A7ACE00D91D05 /* Files.swift */; };
		2093CD2F289AA089003A88DD /* GithubUser.swift in Sources */ = {isa = PBXBuildFile; fileRef = 20D838B0289A7ACE00D91D05 /* GithubUser.swift */; };
		2093CD30289AA089003A88DD /* GithubAccount.swift in Sources */ = {isa = PBXBuildFile; fileRef = 20D838B9289A7ACE00D91D05 /* GithubAccount.swift */; };
		2093CD31289AA089003A88DD /* Gist.swift in Sources */ = {isa = PBXBuildFile; fileRef = 20D838B5289A7ACE00D91D05 /* Gist.swift */; };
		2093CD32289AA089003A88DD /* Openness.swift in Sources */ = {isa = PBXBuildFile; fileRef = 20D838B8289A7ACE00D91D05 /* Openness.swift */; };
		2093CD33289AA089003A88DD /* Comment.swift in Sources */ = {isa = PBXBuildFile; fileRef = 20D838B2289A7ACE00D91D05 /* Comment.swift */; };
		2093CD34289AA089003A88DD /* Issue.swift in Sources */ = {isa = PBXBuildFile; fileRef = 20D838B6289A7ACE00D91D05 /* Issue.swift */; };
		2093CD35289AA089003A88DD /* Git.swift in Sources */ = {isa = PBXBuildFile; fileRef = 20D838B7289A7ACE00D91D05 /* Git.swift */; };
		2093CD36289AA08F003A88DD /* UserRouter.swift in Sources */ = {isa = PBXBuildFile; fileRef = 20D83883289A7ACE00D91D05 /* UserRouter.swift */; };
		2093CD37289AA08F003A88DD /* ProjectRouter.swift in Sources */ = {isa = PBXBuildFile; fileRef = 20D83885289A7ACE00D91D05 /* ProjectRouter.swift */; };
		2093CD38289AA08F003A88DD /* GitlabAccount.swift in Sources */ = {isa = PBXBuildFile; fileRef = 20D83889289A7ACE00D91D05 /* GitlabAccount.swift */; };
		2093CD39289AA08F003A88DD /* GitlabOAuthConfiguration.swift in Sources */ = {isa = PBXBuildFile; fileRef = 20D83887289A7ACE00D91D05 /* GitlabOAuthConfiguration.swift */; };
		2093CD3A289AA08F003A88DD /* CommitRouter.swift in Sources */ = {isa = PBXBuildFile; fileRef = 20D83884289A7ACE00D91D05 /* CommitRouter.swift */; };
		2093CD3B289AA08F003A88DD /* GitlabConfiguration.swift in Sources */ = {isa = PBXBuildFile; fileRef = 20D83888289A7ACE00D91D05 /* GitlabConfiguration.swift */; };
		2093CD3C289AA08F003A88DD /* GitlabOAuthRouter.swift in Sources */ = {isa = PBXBuildFile; fileRef = 20D83886289A7ACE00D91D05 /* GitlabOAuthRouter.swift */; };
		2093CD3D289AA095003A88DD /* GroupAccess.swift in Sources */ = {isa = PBXBuildFile; fileRef = 20D8388C289A7ACE00D91D05 /* GroupAccess.swift */; };
		2093CD3E289AA095003A88DD /* GitlabUser.swift in Sources */ = {isa = PBXBuildFile; fileRef = 20D83897289A7ACE00D91D05 /* GitlabUser.swift */; };
		2093CD3F289AA095003A88DD /* Project.swift in Sources */ = {isa = PBXBuildFile; fileRef = 20D83895289A7ACE00D91D05 /* Project.swift */; };
		2093CD40289AA095003A88DD /* GitlabCommit.swift in Sources */ = {isa = PBXBuildFile; fileRef = 20D8388B289A7ACE00D91D05 /* GitlabCommit.swift */; };
		2093CD41289AA095003A88DD /* Event.swift in Sources */ = {isa = PBXBuildFile; fileRef = 20D83890289A7ACE00D91D05 /* Event.swift */; };
		2093CD42289AA095003A88DD /* ProjectHook.swift in Sources */ = {isa = PBXBuildFile; fileRef = 20D8388D289A7ACE00D91D05 /* ProjectHook.swift */; };
		2093CD43289AA095003A88DD /* EventNote.swift in Sources */ = {isa = PBXBuildFile; fileRef = 20D83894289A7ACE00D91D05 /* EventNote.swift */; };
		2093CD44289AA095003A88DD /* Permissions.swift in Sources */ = {isa = PBXBuildFile; fileRef = 20D83891289A7ACE00D91D05 /* Permissions.swift */; };
		2093CD45289AA095003A88DD /* ProjectAccess.swift in Sources */ = {isa = PBXBuildFile; fileRef = 20D83896289A7ACE00D91D05 /* ProjectAccess.swift */; };
		2093CD46289AA095003A88DD /* AvatarURL.swift in Sources */ = {isa = PBXBuildFile; fileRef = 20D83892289A7ACE00D91D05 /* AvatarURL.swift */; };
		2093CD47289AA095003A88DD /* GitlabAccountModel.swift in Sources */ = {isa = PBXBuildFile; fileRef = 20D8388F289A7ACE00D91D05 /* GitlabAccountModel.swift */; };
		2093CD48289AA095003A88DD /* Parameters.swift in Sources */ = {isa = PBXBuildFile; fileRef = 20D83880289A7ACE00D91D05 /* Parameters.swift */; };
		2093CD49289AA095003A88DD /* EventData.swift in Sources */ = {isa = PBXBuildFile; fileRef = 20D8388E289A7ACE00D91D05 /* EventData.swift */; };
		2093CD4A289AA095003A88DD /* Namespace.swift in Sources */ = {isa = PBXBuildFile; fileRef = 20D83893289A7ACE00D91D05 /* Namespace.swift */; };
		2093CD4B289AA0A2003A88DD /* Router.swift in Sources */ = {isa = PBXBuildFile; fileRef = 20D8389B289A7ACE00D91D05 /* Router.swift */; };
		2093CD4C289AA0A2003A88DD /* JSONPostRouter.swift in Sources */ = {isa = PBXBuildFile; fileRef = 20D8389A289A7ACE00D91D05 /* JSONPostRouter.swift */; };
		2093CD4D289AA0A2003A88DD /* Session.swift in Sources */ = {isa = PBXBuildFile; fileRef = 20D83899289A7ACE00D91D05 /* Session.swift */; };
		2093CD4E289AA0A9003A88DD /* FeedbackToolbar.swift in Sources */ = {isa = PBXBuildFile; fileRef = 20D837B4289A7ACD00D91D05 /* FeedbackToolbar.swift */; };
		2093CD4F289AA0A9003A88DD /* FeedbackView.swift in Sources */ = {isa = PBXBuildFile; fileRef = 20D837B9289A7ACD00D91D05 /* FeedbackView.swift */; };
		2093CD50289AA0AE003A88DD /* FeedbackModel.swift in Sources */ = {isa = PBXBuildFile; fileRef = 20D837B7289A7ACD00D91D05 /* FeedbackModel.swift */; };
		2093CD51289AA0AE003A88DD /* IssueArea.swift in Sources */ = {isa = PBXBuildFile; fileRef = 20D837B6289A7ACD00D91D05 /* IssueArea.swift */; };
		2093CD52289AA0AE003A88DD /* FeedbackType.swift in Sources */ = {isa = PBXBuildFile; fileRef = 20D837B8289A7ACD00D91D05 /* FeedbackType.swift */; };
		2093CD53289AA0B5003A88DD /* FeedbackWindowController.swift in Sources */ = {isa = PBXBuildFile; fileRef = 20D837BB289A7ACD00D91D05 /* FeedbackWindowController.swift */; };
		2093CD54289AA0C0003A88DD /* ExtensionsStoreAPI.swift in Sources */ = {isa = PBXBuildFile; fileRef = 20D837C4289A7ACD00D91D05 /* ExtensionsStoreAPI.swift */; };
		2093CD55289AA0C0003A88DD /* Response.swift in Sources */ = {isa = PBXBuildFile; fileRef = 20D837C5289A7ACD00D91D05 /* Response.swift */; };
		2093CD56289AA0C0003A88DD /* Page.swift in Sources */ = {isa = PBXBuildFile; fileRef = 20D837C6289A7ACD00D91D05 /* Page.swift */; };
		2093CD57289AA0C6003A88DD /* DownloadedPlugin.swift in Sources */ = {isa = PBXBuildFile; fileRef = 20D837C1289A7ACD00D91D05 /* DownloadedPlugin.swift */; };
		2093CD58289AA0C6003A88DD /* Plugin.swift in Sources */ = {isa = PBXBuildFile; fileRef = 20D837C2289A7ACD00D91D05 /* Plugin.swift */; };
		2093CD59289AA0C6003A88DD /* ExtensionsManager.swift in Sources */ = {isa = PBXBuildFile; fileRef = 20D837BE289A7ACD00D91D05 /* ExtensionsManager.swift */; };
		2093CD5A289AA0C6003A88DD /* PluginRelease.swift in Sources */ = {isa = PBXBuildFile; fileRef = 20D837C0289A7ACD00D91D05 /* PluginRelease.swift */; };
		2093CD5B289AA0D5003A88DD /* CrashReportView.swift in Sources */ = {isa = PBXBuildFile; fileRef = 20D83856289A7ACE00D91D05 /* CrashReportView.swift */; };
		2093CD5C289AA0D8003A88DD /* CrashReportController.swift in Sources */ = {isa = PBXBuildFile; fileRef = 20D83859289A7ACE00D91D05 /* CrashReportController.swift */; };
		2093CD5D289AA0DD003A88DD /* AuroraCrashlytics.swift in Sources */ = {isa = PBXBuildFile; fileRef = 20D83857289A7ACE00D91D05 /* AuroraCrashlytics.swift */; };
		2093CD5E289AA0DD003A88DD /* CrashReportModel.swift in Sources */ = {isa = PBXBuildFile; fileRef = 20D8385B289A7ACE00D91D05 /* CrashReportModel.swift */; };
		2093CD68289AA0F2003A88DD /* BreadcrumbsComponent.swift in Sources */ = {isa = PBXBuildFile; fileRef = 20D8374C289A7ACD00D91D05 /* BreadcrumbsComponent.swift */; };
		2093CD69289AA0F2003A88DD /* BreadcrumbsMenu.swift in Sources */ = {isa = PBXBuildFile; fileRef = 20D8374B289A7ACD00D91D05 /* BreadcrumbsMenu.swift */; };
		2093CD6A289AA0F2003A88DD /* BreadcrumbsView.swift in Sources */ = {isa = PBXBuildFile; fileRef = 20D8374D289A7ACD00D91D05 /* BreadcrumbsView.swift */; };
		2093CD6C289AA0FC003A88DD /* EffectView.swift in Sources */ = {isa = PBXBuildFile; fileRef = 20D8383A289A7ACD00D91D05 /* EffectView.swift */; };
		2093CD6D289AA0FC003A88DD /* PanelDivider.swift in Sources */ = {isa = PBXBuildFile; fileRef = 20D83838289A7ACD00D91D05 /* PanelDivider.swift */; };
		2093CD6E289AA0FC003A88DD /* SegmentedControl.swift in Sources */ = {isa = PBXBuildFile; fileRef = 20D83837289A7ACD00D91D05 /* SegmentedControl.swift */; };
		2093CD6F289AA0FC003A88DD /* SettingsTextEditor.swift in Sources */ = {isa = PBXBuildFile; fileRef = 20D8383B289A7ACD00D91D05 /* SettingsTextEditor.swift */; };
		2093CD70289AA0FC003A88DD /* FontPickerView.swift in Sources */ = {isa = PBXBuildFile; fileRef = 20D83836289A7ACD00D91D05 /* FontPickerView.swift */; };
		2093CD71289AA0FC003A88DD /* HelpButton.swift in Sources */ = {isa = PBXBuildFile; fileRef = 20D8383E289A7ACD00D91D05 /* HelpButton.swift */; };
		2093CD72289AA0FF003A88DD /* OverlayPanel.swift in Sources */ = {isa = PBXBuildFile; fileRef = 20D8383C289A7ACD00D91D05 /* OverlayPanel.swift */; };
		2093CD73289AA0FF003A88DD /* PressActionsModifier.swift in Sources */ = {isa = PBXBuildFile; fileRef = 20D8383D289A7ACD00D91D05 /* PressActionsModifier.swift */; };
		2093CD8B289AA12B003A88DD /* NotificationData.swift in Sources */ = {isa = PBXBuildFile; fileRef = 20D838E4289A7ACE00D91D05 /* NotificationData.swift */; };
		2093CD8C289AA12B003A88DD /* BannerModule.swift in Sources */ = {isa = PBXBuildFile; fileRef = 20D838E3289A7ACE00D91D05 /* BannerModule.swift */; };
		2093CD8D289AA12B003A88DD /* NotificationManager.swift in Sources */ = {isa = PBXBuildFile; fileRef = 20D838E1289A7ACE00D91D05 /* NotificationManager.swift */; };
		2093CD8E289AA130003A88DD /* NotificationWithButton.swift in Sources */ = {isa = PBXBuildFile; fileRef = 20D838E7289A7ACE00D91D05 /* NotificationWithButton.swift */; };
		2093CD8F289AA130003A88DD /* NotificationCentreView.swift in Sources */ = {isa = PBXBuildFile; fileRef = 20D838E6289A7ACE00D91D05 /* NotificationCentreView.swift */; };
		2093CD90289AA130003A88DD /* NotificationWithProgress.swift in Sources */ = {isa = PBXBuildFile; fileRef = 20D838E8289A7ACE00D91D05 /* NotificationWithProgress.swift */; };
		2093CD91289AA130003A88DD /* NotificationView.swift in Sources */ = {isa = PBXBuildFile; fileRef = 20D838E9289A7ACE00D91D05 /* NotificationView.swift */; };
		2093CD93289AA137003A88DD /* AuroraEditor in Resources */ = {isa = PBXBuildFile; fileRef = 20D837F7289A7ACD00D91D05 /* AuroraEditor */; };
		2093CD94289AA13D003A88DD /* AppPreferences.swift in Sources */ = {isa = PBXBuildFile; fileRef = 20D83805289A7ACD00D91D05 /* AppPreferences.swift */; };
		2093CD95289AA13F003A88DD /* AppPreferencesModel.swift in Sources */ = {isa = PBXBuildFile; fileRef = 20D837FE289A7ACD00D91D05 /* AppPreferencesModel.swift */; };
		2093CD97289AA144003A88DD /* AuroraTheme.swift in Sources */ = {isa = PBXBuildFile; fileRef = 20D837E4289A7ACD00D91D05 /* AuroraTheme.swift */; };
		2093CD98289AA144003A88DD /* ThemeModel.swift in Sources */ = {isa = PBXBuildFile; fileRef = 20D837E2289A7ACD00D91D05 /* ThemeModel.swift */; };
		2093CD99289AA148003A88DD /* SourceControlPreferences.swift in Sources */ = {isa = PBXBuildFile; fileRef = 20D837FD289A7ACD00D91D05 /* SourceControlPreferences.swift */; };
		2093CD9A289AA14C003A88DD /* GeneralPreferences.swift in Sources */ = {isa = PBXBuildFile; fileRef = 20D83800289A7ACD00D91D05 /* GeneralPreferences.swift */; };
		2093CD9B289AA14F003A88DD /* TextEditingPreferences.swift in Sources */ = {isa = PBXBuildFile; fileRef = 20D83802289A7ACD00D91D05 /* TextEditingPreferences.swift */; };
		2093CD9C289AA152003A88DD /* TerminalPreferences.swift in Sources */ = {isa = PBXBuildFile; fileRef = 20D83804289A7ACD00D91D05 /* TerminalPreferences.swift */; };
		2093CD9D289AA15F003A88DD /* SourceControlAccounts.swift in Sources */ = {isa = PBXBuildFile; fileRef = 20D83808289A7ACD00D91D05 /* SourceControlAccounts.swift */; };
		2093CD9E289AA15F003A88DD /* Providers.swift in Sources */ = {isa = PBXBuildFile; fileRef = 20D837E8289A7ACD00D91D05 /* Providers.swift */; };
		2093CD9F289AA15F003A88DD /* AccountsPreferences.swift in Sources */ = {isa = PBXBuildFile; fileRef = 20D83807289A7ACD00D91D05 /* AccountsPreferences.swift */; };
		2093CDA0289AA163003A88DD /* ThemePreferences.swift in Sources */ = {isa = PBXBuildFile; fileRef = 20D8380A289A7ACD00D91D05 /* ThemePreferences.swift */; };
		2093CDA1289AA167003A88DD /* Loopable.swift in Sources */ = {isa = PBXBuildFile; fileRef = 20D837F9289A7ACD00D91D05 /* Loopable.swift */; };
		2093CDA2289AA16C003A88DD /* PreferencesSection.swift in Sources */ = {isa = PBXBuildFile; fileRef = 20D8380C289A7ACD00D91D05 /* PreferencesSection.swift */; };
		2093CDA3289AA16C003A88DD /* PreferencesColorPicker.swift in Sources */ = {isa = PBXBuildFile; fileRef = 20D8380D289A7ACD00D91D05 /* PreferencesColorPicker.swift */; };
		2093CDA4289AA16C003A88DD /* PreferencesToolbar.swift in Sources */ = {isa = PBXBuildFile; fileRef = 20D8380E289A7ACD00D91D05 /* PreferencesToolbar.swift */; };
		2093CDA5289AA170003A88DD /* GeneralPreferencesView.swift in Sources */ = {isa = PBXBuildFile; fileRef = 20D837CF289A7ACD00D91D05 /* GeneralPreferencesView.swift */; };
		2093CDA6289AA173003A88DD /* TerminalPreferencesView.swift in Sources */ = {isa = PBXBuildFile; fileRef = 20D837D1289A7ACD00D91D05 /* TerminalPreferencesView.swift */; };
		2093CDA7289AA179003A88DD /* IgnoredFileView.swift in Sources */ = {isa = PBXBuildFile; fileRef = 20D837D8289A7ACD00D91D05 /* IgnoredFileView.swift */; };
		2093CDA8289AA179003A88DD /* PreferenceSourceControlView.swift in Sources */ = {isa = PBXBuildFile; fileRef = 20D837D3289A7ACD00D91D05 /* PreferenceSourceControlView.swift */; };
		2093CDA9289AA179003A88DD /* SourceControlGeneralView.swift in Sources */ = {isa = PBXBuildFile; fileRef = 20D837D4289A7ACD00D91D05 /* SourceControlGeneralView.swift */; };
		2093CDAA289AA179003A88DD /* SourceControlGitView.swift in Sources */ = {isa = PBXBuildFile; fileRef = 20D837D5289A7ACD00D91D05 /* SourceControlGitView.swift */; };
		2093CDAB289AA17D003A88DD /* TextEditingPreferencesView.swift in Sources */ = {isa = PBXBuildFile; fileRef = 20D837DA289A7ACD00D91D05 /* TextEditingPreferencesView.swift */; };
		2093CDAC289AA185003A88DD /* TerminalThemeView.swift in Sources */ = {isa = PBXBuildFile; fileRef = 20D837DE289A7ACD00D91D05 /* TerminalThemeView.swift */; };
		2093CDAD289AA185003A88DD /* ThemePreviewIcon.swift in Sources */ = {isa = PBXBuildFile; fileRef = 20D837E0289A7ACD00D91D05 /* ThemePreviewIcon.swift */; };
		2093CDAE289AA185003A88DD /* ThemePreferencesView.swift in Sources */ = {isa = PBXBuildFile; fileRef = 20D837DC289A7ACD00D91D05 /* ThemePreferencesView.swift */; };
		2093CDAF289AA185003A88DD /* PreviewThemeView.swift in Sources */ = {isa = PBXBuildFile; fileRef = 20D837DD289A7ACD00D91D05 /* PreviewThemeView.swift */; };
		2093CDB0289AA185003A88DD /* EditorThemeView.swift in Sources */ = {isa = PBXBuildFile; fileRef = 20D837DF289A7ACD00D91D05 /* EditorThemeView.swift */; };
		2093CDB1289AA19B003A88DD /* AccountListItem.swift in Sources */ = {isa = PBXBuildFile; fileRef = 20D837EA289A7ACD00D91D05 /* AccountListItem.swift */; };
		2093CDB2289AA19B003A88DD /* PreferenceAccountsView.swift in Sources */ = {isa = PBXBuildFile; fileRef = 20D837E6289A7ACD00D91D05 /* PreferenceAccountsView.swift */; };
		2093CDB3289AA19B003A88DD /* AccountSelectionDialog.swift in Sources */ = {isa = PBXBuildFile; fileRef = 20D837EB289A7ACD00D91D05 /* AccountSelectionDialog.swift */; };
		2093CDB4289AA1A2003A88DD /* GitlabHostedLoginView.swift in Sources */ = {isa = PBXBuildFile; fileRef = 20D837EE289A7ACD00D91D05 /* GitlabHostedLoginView.swift */; };
		2093CDB5289AA1A2003A88DD /* GitAccountItem.swift in Sources */ = {isa = PBXBuildFile; fileRef = 20D837F0289A7ACD00D91D05 /* GitAccountItem.swift */; };
		2093CDB6289AA1A2003A88DD /* GitlabLoginView.swift in Sources */ = {isa = PBXBuildFile; fileRef = 20D837EF289A7ACD00D91D05 /* GitlabLoginView.swift */; };
		2093CDB7289AA1A6003A88DD /* GithubLoginView.swift in Sources */ = {isa = PBXBuildFile; fileRef = 20D837F2289A7ACD00D91D05 /* GithubLoginView.swift */; };
		2093CDB8289AA1A6003A88DD /* GithubEnterpriseLoginView.swift in Sources */ = {isa = PBXBuildFile; fileRef = 20D837F3289A7ACD00D91D05 /* GithubEnterpriseLoginView.swift */; };
		2093CDBA289AA1AF003A88DD /* PreferencesPlaceholderView.swift in Sources */ = {isa = PBXBuildFile; fileRef = 20D8380F289A7ACD00D91D05 /* PreferencesPlaceholderView.swift */; };
		2093CDBE289AA1C2003A88DD /* AboutView.swift in Sources */ = {isa = PBXBuildFile; fileRef = 20D838FD289A7AD600D91D05 /* AboutView.swift */; };
		2093CDBF289AA247003A88DD /* SearchModeModel.swift in Sources */ = {isa = PBXBuildFile; fileRef = 20D8385F289A7ACE00D91D05 /* SearchModeModel.swift */; };
		2093CDC0289AA247003A88DD /* SearchResultModel.swift in Sources */ = {isa = PBXBuildFile; fileRef = 20D83860289A7ACE00D91D05 /* SearchResultModel.swift */; };
		2093CDC2289AA25B003A88DD /* TabBarItemRepresentable.swift in Sources */ = {isa = PBXBuildFile; fileRef = 20D83863289A7ACE00D91D05 /* TabBarItemRepresentable.swift */; };
		2093CDC3289AA25B003A88DD /* TabBarItemID.swift in Sources */ = {isa = PBXBuildFile; fileRef = 20D83865289A7ACE00D91D05 /* TabBarItemID.swift */; };
		2093CDC4289AA260003A88DD /* TabBarItemButtonStyle.swift in Sources */ = {isa = PBXBuildFile; fileRef = 6CDA84AA284C0E4A00C1CC3A /* TabBarItemButtonStyle.swift */; };
		2093CDC5289AA260003A88DD /* TabBarDivider.swift in Sources */ = {isa = PBXBuildFile; fileRef = DE6F77862813625500D00A76 /* TabBarDivider.swift */; };
		2093CDC6289AA260003A88DD /* TabBarNative.swift in Sources */ = {isa = PBXBuildFile; fileRef = DE6405A52817734700881FDF /* TabBarNative.swift */; };
		2093CDC7289AA260003A88DD /* TabBarAccessory.swift in Sources */ = {isa = PBXBuildFile; fileRef = DE513F51281B672D002260B9 /* TabBarAccessory.swift */; };
		2093CDC8289AA260003A88DD /* TabBar.swift in Sources */ = {isa = PBXBuildFile; fileRef = 287776E827E34BC700D46668 /* TabBar.swift */; };
		2093CDC9289AA260003A88DD /* TabBarContextMenu.swift in Sources */ = {isa = PBXBuildFile; fileRef = 6CDA84AC284C1BA000C1CC3A /* TabBarContextMenu.swift */; };
		2093CDCA289AA260003A88DD /* TabBarXcode.swift in Sources */ = {isa = PBXBuildFile; fileRef = DE513F53281DE5D0002260B9 /* TabBarXcode.swift */; };
		2093CDCB289AA260003A88DD /* TabBarItem.swift in Sources */ = {isa = PBXBuildFile; fileRef = 287776EE27E3515300D46668 /* TabBarItem.swift */; };
		2093CDCC289AA4F4003A88DD /* StatusBarTabType.swift in Sources */ = {isa = PBXBuildFile; fileRef = 20D83736289A7ACD00D91D05 /* StatusBarTabType.swift */; };
		2093CDCD289AA4F4003A88DD /* StatusBarModel.swift in Sources */ = {isa = PBXBuildFile; fileRef = 20D83735289A7ACD00D91D05 /* StatusBarModel.swift */; };
		2093CDCE289AA4F4003A88DD /* CursorLocation.swift in Sources */ = {isa = PBXBuildFile; fileRef = 20D83737289A7ACD00D91D05 /* CursorLocation.swift */; };
		2093CDD2289AA507003A88DD /* SwiftTerm+Color+Init.swift in Sources */ = {isa = PBXBuildFile; fileRef = 20D838FA289A7ACE00D91D05 /* SwiftTerm+Color+Init.swift */; };
		2093CDD3289AA509003A88DD /* View.swift in Sources */ = {isa = PBXBuildFile; fileRef = 20D83733289A7ACD00D91D05 /* View.swift */; };
		2093CDD6289AA511003A88DD /* Dictionary+Additions.swift in Sources */ = {isa = PBXBuildFile; fileRef = 20D838A1289A7ACE00D91D05 /* Dictionary+Additions.swift */; };
		2093CDD8289AA511003A88DD /* URL.swift in Sources */ = {isa = PBXBuildFile; fileRef = 20D8389D289A7ACE00D91D05 /* URL.swift */; };
		2093CDD9289AA511003A88DD /* Time.swift in Sources */ = {isa = PBXBuildFile; fileRef = 20D8389F289A7ACE00D91D05 /* Time.swift */; };
		2093CDDB289AA51D003A88DD /* AuroraEditorKeychain.swift in Sources */ = {isa = PBXBuildFile; fileRef = 20D83747289A7ACD00D91D05 /* AuroraEditorKeychain.swift */; };
		2093CDDC289AA51D003A88DD /* AuroraEditorSwiftAccessOptions.swift in Sources */ = {isa = PBXBuildFile; fileRef = 20D83745289A7ACD00D91D05 /* AuroraEditorSwiftAccessOptions.swift */; };
		2093CDDD289AA51D003A88DD /* AuroraEditorKeychainConstants.swift in Sources */ = {isa = PBXBuildFile; fileRef = 20D83748289A7ACD00D91D05 /* AuroraEditorKeychainConstants.swift */; };
		2093CDDE289AA522003A88DD /* Color.swift in Sources */ = {isa = PBXBuildFile; fileRef = 20D8373D289A7ACD00D91D05 /* Color.swift */; };
		2093CDDF289AA522003A88DD /* Bundle.swift in Sources */ = {isa = PBXBuildFile; fileRef = 20D8373E289A7ACD00D91D05 /* Bundle.swift */; };
		2093CDE0289AA522003A88DD /* Date.swift in Sources */ = {isa = PBXBuildFile; fileRef = 20D8373F289A7ACD00D91D05 /* Date.swift */; };
		2093CDE1289AA522003A88DD /* AuroraProject.swift in Sources */ = {isa = PBXBuildFile; fileRef = 2B71C0A32874AD61008E0859 /* AuroraProject.swift */; };
		2093CDE4289AA887003A88DD /* IgnoredFiles.swift in Sources */ = {isa = PBXBuildFile; fileRef = 2093CDE3289AA881003A88DD /* IgnoredFiles.swift */; };
		2093CDE5289AAE7F003A88DD /* CheckoutBranch.swift in Sources */ = {isa = PBXBuildFile; fileRef = 20D8387C289A7ACE00D91D05 /* CheckoutBranch.swift */; };
		2093CDE6289AAE81003A88DD /* GitCloneView.swift in Sources */ = {isa = PBXBuildFile; fileRef = 20D8387D289A7ACE00D91D05 /* GitCloneView.swift */; };
		2093CDE7289AAE83003A88DD /* CheckoutBranchView.swift in Sources */ = {isa = PBXBuildFile; fileRef = 20D8387E289A7ACE00D91D05 /* CheckoutBranchView.swift */; };
		2093CDE8289AAE87003A88DD /* StashChangesSheet.swift in Sources */ = {isa = PBXBuildFile; fileRef = 20D83879289A7ACE00D91D05 /* StashChangesSheet.swift */; };
		2096A82428CF76D400F6ED39 /* CreateNewBranchView.swift in Sources */ = {isa = PBXBuildFile; fileRef = 2096A82328CF76D400F6ED39 /* CreateNewBranchView.swift */; };
		209D0246289AB9750082441F /* SwiftTerm in Frameworks */ = {isa = PBXBuildFile; productRef = 209D0245289AB9750082441F /* SwiftTerm */; };
		209D024B289ABC340082441F /* Package.resolved in Resources */ = {isa = PBXBuildFile; fileRef = 209D024A289ABC340082441F /* Package.resolved */; };
		209D2F4A297BBE61005AB73C /* LicenseDetailView.swift in Sources */ = {isa = PBXBuildFile; fileRef = 209D2F49297BBE61005AB73C /* LicenseDetailView.swift */; };
		209D2F4C297BBF2B005AB73C /* CreditsDetailView.swift in Sources */ = {isa = PBXBuildFile; fileRef = 209D2F4B297BBF2B005AB73C /* CreditsDetailView.swift */; };
		209D2F4E297BBF36005AB73C /* ContributersDetailView.swift in Sources */ = {isa = PBXBuildFile; fileRef = 209D2F4D297BBF36005AB73C /* ContributersDetailView.swift */; };
		209D2F56297BD806005AB73C /* ApplicationsDetailsView.swift in Sources */ = {isa = PBXBuildFile; fileRef = 209D2F55297BD806005AB73C /* ApplicationsDetailsView.swift */; };
		209D2F5E297BDF47005AB73C /* License.md in Resources */ = {isa = PBXBuildFile; fileRef = 209D2F5D297BDF47005AB73C /* License.md */; };
		209D2F60297BDF83005AB73C /* Credits.md in Resources */ = {isa = PBXBuildFile; fileRef = 209D2F5F297BDF83005AB73C /* Credits.md */; };
		209DAF2328E647BE00E31109 /* typeScript.tmLanguage.json in Resources */ = {isa = PBXBuildFile; fileRef = 209DAF2228E647BE00E31109 /* typeScript.tmLanguage.json */; };
		209DAF2528E648A700E31109 /* JSON.tmLanguage.json in Resources */ = {isa = PBXBuildFile; fileRef = 209DAF2428E648A700E31109 /* JSON.tmLanguage.json */; };
		209DAF2728E6494800E31109 /* JSONC.tmLanguage.json in Resources */ = {isa = PBXBuildFile; fileRef = 209DAF2628E6494800E31109 /* JSONC.tmLanguage.json */; };
		209DAF2928E6498C00E31109 /* docker.tmLanguage.json in Resources */ = {isa = PBXBuildFile; fileRef = 209DAF2828E6498C00E31109 /* docker.tmLanguage.json */; };
		209DAF2B28E649AC00E31109 /* css.tmLanguage.json in Resources */ = {isa = PBXBuildFile; fileRef = 209DAF2A28E649AC00E31109 /* css.tmLanguage.json */; };
		209DAF2D28E649D400E31109 /* html-derivative.tmLanguage.json in Resources */ = {isa = PBXBuildFile; fileRef = 209DAF2C28E649D400E31109 /* html-derivative.tmLanguage.json */; };
		209DAF2F28E64A0500E31109 /* html.tmLanguage.json in Resources */ = {isa = PBXBuildFile; fileRef = 209DAF2E28E64A0500E31109 /* html.tmLanguage.json */; };
		209DAF3128E64A3200E31109 /* JavaScript.tmLanguage.json in Resources */ = {isa = PBXBuildFile; fileRef = 209DAF3028E64A3200E31109 /* JavaScript.tmLanguage.json */; };
		209DAF3328E64A5500E31109 /* JavaScriptReact.tmLanguage.json in Resources */ = {isa = PBXBuildFile; fileRef = 209DAF3228E64A5500E31109 /* JavaScriptReact.tmLanguage.json */; };
		209DAF3528E64A9F00E31109 /* php.tmLanguage.json in Resources */ = {isa = PBXBuildFile; fileRef = 209DAF3428E64A9F00E31109 /* php.tmLanguage.json */; };
		209DAF3728E64AE800E31109 /* ruby.tmLanguage.json in Resources */ = {isa = PBXBuildFile; fileRef = 209DAF3628E64AE800E31109 /* ruby.tmLanguage.json */; };
		20B5BD9C28B11C6200B2A02F /* WelcomeModel.swift in Sources */ = {isa = PBXBuildFile; fileRef = 20B5BD9B28B11C6200B2A02F /* WelcomeModel.swift */; };
		20B5BDA128B130EA00B2A02F /* DropProposalPositionCalculations.swift in Sources */ = {isa = PBXBuildFile; fileRef = 20B5BDA028B130EA00B2A02F /* DropProposalPositionCalculations.swift */; };
		20B5BDA328B130F000B2A02F /* SplitEditorDropProposalPosition.swift in Sources */ = {isa = PBXBuildFile; fileRef = 20B5BDA228B130F000B2A02F /* SplitEditorDropProposalPosition.swift */; };
		20B5BDA528B130F300B2A02F /* SplitViewDropDelegate.swift in Sources */ = {isa = PBXBuildFile; fileRef = 20B5BDA428B130F300B2A02F /* SplitViewDropDelegate.swift */; };
		20B5BDA728B130FA00B2A02F /* SplitViewDropProposalOverlay.swift in Sources */ = {isa = PBXBuildFile; fileRef = 20B5BDA628B130FA00B2A02F /* SplitViewDropProposalOverlay.swift */; };
		20B5BDA928B130FF00B2A02F /* SplitViewModifier.swift in Sources */ = {isa = PBXBuildFile; fileRef = 20B5BDA828B130FF00B2A02F /* SplitViewModifier.swift */; };
		20B6A1FE28AFE107004EC8D7 /* SettingItem.swift in Sources */ = {isa = PBXBuildFile; fileRef = 20B6A1FD28AFE107004EC8D7 /* SettingItem.swift */; };
		20B6A20028AFE124004EC8D7 /* SettingsModel.swift in Sources */ = {isa = PBXBuildFile; fileRef = 20B6A1FF28AFE124004EC8D7 /* SettingsModel.swift */; };
		20BE727528D0761200EEDE5F /* ActionsListView.swift in Sources */ = {isa = PBXBuildFile; fileRef = 20BE727428D0761200EEDE5F /* ActionsListView.swift */; };
		20BE727D28D07FF200EEDE5F /* ActionsPopoverCellView.swift in Sources */ = {isa = PBXBuildFile; fileRef = 20BE727C28D07FF200EEDE5F /* ActionsPopoverCellView.swift */; };
		20BE728328D083D800EEDE5F /* HTTPMethod.swift in Sources */ = {isa = PBXBuildFile; fileRef = 20BE728228D083D800EEDE5F /* HTTPMethod.swift */; };
		20BE728528D0841A00EEDE5F /* HTTPErros.swift in Sources */ = {isa = PBXBuildFile; fileRef = 20BE728428D0841A00EEDE5F /* HTTPErros.swift */; };
		20BE728728D0845000EEDE5F /* AuroraNetworking.swift in Sources */ = {isa = PBXBuildFile; fileRef = 20BE728628D0845000EEDE5F /* AuroraNetworking.swift */; };
		20BE728B28D0854900EEDE5F /* Workflow.swift in Sources */ = {isa = PBXBuildFile; fileRef = 20BE728A28D0854900EEDE5F /* Workflow.swift */; };
		20BE728F28D0878E00EEDE5F /* GithubNetworkingConstants.swift in Sources */ = {isa = PBXBuildFile; fileRef = 20BE728E28D0878E00EEDE5F /* GithubNetworkingConstants.swift */; };
		20BE729828D08C5000EEDE5F /* GitHubActionsModel.swift in Sources */ = {isa = PBXBuildFile; fileRef = 20BE729728D08C5000EEDE5F /* GitHubActionsModel.swift */; };
		20BE729A28D0A25900EEDE5F /* WorkflowCellView.swift in Sources */ = {isa = PBXBuildFile; fileRef = 20BE729928D0A25900EEDE5F /* WorkflowCellView.swift */; };
		20BE729C28D0BB2000EEDE5F /* WorkflowRunsView.swift in Sources */ = {isa = PBXBuildFile; fileRef = 20BE729B28D0BB2000EEDE5F /* WorkflowRunsView.swift */; };
		20BE729E28D0BB6F00EEDE5F /* WorkflowRunCell.swift in Sources */ = {isa = PBXBuildFile; fileRef = 20BE729D28D0BB6F00EEDE5F /* WorkflowRunCell.swift */; };
		20C0CBDD297B083E00E9F9F0 /* Contributor.swift in Sources */ = {isa = PBXBuildFile; fileRef = 20C0CBDC297B083E00E9F9F0 /* Contributor.swift */; };
		20C0CBDF297B086200E9F9F0 /* AboutViewModal.swift in Sources */ = {isa = PBXBuildFile; fileRef = 20C0CBDE297B086200E9F9F0 /* AboutViewModal.swift */; };
		20C8D7DC287ED2C700C5B3BA /* ToolbarBranchPicker.swift in Sources */ = {isa = PBXBuildFile; fileRef = 20C8D7DB287ED2C700C5B3BA /* ToolbarBranchPicker.swift */; };
		20CABA37290BF484004753A8 /* AuroraEditorLoginView.swift in Sources */ = {isa = PBXBuildFile; fileRef = 20CABA36290BF484004753A8 /* AuroraEditorLoginView.swift */; };
		20CABA39290BF5A2004753A8 /* EditorAccountModel.swift in Sources */ = {isa = PBXBuildFile; fileRef = 20CABA38290BF5A2004753A8 /* EditorAccountModel.swift */; };
		20CABA3B290BFCAC004753A8 /* Constants.swift in Sources */ = {isa = PBXBuildFile; fileRef = 20CABA3A290BFCAC004753A8 /* Constants.swift */; };
		20CABA3F290BFDF7004753A8 /* AELogin.swift in Sources */ = {isa = PBXBuildFile; fileRef = 20CABA3E290BFDF7004753A8 /* AELogin.swift */; };
		20CABA42290BFE94004753A8 /* AEUser.swift in Sources */ = {isa = PBXBuildFile; fileRef = 20CABA41290BFE94004753A8 /* AEUser.swift */; };
		20CC5ABB291CD0C3007DB911 /* ExtensionView.swift in Sources */ = {isa = PBXBuildFile; fileRef = 20CC5ABA291CD0C3007DB911 /* ExtensionView.swift */; };
		20CC5ABE291CD12F007DB911 /* ExtensionPrivacyView.swift in Sources */ = {isa = PBXBuildFile; fileRef = 20CC5ABD291CD12F007DB911 /* ExtensionPrivacyView.swift */; };
		20CC5AC0291CD13A007DB911 /* ExtensionHeaderView.swift in Sources */ = {isa = PBXBuildFile; fileRef = 20CC5ABF291CD13A007DB911 /* ExtensionHeaderView.swift */; };
		20CC5AC2291CD14E007DB911 /* ExtensionInformationView.swift in Sources */ = {isa = PBXBuildFile; fileRef = 20CC5AC1291CD14E007DB911 /* ExtensionInformationView.swift */; };
		20CC5AC4291CD160007DB911 /* ExtensionMoreByUserView.swift in Sources */ = {isa = PBXBuildFile; fileRef = 20CC5AC3291CD160007DB911 /* ExtensionMoreByUserView.swift */; };
		20CC5AC6291CD178007DB911 /* ExtensionDescriptionView.swift in Sources */ = {isa = PBXBuildFile; fileRef = 20CC5AC5291CD177007DB911 /* ExtensionDescriptionView.swift */; };
		20CC5AC8291CD4FC007DB911 /* ExtensionWhatsNewView.swift in Sources */ = {isa = PBXBuildFile; fileRef = 20CC5AC7291CD4FC007DB911 /* ExtensionWhatsNewView.swift */; };
		20D59CD228AFAAE400E3907B /* AccountItemView.swift in Sources */ = {isa = PBXBuildFile; fileRef = 20D59CD128AFAAE400E3907B /* AccountItemView.swift */; };
		20D839AB280DEB2900B27357 /* NoSelectionView.swift in Sources */ = {isa = PBXBuildFile; fileRef = 20D839AA280DEB2900B27357 /* NoSelectionView.swift */; };
		20D839AE280E0CA700B27357 /* PopoverView.swift in Sources */ = {isa = PBXBuildFile; fileRef = 20D839AD280E0CA700B27357 /* PopoverView.swift */; };
		20D9E32C28CB68DE00FE3339 /* FilterCommitHistoryView.swift in Sources */ = {isa = PBXBuildFile; fileRef = 20D9E32B28CB68DE00FE3339 /* FilterCommitHistoryView.swift */; };
		20DF979F28ABAA72009CE1E9 /* RepositoryModel.swift in Sources */ = {isa = PBXBuildFile; fileRef = 20DF979E28ABAA72009CE1E9 /* RepositoryModel.swift */; };
		20DF97A128ABB30D009CE1E9 /* FileManger.swift in Sources */ = {isa = PBXBuildFile; fileRef = 20DF97A028ABB30D009CE1E9 /* FileManger.swift */; };
		20DF97A328ABD7D2009CE1E9 /* CreateNewRepositoryView.swift in Sources */ = {isa = PBXBuildFile; fileRef = 20DF97A228ABD7D2009CE1E9 /* CreateNewRepositoryView.swift */; };
		20E8748C28A3AB89002CE758 /* SourceControlTableViewCell.swift in Sources */ = {isa = PBXBuildFile; fileRef = 20E8748B28A3AB89002CE758 /* SourceControlTableViewCell.swift */; };
		20E8748E28A3AB9B002CE758 /* SourceControlMenu.swift in Sources */ = {isa = PBXBuildFile; fileRef = 20E8748D28A3AB9B002CE758 /* SourceControlMenu.swift */; };
		20E8749028A3ABA8002CE758 /* SourceControlController.swift in Sources */ = {isa = PBXBuildFile; fileRef = 20E8748F28A3ABA8002CE758 /* SourceControlController.swift */; };
		20E8749228A3ABB6002CE758 /* SourceControlView.swift in Sources */ = {isa = PBXBuildFile; fileRef = 20E8749128A3ABB6002CE758 /* SourceControlView.swift */; };
		20EBB501280C325D00F3A5DA /* FileInspectorView.swift in Sources */ = {isa = PBXBuildFile; fileRef = 20EBB500280C325D00F3A5DA /* FileInspectorView.swift */; };
		20EBB503280C327C00F3A5DA /* HistoryInspector.swift in Sources */ = {isa = PBXBuildFile; fileRef = 20EBB502280C327C00F3A5DA /* HistoryInspector.swift */; };
		20EBB505280C329800F3A5DA /* HistoryItem.swift in Sources */ = {isa = PBXBuildFile; fileRef = 20EBB504280C329800F3A5DA /* HistoryItem.swift */; };
		20EBB507280C32D300F3A5DA /* QuickHelpInspector.swift in Sources */ = {isa = PBXBuildFile; fileRef = 20EBB506280C32D300F3A5DA /* QuickHelpInspector.swift */; };
		20EBB50D280C383700F3A5DA /* LanguageType.swift in Sources */ = {isa = PBXBuildFile; fileRef = 20EBB50C280C383700F3A5DA /* LanguageType.swift */; };
		20EBB50F280C389300F3A5DA /* FileInspectorModel.swift in Sources */ = {isa = PBXBuildFile; fileRef = 20EBB50E280C389300F3A5DA /* FileInspectorModel.swift */; };
		20F8379028C7B45700EAE842 /* WorkspaceExtension.swift in Sources */ = {isa = PBXBuildFile; fileRef = 20F8378F28C7B45700EAE842 /* WorkspaceExtension.swift */; };
		2813F93927ECC4C300E305E4 /* NavigatorSidebar.swift in Sources */ = {isa = PBXBuildFile; fileRef = 287776E627E3413200D46668 /* NavigatorSidebar.swift */; };
		2847019E27FDDF7600F87B6B /* ProjectNavigatorView.swift in Sources */ = {isa = PBXBuildFile; fileRef = 2847019D27FDDF7600F87B6B /* ProjectNavigatorView.swift */; };
		285FEC7027FE4B9800E57D53 /* ProjectNavigatorTableViewCell.swift in Sources */ = {isa = PBXBuildFile; fileRef = 285FEC6F27FE4B9800E57D53 /* ProjectNavigatorTableViewCell.swift */; };
		286471AB27ED51FD0039369D /* ProjectNavigator.swift in Sources */ = {isa = PBXBuildFile; fileRef = 286471AA27ED51FD0039369D /* ProjectNavigator.swift */; };
		28A51001281673530087B0CC /* auroraeditor-xcode-dark.json in Resources */ = {isa = PBXBuildFile; fileRef = 28A50FFF281673530087B0CC /* auroraeditor-xcode-dark.json */; };
		28A51002281673530087B0CC /* auroraeditor-xcode-light.json in Resources */ = {isa = PBXBuildFile; fileRef = 28A51000281673530087B0CC /* auroraeditor-xcode-light.json */; };
		28A51005281701B40087B0CC /* creeper.tmTheme in Resources */ = {isa = PBXBuildFile; fileRef = 28A51003281701B40087B0CC /* creeper.tmTheme */; };
		28A51006281701B40087B0CC /* auroraeditor-github-dark.json in Resources */ = {isa = PBXBuildFile; fileRef = 28A51004281701B40087B0CC /* auroraeditor-github-dark.json */; };
		28B8F884280FFE4600596236 /* NSTableView+Background.swift in Sources */ = {isa = PBXBuildFile; fileRef = 28B8F883280FFE4600596236 /* NSTableView+Background.swift */; };
		28FFE1BF27E3A441001939DB /* NavigatorSidebarToolbarBottom.swift in Sources */ = {isa = PBXBuildFile; fileRef = 28FFE1BE27E3A441001939DB /* NavigatorSidebarToolbarBottom.swift */; };
		2B04573D28E6FFE300024F2D /* Scope.swift in Sources */ = {isa = PBXBuildFile; fileRef = 2B04570928E6FFE300024F2D /* Scope.swift */; };
		2B04573E28E6FFE300024F2D /* ScopeName.swift in Sources */ = {isa = PBXBuildFile; fileRef = 2B04570A28E6FFE300024F2D /* ScopeName.swift */; };
		2B04573F28E6FFE300024F2D /* Capture.swift in Sources */ = {isa = PBXBuildFile; fileRef = 2B04570B28E6FFE300024F2D /* Capture.swift */; };
		2B04574028E6FFE300024F2D /* TokenizedLine.swift in Sources */ = {isa = PBXBuildFile; fileRef = 2B04570C28E6FFE300024F2D /* TokenizedLine.swift */; };
		2B04574128E6FFE300024F2D /* NSRange+Shifted.swift in Sources */ = {isa = PBXBuildFile; fileRef = 2B04570D28E6FFE300024F2D /* NSRange+Shifted.swift */; };
		2B04574328E6FFE300024F2D /* HighlightTheme.swift in Sources */ = {isa = PBXBuildFile; fileRef = 2B04570F28E6FFE300024F2D /* HighlightTheme.swift */; };
		2B04574428E6FFE300024F2D /* HighlightTheme+Default.swift in Sources */ = {isa = PBXBuildFile; fileRef = 2B04571028E6FFE300024F2D /* HighlightTheme+Default.swift */; };
		2B04574528E6FFE300024F2D /* TokenizeResult.swift in Sources */ = {isa = PBXBuildFile; fileRef = 2B04571128E6FFE300024F2D /* TokenizeResult.swift */; };
		2B04574628E6FFE300024F2D /* LineThemeAttribute.swift in Sources */ = {isa = PBXBuildFile; fileRef = 2B04571228E6FFE300024F2D /* LineThemeAttribute.swift */; };
		2B04574728E6FFE300024F2D /* Repository.swift in Sources */ = {isa = PBXBuildFile; fileRef = 2B04571328E6FFE300024F2D /* Repository.swift */; };
		2B04574828E6FFE300024F2D /* HighlightThemeSetting.swift in Sources */ = {isa = PBXBuildFile; fileRef = 2B04571428E6FFE300024F2D /* HighlightThemeSetting.swift */; };
		2B04574928E6FFE300024F2D /* IncludeGrammarPattern.swift in Sources */ = {isa = PBXBuildFile; fileRef = 2B04571528E6FFE300024F2D /* IncludeGrammarPattern.swift */; };
		2B04574A28E6FFE300024F2D /* Grammar.swift in Sources */ = {isa = PBXBuildFile; fileRef = 2B04571628E6FFE300024F2D /* Grammar.swift */; };
		2B04574B28E6FFE300024F2D /* ItalicThemeAttribute.swift in Sources */ = {isa = PBXBuildFile; fileRef = 2B04571828E6FFE300024F2D /* ItalicThemeAttribute.swift */; };
		2B04574C28E6FFE300024F2D /* LineHeightThemeAttribute.swift in Sources */ = {isa = PBXBuildFile; fileRef = 2B04571928E6FFE300024F2D /* LineHeightThemeAttribute.swift */; };
		2B04574D28E6FFE300024F2D /* KernThemeAttribute.swift in Sources */ = {isa = PBXBuildFile; fileRef = 2B04571A28E6FFE300024F2D /* KernThemeAttribute.swift */; };
		2B04574E28E6FFE300024F2D /* UndlerlineColorThemeAttribute.swift in Sources */ = {isa = PBXBuildFile; fileRef = 2B04571B28E6FFE300024F2D /* UndlerlineColorThemeAttribute.swift */; };
		2B04574F28E6FFE300024F2D /* TailIndentThemeAttribute.swift in Sources */ = {isa = PBXBuildFile; fileRef = 2B04571C28E6FFE300024F2D /* TailIndentThemeAttribute.swift */; };
		2B04575028E6FFE300024F2D /* BoldThemeAttribute.swift in Sources */ = {isa = PBXBuildFile; fileRef = 2B04571D28E6FFE300024F2D /* BoldThemeAttribute.swift */; };
		2B04575128E6FFE300024F2D /* TabStopsThemeAttribute.swift in Sources */ = {isa = PBXBuildFile; fileRef = 2B04571E28E6FFE300024F2D /* TabStopsThemeAttribute.swift */; };
		2B04575228E6FFE300024F2D /* ActionThemeAttribute.swift in Sources */ = {isa = PBXBuildFile; fileRef = 2B04571F28E6FFE300024F2D /* ActionThemeAttribute.swift */; };
		2B04575328E6FFE300024F2D /* BackgroundColorThemeAttribute.swift in Sources */ = {isa = PBXBuildFile; fileRef = 2B04572028E6FFE300024F2D /* BackgroundColorThemeAttribute.swift */; };
		2B04575428E6FFE300024F2D /* ParagraphSpacingAfterThemeAttribute.swift in Sources */ = {isa = PBXBuildFile; fileRef = 2B04572128E6FFE300024F2D /* ParagraphSpacingAfterThemeAttribute.swift */; };
		2B04575528E6FFE300024F2D /* ColorThemeAttribute.swift in Sources */ = {isa = PBXBuildFile; fileRef = 2B04572228E6FFE300024F2D /* ColorThemeAttribute.swift */; };
		2B04575628E6FFE300024F2D /* TextAlignmentThemeAttribute.swift in Sources */ = {isa = PBXBuildFile; fileRef = 2B04572328E6FFE300024F2D /* TextAlignmentThemeAttribute.swift */; };
		2B04575728E6FFE300024F2D /* HeadIndentThemeAttribute.swift in Sources */ = {isa = PBXBuildFile; fileRef = 2B04572428E6FFE300024F2D /* HeadIndentThemeAttribute.swift */; };
		2B04575828E6FFE300024F2D /* FirstLineHeadIndentThemeAttribute.swift in Sources */ = {isa = PBXBuildFile; fileRef = 2B04572528E6FFE300024F2D /* FirstLineHeadIndentThemeAttribute.swift */; };
		2B04575928E6FFE300024F2D /* ThemeAttribute+Error.swift in Sources */ = {isa = PBXBuildFile; fileRef = 2B04572628E6FFE300024F2D /* ThemeAttribute+Error.swift */; };
		2B04575A28E6FFE300024F2D /* HiddenThemeAttribute.swift in Sources */ = {isa = PBXBuildFile; fileRef = 2B04572728E6FFE300024F2D /* HiddenThemeAttribute.swift */; };
		2B04575B28E6FFE300024F2D /* TextBlockThemeAttribute.swift in Sources */ = {isa = PBXBuildFile; fileRef = 2B04572828E6FFE300024F2D /* TextBlockThemeAttribute.swift */; };
		2B04575C28E6FFE300024F2D /* LigatureThemeAttribute.swift in Sources */ = {isa = PBXBuildFile; fileRef = 2B04572928E6FFE300024F2D /* LigatureThemeAttribute.swift */; };
		2B04575D28E6FFE300024F2D /* FontThemeAttribute.swift in Sources */ = {isa = PBXBuildFile; fileRef = 2B04572A28E6FFE300024F2D /* FontThemeAttribute.swift */; };
		2B04575E28E6FFE300024F2D /* ParagraphSpacingBeforeThemeAttribute.swift in Sources */ = {isa = PBXBuildFile; fileRef = 2B04572B28E6FFE300024F2D /* ParagraphSpacingBeforeThemeAttribute.swift */; };
		2B04575F28E6FFE300024F2D /* DefaultTabIntervalThemeAttribute.swift in Sources */ = {isa = PBXBuildFile; fileRef = 2B04572C28E6FFE300024F2D /* DefaultTabIntervalThemeAttribute.swift */; };
		2B04576028E6FFE300024F2D /* BeginEndRule.swift in Sources */ = {isa = PBXBuildFile; fileRef = 2B04572E28E6FFE300024F2D /* BeginEndRule.swift */; };
		2B04576128E6FFE300024F2D /* GrammarJsonLoader.swift in Sources */ = {isa = PBXBuildFile; fileRef = 2B04572F28E6FFE300024F2D /* GrammarJsonLoader.swift */; };
		2B04576328E6FFE300024F2D /* Rule.swift in Sources */ = {isa = PBXBuildFile; fileRef = 2B04573128E6FFE300024F2D /* Rule.swift */; };
		2B04576428E6FFE300024F2D /* IncludeRulePattern.swift in Sources */ = {isa = PBXBuildFile; fileRef = 2B04573228E6FFE300024F2D /* IncludeRulePattern.swift */; };
		2B04576528E6FFE300024F2D /* HighlightThemeAttribute.swift in Sources */ = {isa = PBXBuildFile; fileRef = 2B04573328E6FFE300024F2D /* HighlightThemeAttribute.swift */; };
		2B04576628E6FFE300024F2D /* Parser.swift in Sources */ = {isa = PBXBuildFile; fileRef = 2B04573428E6FFE300024F2D /* Parser.swift */; };
		2B04576728E6FFE300024F2D /* LineState.swift in Sources */ = {isa = PBXBuildFile; fileRef = 2B04573528E6FFE300024F2D /* LineState.swift */; };
		2B04576828E6FFE300024F2D /* TokenThemeAttribute.swift in Sources */ = {isa = PBXBuildFile; fileRef = 2B04573628E6FFE300024F2D /* TokenThemeAttribute.swift */; };
		2B04576928E6FFE300024F2D /* MatchRule.swift in Sources */ = {isa = PBXBuildFile; fileRef = 2B04573728E6FFE300024F2D /* MatchRule.swift */; };
		2B04576B28E6FFE300024F2D /* Token.swift in Sources */ = {isa = PBXBuildFile; fileRef = 2B04573928E6FFE300024F2D /* Token.swift */; };
		2B04576C28E6FFE300024F2D /* Pattern.swift in Sources */ = {isa = PBXBuildFile; fileRef = 2B04573A28E6FFE300024F2D /* Pattern.swift */; };
		2B18EC4628AEC84900494768 /* Symbols.xcassets in Resources */ = {isa = PBXBuildFile; fileRef = 2B18EC4528AEC84900494768 /* Symbols.xcassets */; };
		2B18EC4828AEC86C00494768 /* AuroraEditorSymbols.swift in Sources */ = {isa = PBXBuildFile; fileRef = 2B18EC4728AEC86C00494768 /* AuroraEditorSymbols.swift */; };
		2B5B25532885D9BA009C7384 /* .swiftlint.yml in Resources */ = {isa = PBXBuildFile; fileRef = 2B5B25522885D9B9009C7384 /* .swiftlint.yml */; };
		2B5B25552885D9C3009C7384 /* .gitignore in Resources */ = {isa = PBXBuildFile; fileRef = 2B5B25542885D9C3009C7384 /* .gitignore */; };
		2B7A583527E4BA0100D25D4E /* AppDelegate.swift in Sources */ = {isa = PBXBuildFile; fileRef = 0468438427DC76E200F8E88E /* AppDelegate.swift */; };
		2B7AC06B282452FB0082A5B8 /* Media.xcassets in Resources */ = {isa = PBXBuildFile; fileRef = 2B7AC06A282452FB0082A5B8 /* Media.xcassets */; };
		2B89F85428B13E9D007CB9C1 /* AuroraMessageBox.swift in Sources */ = {isa = PBXBuildFile; fileRef = 2B89F85328B13E9D007CB9C1 /* AuroraMessageBox.swift */; };
		2BCBAAC82927C41E00D4DFB2 /* BindingProxy.swift in Sources */ = {isa = PBXBuildFile; fileRef = 2BCBAAC72927C41E00D4DFB2 /* BindingProxy.swift */; };
		2BCBAACA2927C65500D4DFB2 /* View+isHidden.swift in Sources */ = {isa = PBXBuildFile; fileRef = 2BCBAAC92927C65500D4DFB2 /* View+isHidden.swift */; };
		2BCDF9D8295F2EBB00570253 /* .githash in Copy .githash */ = {isa = PBXBuildFile; fileRef = 2BCDF9D6295F2E9700570253 /* .githash */; };
		2BD0BD142977331400629A86 /* VibrantEffect.swift in Sources */ = {isa = PBXBuildFile; fileRef = 2BD0BD132977331400629A86 /* VibrantEffect.swift */; };
		2BD0BD172977357900629A86 /* SwiftOniguruma in Frameworks */ = {isa = PBXBuildFile; productRef = 2BD0BD162977357900629A86 /* SwiftOniguruma */; };
		2BD5CF1E28D602CE00F95E5A /* EditorLocation.swift in Sources */ = {isa = PBXBuildFile; fileRef = 2BD5CF0C28D602CE00F95E5A /* EditorLocation.swift */; };
		2BD5CF1F28D602CE00F95E5A /* CodeEditor.swift in Sources */ = {isa = PBXBuildFile; fileRef = 2BD5CF0D28D602CE00F95E5A /* CodeEditor.swift */; };
		2BD5CF2028D602CE00F95E5A /* MinimapView.swift in Sources */ = {isa = PBXBuildFile; fileRef = 2BD5CF0E28D602CE00F95E5A /* MinimapView.swift */; };
		2BD5CF2128D602CE00F95E5A /* CodeStorageDelegate.swift in Sources */ = {isa = PBXBuildFile; fileRef = 2BD5CF0F28D602CE00F95E5A /* CodeStorageDelegate.swift */; };
		2BD5CF2228D602CE00F95E5A /* CodeStorage.swift in Sources */ = {isa = PBXBuildFile; fileRef = 2BD5CF1028D602CE00F95E5A /* CodeStorage.swift */; };
		2BD5CF2328D602CE00F95E5A /* GutterView.swift in Sources */ = {isa = PBXBuildFile; fileRef = 2BD5CF1128D602CE00F95E5A /* GutterView.swift */; };
		2BD5CF2428D602CE00F95E5A /* Message.swift in Sources */ = {isa = PBXBuildFile; fileRef = 2BD5CF1228D602CE00F95E5A /* Message.swift */; };
		2BD5CF2528D602CE00F95E5A /* LineMap.swift in Sources */ = {isa = PBXBuildFile; fileRef = 2BD5CF1328D602CE00F95E5A /* LineMap.swift */; };
		2BD5CF2628D602CE00F95E5A /* ViewModifiers.swift in Sources */ = {isa = PBXBuildFile; fileRef = 2BD5CF1428D602CE00F95E5A /* ViewModifiers.swift */; };
		2BD5CF2728D602CE00F95E5A /* OSDefinitions.swift in Sources */ = {isa = PBXBuildFile; fileRef = 2BD5CF1528D602CE00F95E5A /* OSDefinitions.swift */; };
		2BD5CF2828D602CE00F95E5A /* ScrollView.swift in Sources */ = {isa = PBXBuildFile; fileRef = 2BD5CF1628D602CE00F95E5A /* ScrollView.swift */; };
		2BD5CF2928D602CE00F95E5A /* CodeView.swift in Sources */ = {isa = PBXBuildFile; fileRef = 2BD5CF1728D602CE00F95E5A /* CodeView.swift */; };
		2BD5CF2B28D602CE00F95E5A /* TextView.swift in Sources */ = {isa = PBXBuildFile; fileRef = 2BD5CF1928D602CE00F95E5A /* TextView.swift */; };
		2BD5CF2D28D602CE00F95E5A /* Theme.swift in Sources */ = {isa = PBXBuildFile; fileRef = 2BD5CF1B28D602CE00F95E5A /* Theme.swift */; };
		2BD5CF2E28D602CE00F95E5A /* MessageView.swift in Sources */ = {isa = PBXBuildFile; fileRef = 2BD5CF1C28D602CE00F95E5A /* MessageView.swift */; };
		2BDFA8F928D1079700980385 /* WebTab.swift in Sources */ = {isa = PBXBuildFile; fileRef = 2BDFA8F728D1079600980385 /* WebTab.swift */; };
		2BDFA90428D107B200980385 /* WebWKView.swift in Sources */ = {isa = PBXBuildFile; fileRef = 2BDFA8FB28D107B200980385 /* WebWKView.swift */; };
		2BDFA90528D107B200980385 /* OtherFileView.swift in Sources */ = {isa = PBXBuildFile; fileRef = 2BDFA8FC28D107B200980385 /* OtherFileView.swift */; };
		2BDFA90628D107B200980385 /* WebTabView.swift in Sources */ = {isa = PBXBuildFile; fileRef = 2BDFA8FD28D107B200980385 /* WebTabView.swift */; };
		2BDFA90728D107B200980385 /* ImageFileView.swift in Sources */ = {isa = PBXBuildFile; fileRef = 2BDFA8FE28D107B200980385 /* ImageFileView.swift */; };
		2BDFA91528D10B9200980385 /* FileCreationNamingView.swift in Sources */ = {isa = PBXBuildFile; fileRef = 2BDFA90E28D10B9200980385 /* FileCreationNamingView.swift */; };
		2BDFA91628D10B9200980385 /* FileCreationSelectionView.swift in Sources */ = {isa = PBXBuildFile; fileRef = 2BDFA90F28D10B9200980385 /* FileCreationSelectionView.swift */; };
		2BDFA91728D10B9200980385 /* FileCreationGridView.swift in Sources */ = {isa = PBXBuildFile; fileRef = 2BDFA91028D10B9200980385 /* FileCreationGridView.swift */; };
		2BDFA91828D10B9200980385 /* FileCreationModel.swift in Sources */ = {isa = PBXBuildFile; fileRef = 2BDFA91228D10B9200980385 /* FileCreationModel.swift */; };
		2BDFA91928D10B9200980385 /* NewFileModel.swift in Sources */ = {isa = PBXBuildFile; fileRef = 2BDFA91328D10B9200980385 /* NewFileModel.swift */; };
		2BDFA91A28D10B9200980385 /* FileSelectionItem.swift in Sources */ = {isa = PBXBuildFile; fileRef = 2BDFA91428D10B9200980385 /* FileSelectionItem.swift */; };
		2BE487EF28245162003F3F64 /* FinderSync.swift in Sources */ = {isa = PBXBuildFile; fileRef = 2BE487EE28245162003F3F64 /* FinderSync.swift */; };
		2BE487F428245162003F3F64 /* Open With Aurora Editor.appex in Embed Foundation Extensions */ = {isa = PBXBuildFile; fileRef = 2BE487EC28245162003F3F64 /* Open With Aurora Editor.appex */; settings = {ATTRIBUTES = (RemoveHeadersOnCopy, ); }; };
		2BE5EDAD28AE64A700C0A4AE /* AEExtensionKit in Frameworks */ = {isa = PBXBuildFile; productRef = 2BE5EDAC28AE64A700C0A4AE /* AEExtensionKit */; };
		2BF86A4228AF9EA400079705 /* AEExtensionKit in Embed Frameworks */ = {isa = PBXBuildFile; productRef = 2BE5EDAC28AE64A700C0A4AE /* AEExtensionKit */; settings = {ATTRIBUTES = (CodeSignOnCopy, ); }; };
		6C05A8AF284D0CA3007F4EAA /* WorkspaceDocument+Listeners.swift in Sources */ = {isa = PBXBuildFile; fileRef = 6C05A8AE284D0CA3007F4EAA /* WorkspaceDocument+Listeners.swift */; };
		7BBF20172939B11400D60627 /* RecentProjectsStore.swift in Sources */ = {isa = PBXBuildFile; fileRef = 7BBF20162939B11400D60627 /* RecentProjectsStore.swift */; };
		9302A22428D183E300648D63 /* TabBarItemStorage.swift in Sources */ = {isa = PBXBuildFile; fileRef = 9302A22328D183E300648D63 /* TabBarItemStorage.swift */; };
		9312ADB7288C3DE1009778D2 /* ProjectNavigatorToolbarBottom.swift in Sources */ = {isa = PBXBuildFile; fileRef = 9312ADB6288C3DE0009778D2 /* ProjectNavigatorToolbarBottom.swift */; };
		93159FDC28D5F40C00C55C5A /* CodeEditorViewWrapper.swift in Sources */ = {isa = PBXBuildFile; fileRef = 93159FDB28D5F40C00C55C5A /* CodeEditorViewWrapper.swift */; };
		931B0E1228F2ACEC0036FD5F /* EditorThemeAttributeView.swift in Sources */ = {isa = PBXBuildFile; fileRef = 931B0E1128F2ACEC0036FD5F /* EditorThemeAttributeView.swift */; };
		9327701128CE1B6300871190 /* TabHierarchyTableViewCell.swift in Sources */ = {isa = PBXBuildFile; fileRef = 9327701028CE1B6300871190 /* TabHierarchyTableViewCell.swift */; };
		9336833928C5EAD7009F7B44 /* GitCloneViewWindow.swift in Sources */ = {isa = PBXBuildFile; fileRef = 9336833828C5EAD7009F7B44 /* GitCloneViewWindow.swift */; };
		934D2CD928D207BD00F22E38 /* TabHierarchyOutlineDelegate.swift in Sources */ = {isa = PBXBuildFile; fileRef = 934D2CD828D207BD00F22E38 /* TabHierarchyOutlineDelegate.swift */; };
		934D2CDB28D207E100F22E38 /* TabHierarchyOutlineDataSource.swift in Sources */ = {isa = PBXBuildFile; fileRef = 934D2CDA28D207E100F22E38 /* TabHierarchyOutlineDataSource.swift */; };
		934D2F0328C4A5690034E5C8 /* GitClientError.swift in Sources */ = {isa = PBXBuildFile; fileRef = 934D2F0228C4A5690034E5C8 /* GitClientError.swift */; };
		934D2F0828C4EC7E0034E5C8 /* StatusItem.swift in Sources */ = {isa = PBXBuildFile; fileRef = 934D2F0728C4EC7E0034E5C8 /* StatusItem.swift */; };
		934D2F0A28C591FD0034E5C8 /* GeneralPreferencesViewSections.swift in Sources */ = {isa = PBXBuildFile; fileRef = 934D2F0928C591FD0034E5C8 /* GeneralPreferencesViewSections.swift */; };
		9352467A28CB16A200E38DAD /* ProjectNavigatorOutlineDelegate.swift in Sources */ = {isa = PBXBuildFile; fileRef = 9352467928CB16A200E38DAD /* ProjectNavigatorOutlineDelegate.swift */; };
		9352467C28CB2EB700E38DAD /* ProjectNavigatorOutlineDataSource.swift in Sources */ = {isa = PBXBuildFile; fileRef = 9352467B28CB2EB700E38DAD /* ProjectNavigatorOutlineDataSource.swift */; };
		93532A7E28C736AA007588B4 /* DockProgress.swift in Sources */ = {isa = PBXBuildFile; fileRef = 93532A7D28C736AA007588B4 /* DockProgress.swift */; };
		9354D4B328ACEDDE004C6D18 /* RepositoriesWrapperView.swift in Sources */ = {isa = PBXBuildFile; fileRef = 9354D4B228ACEDDE004C6D18 /* RepositoriesWrapperView.swift */; };
		9354D4B528ACEDEF004C6D18 /* RepositoriesViewController.swift in Sources */ = {isa = PBXBuildFile; fileRef = 9354D4B428ACEDEF004C6D18 /* RepositoriesViewController.swift */; };
		9354D4B728ACEE04004C6D18 /* RepositoriesTableViewCell.swift in Sources */ = {isa = PBXBuildFile; fileRef = 9354D4B628ACEE04004C6D18 /* RepositoriesTableViewCell.swift */; };
		9354D4B928ACEE20004C6D18 /* RepositoriesMenu.swift in Sources */ = {isa = PBXBuildFile; fileRef = 9354D4B828ACEE20004C6D18 /* RepositoriesMenu.swift */; };
		9354D4BB28AD2872004C6D18 /* StandardTableViewCell.swift in Sources */ = {isa = PBXBuildFile; fileRef = 9354D4BA28AD2872004C6D18 /* StandardTableViewCell.swift */; };
		935EB99C28A8F26900E8F798 /* FileSystemTableViewCell.swift in Sources */ = {isa = PBXBuildFile; fileRef = 935EB99B28A8F26900E8F798 /* FileSystemTableViewCell.swift */; };
		9362B21428EC730D00523626 /* EditorColors.swift in Sources */ = {isa = PBXBuildFile; fileRef = 9362B21328EC730D00523626 /* EditorColors.swift */; };
		9362B21628EC734200523626 /* TerminalColors.swift in Sources */ = {isa = PBXBuildFile; fileRef = 9362B21528EC734200523626 /* TerminalColors.swift */; };
		936312E728CCC7AE004CD24B /* TabBarItemIcon.swift in Sources */ = {isa = PBXBuildFile; fileRef = 936312E628CCC7AE004CD24B /* TabBarItemIcon.swift */; };
		936312EA28CCCAD9004CD24B /* TabBarAccessories.swift in Sources */ = {isa = PBXBuildFile; fileRef = 936312E928CCCAD9004CD24B /* TabBarAccessories.swift */; };
		93672E8528B2684F0086132E /* ToolbarPlusMenu.swift in Sources */ = {isa = PBXBuildFile; fileRef = 93672E8428B2684F0086132E /* ToolbarPlusMenu.swift */; };
		93813D2428D749CC00A492D4 /* CodeViewDelegate.swift in Sources */ = {isa = PBXBuildFile; fileRef = 93813D2328D749CC00A492D4 /* CodeViewDelegate.swift */; };
		93813D2628D74AA500A492D4 /* CodeLayoutManagerDelegate.swift in Sources */ = {isa = PBXBuildFile; fileRef = 93813D2528D74AA500A492D4 /* CodeLayoutManagerDelegate.swift */; };
		93813D2828D74AC400A492D4 /* CodeLayoutManager.swift in Sources */ = {isa = PBXBuildFile; fileRef = 93813D2728D74AC400A492D4 /* CodeLayoutManager.swift */; };
		93813D2B28D74B6400A492D4 /* CodeView+Messages.swift in Sources */ = {isa = PBXBuildFile; fileRef = 93813D2A28D74B6400A492D4 /* CodeView+Messages.swift */; };
		93813D2E28D74BB900A492D4 /* CodeContainer.swift in Sources */ = {isa = PBXBuildFile; fileRef = 93813D2D28D74BB900A492D4 /* CodeContainer.swift */; };
		93813D3528D74E5400A492D4 /* CodeStorageDelegate+Messages.swift in Sources */ = {isa = PBXBuildFile; fileRef = 93813D3428D74E5400A492D4 /* CodeStorageDelegate+Messages.swift */; };
		9384904428FB9C95006FB263 /* ThemeJsonLoader+VSCode.swift in Sources */ = {isa = PBXBuildFile; fileRef = 9384904328FB9C95006FB263 /* ThemeJsonLoader+VSCode.swift */; };
		9384904628FB9CCB006FB263 /* ThemeJsonLoader+TextMate.swift in Sources */ = {isa = PBXBuildFile; fileRef = 9384904528FB9CCB006FB263 /* ThemeJsonLoader+TextMate.swift */; };
		9384904828FBA5E2006FB263 /* auroraeditor-github-light.json in Resources */ = {isa = PBXBuildFile; fileRef = 9384904728FBA5E2006FB263 /* auroraeditor-github-light.json */; };
		938E8E81291CB95C00DB8320 /* BracketCount.swift in Sources */ = {isa = PBXBuildFile; fileRef = 938E8E80291CB95C00DB8320 /* BracketCount.swift */; };
		938E8E83291CBC3400DB8320 /* StatusBarBracketCountLabel.swift in Sources */ = {isa = PBXBuildFile; fileRef = 938E8E82291CBC3400DB8320 /* StatusBarBracketCountLabel.swift */; };
		93983D2D28CE012500E54409 /* NavigatorModeSelectModel.swift in Sources */ = {isa = PBXBuildFile; fileRef = 93983D2C28CE012500E54409 /* NavigatorModeSelectModel.swift */; };
		939C109528AE7D0700403A97 /* RepositoryContainers&Items.swift in Sources */ = {isa = PBXBuildFile; fileRef = 939C109428AE7D0700403A97 /* RepositoryContainers&Items.swift */; };
		939C2CC6289E345900BBB345 /* FileItemFileSystemFunctions.swift in Sources */ = {isa = PBXBuildFile; fileRef = 939C2CC5289E345900BBB345 /* FileItemFileSystemFunctions.swift */; };
		93ACA43728C32FF500672994 /* AuroraEditorWindowController+NSToolbarDelegate.swift in Sources */ = {isa = PBXBuildFile; fileRef = 93ACA43628C32FF500672994 /* AuroraEditorWindowController+NSToolbarDelegate.swift */; };
		93AD8B0A28FD457600317072 /* ThemeJsonLoader+AuroraTheme(Old).swift in Sources */ = {isa = PBXBuildFile; fileRef = 93AD8B0928FD457600317072 /* ThemeJsonLoader+AuroraTheme(Old).swift */; };
		93B1D10C28CD907A005A8C24 /* TabBar+Drag.swift in Sources */ = {isa = PBXBuildFile; fileRef = 93B1D10B28CD907A005A8C24 /* TabBar+Drag.swift */; };
		93CACA2328D7515F00978753 /* StatefulMessageView.swift in Sources */ = {isa = PBXBuildFile; fileRef = 93CACA2228D7515F00978753 /* StatefulMessageView.swift */; };
		93CACA2528D751CF00978753 /* MessageInlineView.swift in Sources */ = {isa = PBXBuildFile; fileRef = 93CACA2428D751CF00978753 /* MessageInlineView.swift */; };
		93CACA2728D7524800978753 /* MessagePopupView.swift in Sources */ = {isa = PBXBuildFile; fileRef = 93CACA2628D7524800978753 /* MessagePopupView.swift */; };
		93CAE19828F6F11200454C6F /* ThemeJsonLoader.swift in Sources */ = {isa = PBXBuildFile; fileRef = 93CAE19728F6F11200454C6F /* ThemeJsonLoader.swift */; };
		93CB9AE028C72BC20068074A /* GitCloneView+Helpers.swift in Sources */ = {isa = PBXBuildFile; fileRef = 93CB9ADF28C72BC20068074A /* GitCloneView+Helpers.swift */; };
		93D5F5D028CE05BC00286EBD /* HierarchyNavigator.swift in Sources */ = {isa = PBXBuildFile; fileRef = 93D5F5CF28CE05BC00286EBD /* HierarchyNavigator.swift */; };
		93D5F5D328CE064700286EBD /* TabHierarchyView.swift in Sources */ = {isa = PBXBuildFile; fileRef = 93D5F5D228CE064700286EBD /* TabHierarchyView.swift */; };
		93D5F5D528CE074100286EBD /* TabHierarchyViewController.swift in Sources */ = {isa = PBXBuildFile; fileRef = 93D5F5D428CE074000286EBD /* TabHierarchyViewController.swift */; };
		93D5F5D728CE0EF500286EBD /* TabHierarchyMenu.swift in Sources */ = {isa = PBXBuildFile; fileRef = 93D5F5D628CE0EF500286EBD /* TabHierarchyMenu.swift */; };
		93D5F5D928CE123200286EBD /* TextTableViewCell.swift in Sources */ = {isa = PBXBuildFile; fileRef = 93D5F5D828CE123200286EBD /* TextTableViewCell.swift */; };
		93DD4FF328AFD0F100B664D4 /* PreferencesWindowController.swift in Sources */ = {isa = PBXBuildFile; fileRef = 93DD4FF228AFD0F100B664D4 /* PreferencesWindowController.swift */; };
		93DEBF7C295C1F6D002EAD63 /* NavigatorSidebarToolbar.swift in Sources */ = {isa = PBXBuildFile; fileRef = 93DEBF7B295C1F6D002EAD63 /* NavigatorSidebarToolbar.swift */; };
		93DEBF7E295C441E002EAD63 /* NavigatorSidebar+Splitting.swift in Sources */ = {isa = PBXBuildFile; fileRef = 93DEBF7D295C441E002EAD63 /* NavigatorSidebar+Splitting.swift */; };
		93E0486C290E45D5008263B3 /* AuroraDataStorage.swift in Sources */ = {isa = PBXBuildFile; fileRef = 93E0486B290E45D5008263B3 /* AuroraDataStorage.swift */; };
		93ECCFFB2902D02E00605FB3 /* CodeFile.swift in Sources */ = {isa = PBXBuildFile; fileRef = 93ECCFFA2902D02E00605FB3 /* CodeFile.swift */; };
		93EF2EFA290EBC3F00CE2059 /* AuroraCommandBroadcaster.swift in Sources */ = {isa = PBXBuildFile; fileRef = 93EF2EF9290EBC3F00CE2059 /* AuroraCommandBroadcaster.swift */; };
		93EF415C28C1D21E004083AD /* CommandPaletteView.swift in Sources */ = {isa = PBXBuildFile; fileRef = 93EF415B28C1D21E004083AD /* CommandPaletteView.swift */; };
		93EF415F28C1D2DB004083AD /* CommandPaletteState.swift in Sources */ = {isa = PBXBuildFile; fileRef = 93EF415E28C1D2DB004083AD /* CommandPaletteState.swift */; };
		93EF416128C1D38E004083AD /* CommandPaletteItem.swift in Sources */ = {isa = PBXBuildFile; fileRef = 93EF416028C1D38E004083AD /* CommandPaletteItem.swift */; };
		93EF416328C1D752004083AD /* Command.swift in Sources */ = {isa = PBXBuildFile; fileRef = 93EF416228C1D752004083AD /* Command.swift */; };
		93EF416528C1EBBC004083AD /* ActionAwareInput.swift in Sources */ = {isa = PBXBuildFile; fileRef = 93EF416428C1EBBC004083AD /* ActionAwareInput.swift */; };
		93EF416728C1F828004083AD /* WorkspaceDocument+Commands.swift in Sources */ = {isa = PBXBuildFile; fileRef = 93EF416628C1F828004083AD /* WorkspaceDocument+Commands.swift */; };
		93F0066728A7574C0038E5B7 /* FileSystemClient.swift in Sources */ = {isa = PBXBuildFile; fileRef = 93F0066628A7574C0038E5B7 /* FileSystemClient.swift */; };
		93F0066928A757670038E5B7 /* FileSystemClient+FileIndex.swift in Sources */ = {isa = PBXBuildFile; fileRef = 93F0066828A757670038E5B7 /* FileSystemClient+FileIndex.swift */; };
		93F73D0D28A0D9FD00E67DDE /* WorkspaceDocument+Tabs.swift in Sources */ = {isa = PBXBuildFile; fileRef = 93F73D0C28A0D9FD00E67DDE /* WorkspaceDocument+Tabs.swift */; };
		9C3E1A07284E8E020042BEC0 /* WelcomeModuleExtensions.swift in Sources */ = {isa = PBXBuildFile; fileRef = 9C3E1A06284E8E020042BEC0 /* WelcomeModuleExtensions.swift */; };
		B658FB3427DA9E1000EA4DBD /* Assets.xcassets in Resources */ = {isa = PBXBuildFile; fileRef = B658FB3327DA9E1000EA4DBD /* Assets.xcassets */; };
		B6EE989027E8879A00CDD8AB /* InspectorSidebar.swift in Sources */ = {isa = PBXBuildFile; fileRef = B6EE988F27E8879A00CDD8AB /* InspectorSidebar.swift */; };
		B6EE989227E887C600CDD8AB /* InspectorSidebarToolbar.swift in Sources */ = {isa = PBXBuildFile; fileRef = B6EE989127E887C600CDD8AB /* InspectorSidebarToolbar.swift */; };
		D3C2DA4A29990FB900FA9F4C /* AuroraSplitViewController.swift in Sources */ = {isa = PBXBuildFile; fileRef = D3C2DA4929990FB900FA9F4C /* AuroraSplitViewController.swift */; };
		D7012EE827E757850001E1EF /* FindNavigator.swift in Sources */ = {isa = PBXBuildFile; fileRef = D7012EE727E757850001E1EF /* FindNavigator.swift */; };
		D7211D4327E066CE008F2ED7 /* Localized+Ex.swift in Sources */ = {isa = PBXBuildFile; fileRef = D7211D4227E066CE008F2ED7 /* Localized+Ex.swift */; };
		D7211D4727E06BFE008F2ED7 /* Localizable.strings in Resources */ = {isa = PBXBuildFile; fileRef = D7211D4927E06BFE008F2ED7 /* Localizable.strings */; };
		D7E201AE27E8B3C000CB86D0 /* String+Ranges.swift in Sources */ = {isa = PBXBuildFile; fileRef = D7E201AD27E8B3C000CB86D0 /* String+Ranges.swift */; };
		D7E201B027E8C07300CB86D0 /* FindNavigatorSearchBar.swift in Sources */ = {isa = PBXBuildFile; fileRef = D7E201AF27E8C07300CB86D0 /* FindNavigatorSearchBar.swift */; };
		D7E201B227E8D50000CB86D0 /* FindNavigatorModeSelector.swift in Sources */ = {isa = PBXBuildFile; fileRef = D7E201B127E8D50000CB86D0 /* FindNavigatorModeSelector.swift */; };
/* End PBXBuildFile section */

/* Begin PBXContainerItemProxy section */
		2BE487F228245162003F3F64 /* PBXContainerItemProxy */ = {
			isa = PBXContainerItemProxy;
			containerPortal = B658FB2427DA9E0F00EA4DBD /* Project object */;
			proxyType = 1;
			remoteGlobalIDString = 2BE487EB28245162003F3F64;
			remoteInfo = OpenWithAuroraEditor;
		};
		B658FB3E27DA9E1000EA4DBD /* PBXContainerItemProxy */ = {
			isa = PBXContainerItemProxy;
			containerPortal = B658FB2427DA9E0F00EA4DBD /* Project object */;
			proxyType = 1;
			remoteGlobalIDString = B658FB2B27DA9E0F00EA4DBD;
			remoteInfo = AuroraEditor;
		};
		B658FB4827DA9E1000EA4DBD /* PBXContainerItemProxy */ = {
			isa = PBXContainerItemProxy;
			containerPortal = B658FB2427DA9E0F00EA4DBD /* Project object */;
			proxyType = 1;
			remoteGlobalIDString = B658FB2B27DA9E0F00EA4DBD;
			remoteInfo = AuroraEditor;
		};
/* End PBXContainerItemProxy section */

/* Begin PBXCopyFilesBuildPhase section */
		04C3255A2801B43A00C8DA2D /* Embed Frameworks */ = {
			isa = PBXCopyFilesBuildPhase;
			buildActionMask = 2147483647;
			dstPath = "";
			dstSubfolderSpec = 10;
			files = (
				2BF86A4228AF9EA400079705 /* AEExtensionKit in Embed Frameworks */,
			);
			name = "Embed Frameworks";
			runOnlyForDeploymentPostprocessing = 0;
		};
		2BCDF9D5295F2E2600570253 /* Copy .githash */ = {
			isa = PBXCopyFilesBuildPhase;
			buildActionMask = 2147483647;
			dstPath = "";
			dstSubfolderSpec = 7;
			files = (
				2BCDF9D8295F2EBB00570253 /* .githash in Copy .githash */,
			);
			name = "Copy .githash";
			runOnlyForDeploymentPostprocessing = 0;
		};
		2BE487F528245162003F3F64 /* Embed Foundation Extensions */ = {
			isa = PBXCopyFilesBuildPhase;
			buildActionMask = 2147483647;
			dstPath = "";
			dstSubfolderSpec = 13;
			files = (
				2BE487F428245162003F3F64 /* Open With Aurora Editor.appex in Embed Foundation Extensions */,
			);
			name = "Embed Foundation Extensions";
			runOnlyForDeploymentPostprocessing = 0;
		};
/* End PBXCopyFilesBuildPhase section */

/* Begin PBXFileReference section */
		043BCF02281DA18A000AC47C /* WorkspaceDocument+Search.swift */ = {isa = PBXFileReference; lastKnownFileType = sourcecode.swift; path = "WorkspaceDocument+Search.swift"; sourceTree = "<group>"; };
		043BCF04281DA19A000AC47C /* WorkspaceDocument+Selection.swift */ = {isa = PBXFileReference; lastKnownFileType = sourcecode.swift; path = "WorkspaceDocument+Selection.swift"; sourceTree = "<group>"; };
		043C321327E31FF6006AE443 /* AuroraEditorDocumentController.swift */ = {isa = PBXFileReference; lastKnownFileType = sourcecode.swift; path = AuroraEditorDocumentController.swift; sourceTree = "<group>"; };
		043C321527E3201F006AE443 /* WorkspaceDocument.swift */ = {isa = PBXFileReference; lastKnownFileType = sourcecode.swift; path = WorkspaceDocument.swift; sourceTree = "<group>"; };
		043C321927E32295006AE443 /* MainMenu.xib */ = {isa = PBXFileReference; lastKnownFileType = file.xib; path = MainMenu.xib; sourceTree = "<group>"; };
		0463E51027FCC1DF00806D5C /* AuroraEditorAPI.swift */ = {isa = PBXFileReference; lastKnownFileType = sourcecode.swift; path = AuroraEditorAPI.swift; sourceTree = "<group>"; };
		04660F6027E3A68A00477777 /* Info.plist */ = {isa = PBXFileReference; fileEncoding = 4; lastKnownFileType = text.plist.xml; path = Info.plist; sourceTree = "<group>"; };
		04660F6927E51E5C00477777 /* AuroraEditorWindowController.swift */ = {isa = PBXFileReference; lastKnownFileType = sourcecode.swift; path = AuroraEditorWindowController.swift; sourceTree = "<group>"; };
		0468438427DC76E200F8E88E /* AppDelegate.swift */ = {isa = PBXFileReference; lastKnownFileType = sourcecode.swift; path = AppDelegate.swift; sourceTree = "<group>"; };
		0483E34F27FDB17700354AC0 /* ExtensionNavigatorView.swift */ = {isa = PBXFileReference; lastKnownFileType = sourcecode.swift; path = ExtensionNavigatorView.swift; sourceTree = "<group>"; };
		0485EB1E27E7458B00138301 /* WorkspaceCodeFileView.swift */ = {isa = PBXFileReference; lastKnownFileType = sourcecode.swift; path = WorkspaceCodeFileView.swift; sourceTree = "<group>"; };
		04C3254A27FF23B000C8DA2D /* ExtensionNavigatorData.swift */ = {isa = PBXFileReference; lastKnownFileType = sourcecode.swift; path = ExtensionNavigatorData.swift; sourceTree = "<group>"; };
		04C3254C27FF331B00C8DA2D /* ExtensionNavigatorItem.swift */ = {isa = PBXFileReference; lastKnownFileType = sourcecode.swift; path = ExtensionNavigatorItem.swift; sourceTree = "<group>"; };
		04C325502800AC7400C8DA2D /* ExtensionInstallationViewModel.swift */ = {isa = PBXFileReference; lastKnownFileType = sourcecode.swift; path = ExtensionInstallationViewModel.swift; sourceTree = "<group>"; };
		200412EE280F3EAC00BCAF5C /* NoCommitHistoryView.swift */ = {isa = PBXFileReference; lastKnownFileType = sourcecode.swift; path = NoCommitHistoryView.swift; sourceTree = "<group>"; };
		20091DB428DE1FC7008FDDFC /* UpdatePreferencesView.swift */ = {isa = PBXFileReference; lastKnownFileType = sourcecode.swift; path = UpdatePreferencesView.swift; sourceTree = "<group>"; };
		20091DB628DE20FD008FDDFC /* AutomaticallyUpdateSheet.swift */ = {isa = PBXFileReference; lastKnownFileType = sourcecode.swift; path = AutomaticallyUpdateSheet.swift; sourceTree = "<group>"; };
		20091DB928DE220A008FDDFC /* UpdatePreferences.swift */ = {isa = PBXFileReference; lastKnownFileType = sourcecode.swift; path = UpdatePreferences.swift; sourceTree = "<group>"; };
		20091DBD28DE3336008FDDFC /* UpdateModel.swift */ = {isa = PBXFileReference; lastKnownFileType = sourcecode.swift; path = UpdateModel.swift; sourceTree = "<group>"; };
		201169D62837B2E300F92B46 /* SourceControlNavigatorView.swift */ = {isa = PBXFileReference; lastKnownFileType = sourcecode.swift; path = SourceControlNavigatorView.swift; sourceTree = "<group>"; };
		201169D82837B31200F92B46 /* SourceControlSearchToolbar.swift */ = {isa = PBXFileReference; lastKnownFileType = sourcecode.swift; path = SourceControlSearchToolbar.swift; sourceTree = "<group>"; };
		201169DC2837B3AC00F92B46 /* SourceControlToolbarBottom.swift */ = {isa = PBXFileReference; lastKnownFileType = sourcecode.swift; path = SourceControlToolbarBottom.swift; sourceTree = "<group>"; };
		201169E12837B3D800F92B46 /* ChangesView.swift */ = {isa = PBXFileReference; lastKnownFileType = sourcecode.swift; path = ChangesView.swift; sourceTree = "<group>"; };
		201169E42837B40300F92B46 /* RepositoriesView.swift */ = {isa = PBXFileReference; lastKnownFileType = sourcecode.swift; path = RepositoriesView.swift; sourceTree = "<group>"; };
		201169E62837B5CA00F92B46 /* SourceControlModel.swift */ = {isa = PBXFileReference; lastKnownFileType = sourcecode.swift; path = SourceControlModel.swift; sourceTree = "<group>"; };
		20130BDD28CF30FB0000B634 /* AddRemoteView.swift */ = {isa = PBXFileReference; lastKnownFileType = sourcecode.swift; path = AddRemoteView.swift; sourceTree = "<group>"; };
		20192589289C362B009C2FAB /* LogExtension.swift */ = {isa = PBXFileReference; lastKnownFileType = sourcecode.swift; path = LogExtension.swift; sourceTree = "<group>"; };
		2021267B289BF7BA00246DD7 /* Log.swift */ = {isa = PBXFileReference; lastKnownFileType = sourcecode.swift; path = Log.swift; sourceTree = "<group>"; };
		2021267E289BF7EF00246DD7 /* Formatter.swift */ = {isa = PBXFileReference; lastKnownFileType = sourcecode.swift; path = Formatter.swift; sourceTree = "<group>"; };
		20212682289BF84B00246DD7 /* String.swift */ = {isa = PBXFileReference; lastKnownFileType = sourcecode.swift; path = String.swift; sourceTree = "<group>"; };
		20212684289BF87600246DD7 /* Formatters.swift */ = {isa = PBXFileReference; lastKnownFileType = sourcecode.swift; path = Formatters.swift; sourceTree = "<group>"; };
		20212688289C055E00246DD7 /* Using Logger.md */ = {isa = PBXFileReference; lastKnownFileType = net.daringfireball.markdown; path = "Using Logger.md"; sourceTree = "<group>"; };
		202327D528D5CA970031FFB6 /* WorkflowJobsView.swift */ = {isa = PBXFileReference; lastKnownFileType = sourcecode.swift; path = WorkflowJobsView.swift; sourceTree = "<group>"; };
		202327D728D5CB200031FFB6 /* WorkflowJobCell.swift */ = {isa = PBXFileReference; lastKnownFileType = sourcecode.swift; path = WorkflowJobCell.swift; sourceTree = "<group>"; };
		202327DF28D607B20031FFB6 /* ReRunJobSheetView.swift */ = {isa = PBXFileReference; lastKnownFileType = sourcecode.swift; path = ReRunJobSheetView.swift; sourceTree = "<group>"; };
		2029DA8628E2FCEC00D68786 /* swift.tmLanguage.json */ = {isa = PBXFileReference; lastKnownFileType = text.json; path = swift.tmLanguage.json; sourceTree = "<group>"; };
		202F2E34289E7277000D3CAD /* SearchResultMatchModel.swift */ = {isa = PBXFileReference; lastKnownFileType = sourcecode.swift; path = SearchResultMatchModel.swift; sourceTree = "<group>"; };
		202F2E36289E740D000D3CAD /* FindNavigatorResultList.swift */ = {isa = PBXFileReference; lastKnownFileType = sourcecode.swift; path = FindNavigatorResultList.swift; sourceTree = "<group>"; };
		202F2E38289E7444000D3CAD /* FindNavigatorListMatchCell.swift */ = {isa = PBXFileReference; lastKnownFileType = sourcecode.swift; path = FindNavigatorListMatchCell.swift; sourceTree = "<group>"; };
		202F2E3A289E7483000D3CAD /* FindNavigatorListViewController.swift */ = {isa = PBXFileReference; lastKnownFileType = sourcecode.swift; path = FindNavigatorListViewController.swift; sourceTree = "<group>"; };
		2032B50D28A256130089EBB6 /* Collection.swift */ = {isa = PBXFileReference; lastKnownFileType = sourcecode.swift; path = Collection.swift; sourceTree = "<group>"; };
		2032B50F28A256F50089EBB6 /* Array.swift */ = {isa = PBXFileReference; lastKnownFileType = sourcecode.swift; path = Array.swift; sourceTree = "<group>"; };
		2032B51228A26B390089EBB6 /* AboutWindowHostingController.swift */ = {isa = PBXFileReference; lastKnownFileType = sourcecode.swift; path = AboutWindowHostingController.swift; sourceTree = "<group>"; };
		2036DD5428DB3DB5003BECB7 /* Queue.swift */ = {isa = PBXFileReference; lastKnownFileType = sourcecode.swift; path = Queue.swift; sourceTree = "<group>"; };
		20425E47297EE74D0022FE5A /* sort-Xcode-project-file.pl */ = {isa = PBXFileReference; lastKnownFileType = text.script.perl; path = "sort-Xcode-project-file.pl"; sourceTree = "<group>"; };
		20425E49297EED860022FE5A /* ClearDerivedData.sh */ = {isa = PBXFileReference; lastKnownFileType = text.script.sh; path = ClearDerivedData.sh; sourceTree = "<group>"; };
		20425E4B297EEE350022FE5A /* unused_strings.py */ = {isa = PBXFileReference; lastKnownFileType = text.script.python; path = unused_strings.py; sourceTree = "<group>"; };
		20425E55297F03230022FE5A /* xstrings.swift */ = {isa = PBXFileReference; lastKnownFileType = sourcecode.swift; path = xstrings.swift; sourceTree = "<group>"; };
		20439037290D27DB00126A3F /* WorkspaceErrors.swift */ = {isa = PBXFileReference; lastKnownFileType = sourcecode.swift; path = WorkspaceErrors.swift; sourceTree = "<group>"; };
		2043903B290D385600126A3F /* ExploreExtensionsView.swift */ = {isa = PBXFileReference; lastKnownFileType = sourcecode.swift; path = ExploreExtensionsView.swift; sourceTree = "<group>"; };
		2043903D290D38D700126A3F /* ExploreItemView.swift */ = {isa = PBXFileReference; lastKnownFileType = sourcecode.swift; path = ExploreItemView.swift; sourceTree = "<group>"; };
		204F7BB228D7905C00F49092 /* WorkflowMenu.swift */ = {isa = PBXFileReference; lastKnownFileType = sourcecode.swift; path = WorkflowMenu.swift; sourceTree = "<group>"; };
		204F7BB428D7906A00F49092 /* WorkflowWrapperView.swift */ = {isa = PBXFileReference; lastKnownFileType = sourcecode.swift; path = WorkflowWrapperView.swift; sourceTree = "<group>"; };
		204F7BB628D7907A00F49092 /* WorkflowViewController.swift */ = {isa = PBXFileReference; lastKnownFileType = sourcecode.swift; path = WorkflowViewController.swift; sourceTree = "<group>"; };
		204F7BB828D7908700F49092 /* WorkflowTableViewCell.swift */ = {isa = PBXFileReference; lastKnownFileType = sourcecode.swift; path = WorkflowTableViewCell.swift; sourceTree = "<group>"; };
		206729AE28AE69DC00EB0957 /* PreferencesView.swift */ = {isa = PBXFileReference; lastKnownFileType = sourcecode.swift; path = PreferencesView.swift; sourceTree = "<group>"; };
		206729B128AE6AC900EB0957 /* GroupBox.swift */ = {isa = PBXFileReference; lastKnownFileType = sourcecode.swift; path = GroupBox.swift; sourceTree = "<group>"; };
		206B128028DF7311002CDE51 /* EmptyEditorView.swift */ = {isa = PBXFileReference; lastKnownFileType = sourcecode.swift; path = EmptyEditorView.swift; sourceTree = "<group>"; };
		206B128528DF77AD002CDE51 /* CodeEditor+Position.swift */ = {isa = PBXFileReference; lastKnownFileType = sourcecode.swift; path = "CodeEditor+Position.swift"; sourceTree = "<group>"; };
		206B128728DF77E3002CDE51 /* CodeEditorView.swift */ = {isa = PBXFileReference; lastKnownFileType = sourcecode.swift; path = CodeEditorView.swift; sourceTree = "<group>"; };
		206B128928DF78F2002CDE51 /* NSTextView.swift */ = {isa = PBXFileReference; lastKnownFileType = sourcecode.swift; path = NSTextView.swift; sourceTree = "<group>"; };
		206B129028DF79C4002CDE51 /* MinimapLayoutManager.swift */ = {isa = PBXFileReference; lastKnownFileType = sourcecode.swift; path = MinimapLayoutManager.swift; sourceTree = "<group>"; };
		206B129228DF79E9002CDE51 /* MinimapTypeSetter.swift */ = {isa = PBXFileReference; lastKnownFileType = sourcecode.swift; path = MinimapTypeSetter.swift; sourceTree = "<group>"; };
		206B129528DF7A3D002CDE51 /* GutterSharedCode.swift */ = {isa = PBXFileReference; lastKnownFileType = sourcecode.swift; path = GutterSharedCode.swift; sourceTree = "<group>"; };
		206B129728DF7AA2002CDE51 /* GutterRect.swift */ = {isa = PBXFileReference; lastKnownFileType = sourcecode.swift; path = GutterRect.swift; sourceTree = "<group>"; };
		206B129C28DF7B7B002CDE51 /* CodeStorageInsertionPoint.swift */ = {isa = PBXFileReference; lastKnownFileType = sourcecode.swift; path = CodeStorageInsertionPoint.swift; sourceTree = "<group>"; };
		206D2188297E8F8100AA8F7F /* af */ = {isa = PBXFileReference; lastKnownFileType = text.plist.strings; name = af; path = af.lproj/Localizable.strings; sourceTree = "<group>"; };
		206D2189297E8F9D00AA8F7F /* zh-Hans */ = {isa = PBXFileReference; lastKnownFileType = text.plist.strings; name = "zh-Hans"; path = "zh-Hans.lproj/Localizable.strings"; sourceTree = "<group>"; };
		206D218A297E8FA100AA8F7F /* zh-Hant */ = {isa = PBXFileReference; lastKnownFileType = text.plist.strings; name = "zh-Hant"; path = "zh-Hant.lproj/Localizable.strings"; sourceTree = "<group>"; };
		206D218B297E8FA800AA8F7F /* zh-HK */ = {isa = PBXFileReference; lastKnownFileType = text.plist.strings; name = "zh-HK"; path = "zh-HK.lproj/Localizable.strings"; sourceTree = "<group>"; };
		206D218C297E8FAD00AA8F7F /* hr */ = {isa = PBXFileReference; lastKnownFileType = text.plist.strings; name = hr; path = hr.lproj/Localizable.strings; sourceTree = "<group>"; };
		206D218D297E8FB400AA8F7F /* cs */ = {isa = PBXFileReference; lastKnownFileType = text.plist.strings; name = cs; path = cs.lproj/Localizable.strings; sourceTree = "<group>"; };
		206D218E297E8FBA00AA8F7F /* da */ = {isa = PBXFileReference; lastKnownFileType = text.plist.strings; name = da; path = da.lproj/Localizable.strings; sourceTree = "<group>"; };
		206D218F297E8FBF00AA8F7F /* nl */ = {isa = PBXFileReference; lastKnownFileType = text.plist.strings; name = nl; path = nl.lproj/Localizable.strings; sourceTree = "<group>"; };
		206D2190297E8FCA00AA8F7F /* fi */ = {isa = PBXFileReference; lastKnownFileType = text.plist.strings; name = fi; path = fi.lproj/Localizable.strings; sourceTree = "<group>"; };
		206D2191297E8FEB00AA8F7F /* fil */ = {isa = PBXFileReference; lastKnownFileType = text.plist.strings; name = fil; path = fil.lproj/Localizable.strings; sourceTree = "<group>"; };
		206D2192297E8FF000AA8F7F /* fr */ = {isa = PBXFileReference; lastKnownFileType = text.plist.strings; name = fr; path = fr.lproj/Localizable.strings; sourceTree = "<group>"; };
		206D2193297E8FF700AA8F7F /* de */ = {isa = PBXFileReference; lastKnownFileType = text.plist.strings; name = de; path = de.lproj/Localizable.strings; sourceTree = "<group>"; };
		206D2194297E8FFB00AA8F7F /* el */ = {isa = PBXFileReference; lastKnownFileType = text.plist.strings; name = el; path = el.lproj/Localizable.strings; sourceTree = "<group>"; };
		206D2195297E900100AA8F7F /* hi */ = {isa = PBXFileReference; lastKnownFileType = text.plist.strings; name = hi; path = hi.lproj/Localizable.strings; sourceTree = "<group>"; };
		206D2196297E901500AA8F7F /* ga */ = {isa = PBXFileReference; lastKnownFileType = text.plist.strings; name = ga; path = ga.lproj/Localizable.strings; sourceTree = "<group>"; };
		206D2197297E901A00AA8F7F /* it */ = {isa = PBXFileReference; lastKnownFileType = text.plist.strings; name = it; path = it.lproj/Localizable.strings; sourceTree = "<group>"; };
		206D2198297E902200AA8F7F /* ja */ = {isa = PBXFileReference; lastKnownFileType = text.plist.strings; name = ja; path = ja.lproj/Localizable.strings; sourceTree = "<group>"; };
		206D2199297E902900AA8F7F /* ms */ = {isa = PBXFileReference; lastKnownFileType = text.plist.strings; name = ms; path = ms.lproj/Localizable.strings; sourceTree = "<group>"; };
		206D219A297E903D00AA8F7F /* mt */ = {isa = PBXFileReference; lastKnownFileType = text.plist.strings; name = mt; path = mt.lproj/Localizable.strings; sourceTree = "<group>"; };
		206D219B297E905500AA8F7F /* ne */ = {isa = PBXFileReference; lastKnownFileType = text.plist.strings; name = ne; path = ne.lproj/Localizable.strings; sourceTree = "<group>"; };
		206D219C297E906E00AA8F7F /* nb */ = {isa = PBXFileReference; lastKnownFileType = text.plist.strings; name = nb; path = nb.lproj/Localizable.strings; sourceTree = "<group>"; };
		206D219D297E907500AA8F7F /* pl */ = {isa = PBXFileReference; lastKnownFileType = text.plist.strings; name = pl; path = pl.lproj/Localizable.strings; sourceTree = "<group>"; };
		206D219E297E907E00AA8F7F /* pt-PT */ = {isa = PBXFileReference; lastKnownFileType = text.plist.strings; name = "pt-PT"; path = "pt-PT.lproj/Localizable.strings"; sourceTree = "<group>"; };
		206D219F297E908300AA8F7F /* ro */ = {isa = PBXFileReference; lastKnownFileType = text.plist.strings; name = ro; path = ro.lproj/Localizable.strings; sourceTree = "<group>"; };
		206D21A0297E908900AA8F7F /* ru */ = {isa = PBXFileReference; lastKnownFileType = text.plist.strings; name = ru; path = ru.lproj/Localizable.strings; sourceTree = "<group>"; };
		206D21A1297E908F00AA8F7F /* es */ = {isa = PBXFileReference; lastKnownFileType = text.plist.strings; name = es; path = es.lproj/Localizable.strings; sourceTree = "<group>"; };
		206D21A2297E909200AA8F7F /* sv */ = {isa = PBXFileReference; lastKnownFileType = text.plist.strings; name = sv; path = sv.lproj/Localizable.strings; sourceTree = "<group>"; };
		206D21A3297E909700AA8F7F /* th */ = {isa = PBXFileReference; lastKnownFileType = text.plist.strings; name = th; path = th.lproj/Localizable.strings; sourceTree = "<group>"; };
		206D21A4297E90B600AA8F7F /* th-TH */ = {isa = PBXFileReference; lastKnownFileType = text.plist.strings; name = "th-TH"; path = "th-TH.lproj/Localizable.strings"; sourceTree = "<group>"; };
		206D21A5297E90C300AA8F7F /* tn */ = {isa = PBXFileReference; lastKnownFileType = text.plist.strings; name = tn; path = tn.lproj/Localizable.strings; sourceTree = "<group>"; };
		206D21A6297E90CA00AA8F7F /* uk */ = {isa = PBXFileReference; lastKnownFileType = text.plist.strings; name = uk; path = uk.lproj/Localizable.strings; sourceTree = "<group>"; };
		206D21A7297E90D100AA8F7F /* vi */ = {isa = PBXFileReference; lastKnownFileType = text.plist.strings; name = vi; path = vi.lproj/Localizable.strings; sourceTree = "<group>"; };
		206D21A8297E90DB00AA8F7F /* cy */ = {isa = PBXFileReference; lastKnownFileType = text.plist.strings; name = cy; path = cy.lproj/Localizable.strings; sourceTree = "<group>"; };
		206D21A9297E90E500AA8F7F /* xh-ZA */ = {isa = PBXFileReference; lastKnownFileType = text.plist.strings; name = "xh-ZA"; path = "xh-ZA.lproj/Localizable.strings"; sourceTree = "<group>"; };
		206D21AA297E90EF00AA8F7F /* zu-ZA */ = {isa = PBXFileReference; lastKnownFileType = text.plist.strings; name = "zu-ZA"; path = "zu-ZA.lproj/Localizable.strings"; sourceTree = "<group>"; };
		206D21AB297E958000AA8F7F /* en-001 */ = {isa = PBXFileReference; lastKnownFileType = text.plist.strings; name = "en-001"; path = "en-001.lproj/Localizable.strings"; sourceTree = "<group>"; };
		2072FA12280D74ED00C7F8D4 /* HistoryInspectorModel.swift */ = {isa = PBXFileReference; lastKnownFileType = sourcecode.swift; path = HistoryInspectorModel.swift; sourceTree = "<group>"; };
		2072FA15280D83A500C7F8D4 /* FileTypeList.swift */ = {isa = PBXFileReference; lastKnownFileType = sourcecode.swift; path = FileTypeList.swift; sourceTree = "<group>"; };
		2072FA17280D871200C7F8D4 /* TextEncoding.swift */ = {isa = PBXFileReference; lastKnownFileType = sourcecode.swift; path = TextEncoding.swift; sourceTree = "<group>"; };
		2072FA19280D872600C7F8D4 /* LineEndings.swift */ = {isa = PBXFileReference; lastKnownFileType = sourcecode.swift; path = LineEndings.swift; sourceTree = "<group>"; };
		2072FA1B280D874000C7F8D4 /* IndentUsing.swift */ = {isa = PBXFileReference; lastKnownFileType = sourcecode.swift; path = IndentUsing.swift; sourceTree = "<group>"; };
		2072FA1D280D891500C7F8D4 /* Location.swift */ = {isa = PBXFileReference; lastKnownFileType = sourcecode.swift; path = Location.swift; sourceTree = "<group>"; };
		20752E4028CA4C6500935487 /* ProjectCommitHistory.swift */ = {isa = PBXFileReference; lastKnownFileType = sourcecode.swift; path = ProjectCommitHistory.swift; sourceTree = "<group>"; };
		20752E4228CA4E3100935487 /* ProjectCommitHistoryView.swift */ = {isa = PBXFileReference; lastKnownFileType = sourcecode.swift; path = ProjectCommitHistoryView.swift; sourceTree = "<group>"; };
		20752E4528CA54B200935487 /* CommitHistoryCellView.swift */ = {isa = PBXFileReference; lastKnownFileType = sourcecode.swift; path = CommitHistoryCellView.swift; sourceTree = "<group>"; };
		20752E4828CA54F000935487 /* Avatar.swift */ = {isa = PBXFileReference; lastKnownFileType = sourcecode.swift; path = Avatar.swift; sourceTree = "<group>"; };
		2077162D287C8EC80069C68E /* ToolbarAppInfo.swift */ = {isa = PBXFileReference; lastKnownFileType = sourcecode.swift; path = ToolbarAppInfo.swift; sourceTree = "<group>"; };
		207B4381293E0BEC00216AD6 /* CreateNewTagView.swift */ = {isa = PBXFileReference; lastKnownFileType = sourcecode.swift; path = CreateNewTagView.swift; sourceTree = "<group>"; };
		207D295728CCDE4300D31530 /* BranchCommitHistoryView.swift */ = {isa = PBXFileReference; lastKnownFileType = sourcecode.swift; path = BranchCommitHistoryView.swift; sourceTree = "<group>"; };
		207D295928CCDEDC00D31530 /* BranchCommitHistory.swift */ = {isa = PBXFileReference; lastKnownFileType = sourcecode.swift; path = BranchCommitHistory.swift; sourceTree = "<group>"; };
		207D295C28CCE72F00D31530 /* RenameBranchView.swift */ = {isa = PBXFileReference; lastKnownFileType = sourcecode.swift; path = RenameBranchView.swift; sourceTree = "<group>"; };
		2086334E28A530AF00E29A22 /* CommitChangesView.swift */ = {isa = PBXFileReference; lastKnownFileType = sourcecode.swift; path = CommitChangesView.swift; sourceTree = "<group>"; };
		2089C57028F015A900FE2155 /* HighlightThemeTrieElement.swift */ = {isa = PBXFileReference; lastKnownFileType = sourcecode.swift; path = HighlightThemeTrieElement.swift; sourceTree = "<group>"; };
		2093CDE3289AA881003A88DD /* IgnoredFiles.swift */ = {isa = PBXFileReference; lastKnownFileType = sourcecode.swift; path = IgnoredFiles.swift; sourceTree = "<group>"; };
		2096A82328CF76D400F6ED39 /* CreateNewBranchView.swift */ = {isa = PBXFileReference; lastKnownFileType = sourcecode.swift; path = CreateNewBranchView.swift; sourceTree = "<group>"; };
		209D024A289ABC340082441F /* Package.resolved */ = {isa = PBXFileReference; lastKnownFileType = text; name = Package.resolved; path = ../Package.resolved; sourceTree = "<group>"; };
		209D2F49297BBE61005AB73C /* LicenseDetailView.swift */ = {isa = PBXFileReference; lastKnownFileType = sourcecode.swift; path = LicenseDetailView.swift; sourceTree = "<group>"; };
		209D2F4B297BBF2B005AB73C /* CreditsDetailView.swift */ = {isa = PBXFileReference; lastKnownFileType = sourcecode.swift; path = CreditsDetailView.swift; sourceTree = "<group>"; };
		209D2F4D297BBF36005AB73C /* ContributersDetailView.swift */ = {isa = PBXFileReference; lastKnownFileType = sourcecode.swift; path = ContributersDetailView.swift; sourceTree = "<group>"; };
		209D2F55297BD806005AB73C /* ApplicationsDetailsView.swift */ = {isa = PBXFileReference; lastKnownFileType = sourcecode.swift; path = ApplicationsDetailsView.swift; sourceTree = "<group>"; };
		209D2F5D297BDF47005AB73C /* License.md */ = {isa = PBXFileReference; lastKnownFileType = net.daringfireball.markdown; path = License.md; sourceTree = "<group>"; };
		209D2F5F297BDF83005AB73C /* Credits.md */ = {isa = PBXFileReference; lastKnownFileType = net.daringfireball.markdown; path = Credits.md; sourceTree = "<group>"; };
		209DAF2228E647BE00E31109 /* typeScript.tmLanguage.json */ = {isa = PBXFileReference; lastKnownFileType = text.json; path = typeScript.tmLanguage.json; sourceTree = "<group>"; };
		209DAF2428E648A700E31109 /* JSON.tmLanguage.json */ = {isa = PBXFileReference; lastKnownFileType = text.json; path = JSON.tmLanguage.json; sourceTree = "<group>"; };
		209DAF2628E6494800E31109 /* JSONC.tmLanguage.json */ = {isa = PBXFileReference; lastKnownFileType = text.json; path = JSONC.tmLanguage.json; sourceTree = "<group>"; };
		209DAF2828E6498C00E31109 /* docker.tmLanguage.json */ = {isa = PBXFileReference; lastKnownFileType = text.json; path = docker.tmLanguage.json; sourceTree = "<group>"; };
		209DAF2A28E649AC00E31109 /* css.tmLanguage.json */ = {isa = PBXFileReference; lastKnownFileType = text.json; path = css.tmLanguage.json; sourceTree = "<group>"; };
		209DAF2C28E649D400E31109 /* html-derivative.tmLanguage.json */ = {isa = PBXFileReference; lastKnownFileType = text.json; path = "html-derivative.tmLanguage.json"; sourceTree = "<group>"; };
		209DAF2E28E64A0500E31109 /* html.tmLanguage.json */ = {isa = PBXFileReference; lastKnownFileType = text.json; path = html.tmLanguage.json; sourceTree = "<group>"; };
		209DAF3028E64A3200E31109 /* JavaScript.tmLanguage.json */ = {isa = PBXFileReference; lastKnownFileType = text.json; path = JavaScript.tmLanguage.json; sourceTree = "<group>"; };
		209DAF3228E64A5500E31109 /* JavaScriptReact.tmLanguage.json */ = {isa = PBXFileReference; lastKnownFileType = text.json; path = JavaScriptReact.tmLanguage.json; sourceTree = "<group>"; };
		209DAF3428E64A9F00E31109 /* php.tmLanguage.json */ = {isa = PBXFileReference; lastKnownFileType = text.json; path = php.tmLanguage.json; sourceTree = "<group>"; };
		209DAF3628E64AE800E31109 /* ruby.tmLanguage.json */ = {isa = PBXFileReference; lastKnownFileType = text.json; path = ruby.tmLanguage.json; sourceTree = "<group>"; };
		20B5BD9B28B11C6200B2A02F /* WelcomeModel.swift */ = {isa = PBXFileReference; lastKnownFileType = sourcecode.swift; path = WelcomeModel.swift; sourceTree = "<group>"; };
		20B5BDA028B130EA00B2A02F /* DropProposalPositionCalculations.swift */ = {isa = PBXFileReference; fileEncoding = 4; lastKnownFileType = sourcecode.swift; path = DropProposalPositionCalculations.swift; sourceTree = "<group>"; };
		20B5BDA228B130F000B2A02F /* SplitEditorDropProposalPosition.swift */ = {isa = PBXFileReference; fileEncoding = 4; lastKnownFileType = sourcecode.swift; path = SplitEditorDropProposalPosition.swift; sourceTree = "<group>"; };
		20B5BDA428B130F300B2A02F /* SplitViewDropDelegate.swift */ = {isa = PBXFileReference; fileEncoding = 4; lastKnownFileType = sourcecode.swift; path = SplitViewDropDelegate.swift; sourceTree = "<group>"; };
		20B5BDA628B130FA00B2A02F /* SplitViewDropProposalOverlay.swift */ = {isa = PBXFileReference; fileEncoding = 4; lastKnownFileType = sourcecode.swift; path = SplitViewDropProposalOverlay.swift; sourceTree = "<group>"; };
		20B5BDA828B130FF00B2A02F /* SplitViewModifier.swift */ = {isa = PBXFileReference; fileEncoding = 4; lastKnownFileType = sourcecode.swift; path = SplitViewModifier.swift; sourceTree = "<group>"; };
		20B6A1FD28AFE107004EC8D7 /* SettingItem.swift */ = {isa = PBXFileReference; lastKnownFileType = sourcecode.swift; path = SettingItem.swift; sourceTree = "<group>"; };
		20B6A1FF28AFE124004EC8D7 /* SettingsModel.swift */ = {isa = PBXFileReference; lastKnownFileType = sourcecode.swift; path = SettingsModel.swift; sourceTree = "<group>"; };
		20BE727428D0761200EEDE5F /* ActionsListView.swift */ = {isa = PBXFileReference; lastKnownFileType = sourcecode.swift; path = ActionsListView.swift; sourceTree = "<group>"; };
		20BE727C28D07FF200EEDE5F /* ActionsPopoverCellView.swift */ = {isa = PBXFileReference; lastKnownFileType = sourcecode.swift; path = ActionsPopoverCellView.swift; sourceTree = "<group>"; };
		20BE728228D083D800EEDE5F /* HTTPMethod.swift */ = {isa = PBXFileReference; lastKnownFileType = sourcecode.swift; path = HTTPMethod.swift; sourceTree = "<group>"; };
		20BE728428D0841A00EEDE5F /* HTTPErros.swift */ = {isa = PBXFileReference; lastKnownFileType = sourcecode.swift; path = HTTPErros.swift; sourceTree = "<group>"; };
		20BE728628D0845000EEDE5F /* AuroraNetworking.swift */ = {isa = PBXFileReference; lastKnownFileType = sourcecode.swift; path = AuroraNetworking.swift; sourceTree = "<group>"; };
		20BE728A28D0854900EEDE5F /* Workflow.swift */ = {isa = PBXFileReference; lastKnownFileType = sourcecode.swift; path = Workflow.swift; sourceTree = "<group>"; };
		20BE728E28D0878E00EEDE5F /* GithubNetworkingConstants.swift */ = {isa = PBXFileReference; lastKnownFileType = sourcecode.swift; path = GithubNetworkingConstants.swift; sourceTree = "<group>"; };
		20BE729728D08C5000EEDE5F /* GitHubActionsModel.swift */ = {isa = PBXFileReference; lastKnownFileType = sourcecode.swift; path = GitHubActionsModel.swift; sourceTree = "<group>"; };
		20BE729928D0A25900EEDE5F /* WorkflowCellView.swift */ = {isa = PBXFileReference; lastKnownFileType = sourcecode.swift; path = WorkflowCellView.swift; sourceTree = "<group>"; };
		20BE729B28D0BB2000EEDE5F /* WorkflowRunsView.swift */ = {isa = PBXFileReference; lastKnownFileType = sourcecode.swift; path = WorkflowRunsView.swift; sourceTree = "<group>"; };
		20BE729D28D0BB6F00EEDE5F /* WorkflowRunCell.swift */ = {isa = PBXFileReference; lastKnownFileType = sourcecode.swift; path = WorkflowRunCell.swift; sourceTree = "<group>"; };
		20C0CBDC297B083E00E9F9F0 /* Contributor.swift */ = {isa = PBXFileReference; lastKnownFileType = sourcecode.swift; path = Contributor.swift; sourceTree = "<group>"; };
		20C0CBDE297B086200E9F9F0 /* AboutViewModal.swift */ = {isa = PBXFileReference; lastKnownFileType = sourcecode.swift; path = AboutViewModal.swift; sourceTree = "<group>"; };
		20C8D7DB287ED2C700C5B3BA /* ToolbarBranchPicker.swift */ = {isa = PBXFileReference; lastKnownFileType = sourcecode.swift; path = ToolbarBranchPicker.swift; sourceTree = "<group>"; };
		20CABA36290BF484004753A8 /* AuroraEditorLoginView.swift */ = {isa = PBXFileReference; lastKnownFileType = sourcecode.swift; path = AuroraEditorLoginView.swift; sourceTree = "<group>"; };
		20CABA38290BF5A2004753A8 /* EditorAccountModel.swift */ = {isa = PBXFileReference; lastKnownFileType = sourcecode.swift; path = EditorAccountModel.swift; sourceTree = "<group>"; };
		20CABA3A290BFCAC004753A8 /* Constants.swift */ = {isa = PBXFileReference; lastKnownFileType = sourcecode.swift; path = Constants.swift; sourceTree = "<group>"; };
		20CABA3E290BFDF7004753A8 /* AELogin.swift */ = {isa = PBXFileReference; lastKnownFileType = sourcecode.swift; path = AELogin.swift; sourceTree = "<group>"; };
		20CABA41290BFE94004753A8 /* AEUser.swift */ = {isa = PBXFileReference; lastKnownFileType = sourcecode.swift; path = AEUser.swift; sourceTree = "<group>"; };
		20CC5ABA291CD0C3007DB911 /* ExtensionView.swift */ = {isa = PBXFileReference; lastKnownFileType = sourcecode.swift; path = ExtensionView.swift; sourceTree = "<group>"; };
		20CC5ABD291CD12F007DB911 /* ExtensionPrivacyView.swift */ = {isa = PBXFileReference; lastKnownFileType = sourcecode.swift; path = ExtensionPrivacyView.swift; sourceTree = "<group>"; };
		20CC5ABF291CD13A007DB911 /* ExtensionHeaderView.swift */ = {isa = PBXFileReference; lastKnownFileType = sourcecode.swift; path = ExtensionHeaderView.swift; sourceTree = "<group>"; };
		20CC5AC1291CD14E007DB911 /* ExtensionInformationView.swift */ = {isa = PBXFileReference; lastKnownFileType = sourcecode.swift; path = ExtensionInformationView.swift; sourceTree = "<group>"; };
		20CC5AC3291CD160007DB911 /* ExtensionMoreByUserView.swift */ = {isa = PBXFileReference; lastKnownFileType = sourcecode.swift; path = ExtensionMoreByUserView.swift; sourceTree = "<group>"; };
		20CC5AC5291CD177007DB911 /* ExtensionDescriptionView.swift */ = {isa = PBXFileReference; lastKnownFileType = sourcecode.swift; path = ExtensionDescriptionView.swift; sourceTree = "<group>"; };
		20CC5AC7291CD4FC007DB911 /* ExtensionWhatsNewView.swift */ = {isa = PBXFileReference; lastKnownFileType = sourcecode.swift; path = ExtensionWhatsNewView.swift; sourceTree = "<group>"; };
		20D59CD128AFAAE400E3907B /* AccountItemView.swift */ = {isa = PBXFileReference; lastKnownFileType = sourcecode.swift; path = AccountItemView.swift; sourceTree = "<group>"; };
		20D83722289A7ACD00D91D05 /* StatusBar.swift */ = {isa = PBXFileReference; lastKnownFileType = sourcecode.swift; path = StatusBar.swift; sourceTree = "<group>"; };
		20D83724289A7ACD00D91D05 /* StatusBarMenuLabel.swift */ = {isa = PBXFileReference; lastKnownFileType = sourcecode.swift; path = StatusBarMenuLabel.swift; sourceTree = "<group>"; };
		20D83725289A7ACD00D91D05 /* StatusBarBreakpointButton.swift */ = {isa = PBXFileReference; lastKnownFileType = sourcecode.swift; path = StatusBarBreakpointButton.swift; sourceTree = "<group>"; };
		20D83726289A7ACD00D91D05 /* StatusBarIndentSelector.swift */ = {isa = PBXFileReference; lastKnownFileType = sourcecode.swift; path = StatusBarIndentSelector.swift; sourceTree = "<group>"; };
		20D83727289A7ACD00D91D05 /* StatusBarEncodingSelector.swift */ = {isa = PBXFileReference; lastKnownFileType = sourcecode.swift; path = StatusBarEncodingSelector.swift; sourceTree = "<group>"; };
		20D83728289A7ACD00D91D05 /* StatusBarLineEndSelector.swift */ = {isa = PBXFileReference; lastKnownFileType = sourcecode.swift; path = StatusBarLineEndSelector.swift; sourceTree = "<group>"; };
		20D83729289A7ACD00D91D05 /* StatusBarToggleDrawerButton.swift */ = {isa = PBXFileReference; lastKnownFileType = sourcecode.swift; path = StatusBarToggleDrawerButton.swift; sourceTree = "<group>"; };
		20D8372A289A7ACD00D91D05 /* StatusBarCursorLocationLabel.swift */ = {isa = PBXFileReference; lastKnownFileType = sourcecode.swift; path = StatusBarCursorLocationLabel.swift; sourceTree = "<group>"; };
		20D8372C289A7ACD00D91D05 /* StatusBarDrawer.swift */ = {isa = PBXFileReference; lastKnownFileType = sourcecode.swift; path = StatusBarDrawer.swift; sourceTree = "<group>"; };
		20D8372E289A7ACD00D91D05 /* StatusBarSplitTerminalButton.swift */ = {isa = PBXFileReference; lastKnownFileType = sourcecode.swift; path = StatusBarSplitTerminalButton.swift; sourceTree = "<group>"; };
		20D8372F289A7ACD00D91D05 /* StatusBarMaximizeButton.swift */ = {isa = PBXFileReference; lastKnownFileType = sourcecode.swift; path = StatusBarMaximizeButton.swift; sourceTree = "<group>"; };
		20D83730289A7ACD00D91D05 /* StatusBarClearButton.swift */ = {isa = PBXFileReference; lastKnownFileType = sourcecode.swift; path = StatusBarClearButton.swift; sourceTree = "<group>"; };
		20D83731289A7ACD00D91D05 /* FilterTextField.swift */ = {isa = PBXFileReference; lastKnownFileType = sourcecode.swift; path = FilterTextField.swift; sourceTree = "<group>"; };
		20D83733289A7ACD00D91D05 /* View.swift */ = {isa = PBXFileReference; lastKnownFileType = sourcecode.swift; path = View.swift; sourceTree = "<group>"; };
		20D83735289A7ACD00D91D05 /* StatusBarModel.swift */ = {isa = PBXFileReference; lastKnownFileType = sourcecode.swift; path = StatusBarModel.swift; sourceTree = "<group>"; };
		20D83736289A7ACD00D91D05 /* StatusBarTabType.swift */ = {isa = PBXFileReference; lastKnownFileType = sourcecode.swift; path = StatusBarTabType.swift; sourceTree = "<group>"; };
		20D83737289A7ACD00D91D05 /* CursorLocation.swift */ = {isa = PBXFileReference; lastKnownFileType = sourcecode.swift; path = CursorLocation.swift; sourceTree = "<group>"; };
		20D8373D289A7ACD00D91D05 /* Color.swift */ = {isa = PBXFileReference; lastKnownFileType = sourcecode.swift; path = Color.swift; sourceTree = "<group>"; };
		20D8373E289A7ACD00D91D05 /* Bundle.swift */ = {isa = PBXFileReference; lastKnownFileType = sourcecode.swift; path = Bundle.swift; sourceTree = "<group>"; };
		20D8373F289A7ACD00D91D05 /* Date.swift */ = {isa = PBXFileReference; lastKnownFileType = sourcecode.swift; path = Date.swift; sourceTree = "<group>"; };
		20D83745289A7ACD00D91D05 /* AuroraEditorSwiftAccessOptions.swift */ = {isa = PBXFileReference; lastKnownFileType = sourcecode.swift; path = AuroraEditorSwiftAccessOptions.swift; sourceTree = "<group>"; };
		20D83747289A7ACD00D91D05 /* AuroraEditorKeychain.swift */ = {isa = PBXFileReference; lastKnownFileType = sourcecode.swift; path = AuroraEditorKeychain.swift; sourceTree = "<group>"; };
		20D83748289A7ACD00D91D05 /* AuroraEditorKeychainConstants.swift */ = {isa = PBXFileReference; lastKnownFileType = sourcecode.swift; path = AuroraEditorKeychainConstants.swift; sourceTree = "<group>"; };
		20D8374B289A7ACD00D91D05 /* BreadcrumbsMenu.swift */ = {isa = PBXFileReference; lastKnownFileType = sourcecode.swift; path = BreadcrumbsMenu.swift; sourceTree = "<group>"; };
		20D8374C289A7ACD00D91D05 /* BreadcrumbsComponent.swift */ = {isa = PBXFileReference; lastKnownFileType = sourcecode.swift; path = BreadcrumbsComponent.swift; sourceTree = "<group>"; };
		20D8374D289A7ACD00D91D05 /* BreadcrumbsView.swift */ = {isa = PBXFileReference; lastKnownFileType = sourcecode.swift; path = BreadcrumbsView.swift; sourceTree = "<group>"; };
		20D837B4289A7ACD00D91D05 /* FeedbackToolbar.swift */ = {isa = PBXFileReference; lastKnownFileType = sourcecode.swift; path = FeedbackToolbar.swift; sourceTree = "<group>"; };
		20D837B6289A7ACD00D91D05 /* IssueArea.swift */ = {isa = PBXFileReference; lastKnownFileType = sourcecode.swift; path = IssueArea.swift; sourceTree = "<group>"; };
		20D837B7289A7ACD00D91D05 /* FeedbackModel.swift */ = {isa = PBXFileReference; lastKnownFileType = sourcecode.swift; path = FeedbackModel.swift; sourceTree = "<group>"; };
		20D837B8289A7ACD00D91D05 /* FeedbackType.swift */ = {isa = PBXFileReference; lastKnownFileType = sourcecode.swift; path = FeedbackType.swift; sourceTree = "<group>"; };
		20D837B9289A7ACD00D91D05 /* FeedbackView.swift */ = {isa = PBXFileReference; lastKnownFileType = sourcecode.swift; path = FeedbackView.swift; sourceTree = "<group>"; };
		20D837BB289A7ACD00D91D05 /* FeedbackWindowController.swift */ = {isa = PBXFileReference; lastKnownFileType = sourcecode.swift; path = FeedbackWindowController.swift; sourceTree = "<group>"; };
		20D837BE289A7ACD00D91D05 /* ExtensionsManager.swift */ = {isa = PBXFileReference; lastKnownFileType = sourcecode.swift; path = ExtensionsManager.swift; sourceTree = "<group>"; };
		20D837C0289A7ACD00D91D05 /* PluginRelease.swift */ = {isa = PBXFileReference; lastKnownFileType = sourcecode.swift; path = PluginRelease.swift; sourceTree = "<group>"; };
		20D837C1289A7ACD00D91D05 /* DownloadedPlugin.swift */ = {isa = PBXFileReference; lastKnownFileType = sourcecode.swift; path = DownloadedPlugin.swift; sourceTree = "<group>"; };
		20D837C2289A7ACD00D91D05 /* Plugin.swift */ = {isa = PBXFileReference; lastKnownFileType = sourcecode.swift; path = Plugin.swift; sourceTree = "<group>"; };
		20D837C4289A7ACD00D91D05 /* ExtensionsStoreAPI.swift */ = {isa = PBXFileReference; lastKnownFileType = sourcecode.swift; path = ExtensionsStoreAPI.swift; sourceTree = "<group>"; };
		20D837C5289A7ACD00D91D05 /* Response.swift */ = {isa = PBXFileReference; lastKnownFileType = sourcecode.swift; path = Response.swift; sourceTree = "<group>"; };
		20D837C6289A7ACD00D91D05 /* Page.swift */ = {isa = PBXFileReference; lastKnownFileType = sourcecode.swift; path = Page.swift; sourceTree = "<group>"; };
		20D837CF289A7ACD00D91D05 /* GeneralPreferencesView.swift */ = {isa = PBXFileReference; lastKnownFileType = sourcecode.swift; path = GeneralPreferencesView.swift; sourceTree = "<group>"; };
		20D837D1289A7ACD00D91D05 /* TerminalPreferencesView.swift */ = {isa = PBXFileReference; lastKnownFileType = sourcecode.swift; path = TerminalPreferencesView.swift; sourceTree = "<group>"; };
		20D837D3289A7ACD00D91D05 /* PreferenceSourceControlView.swift */ = {isa = PBXFileReference; lastKnownFileType = sourcecode.swift; path = PreferenceSourceControlView.swift; sourceTree = "<group>"; };
		20D837D4289A7ACD00D91D05 /* SourceControlGeneralView.swift */ = {isa = PBXFileReference; lastKnownFileType = sourcecode.swift; path = SourceControlGeneralView.swift; sourceTree = "<group>"; };
		20D837D5289A7ACD00D91D05 /* SourceControlGitView.swift */ = {isa = PBXFileReference; lastKnownFileType = sourcecode.swift; path = SourceControlGitView.swift; sourceTree = "<group>"; };
		20D837D8289A7ACD00D91D05 /* IgnoredFileView.swift */ = {isa = PBXFileReference; lastKnownFileType = sourcecode.swift; path = IgnoredFileView.swift; sourceTree = "<group>"; };
		20D837DA289A7ACD00D91D05 /* TextEditingPreferencesView.swift */ = {isa = PBXFileReference; lastKnownFileType = sourcecode.swift; path = TextEditingPreferencesView.swift; sourceTree = "<group>"; };
		20D837DC289A7ACD00D91D05 /* ThemePreferencesView.swift */ = {isa = PBXFileReference; lastKnownFileType = sourcecode.swift; path = ThemePreferencesView.swift; sourceTree = "<group>"; };
		20D837DD289A7ACD00D91D05 /* PreviewThemeView.swift */ = {isa = PBXFileReference; lastKnownFileType = sourcecode.swift; path = PreviewThemeView.swift; sourceTree = "<group>"; };
		20D837DE289A7ACD00D91D05 /* TerminalThemeView.swift */ = {isa = PBXFileReference; lastKnownFileType = sourcecode.swift; path = TerminalThemeView.swift; sourceTree = "<group>"; };
		20D837DF289A7ACD00D91D05 /* EditorThemeView.swift */ = {isa = PBXFileReference; lastKnownFileType = sourcecode.swift; path = EditorThemeView.swift; sourceTree = "<group>"; };
		20D837E0289A7ACD00D91D05 /* ThemePreviewIcon.swift */ = {isa = PBXFileReference; lastKnownFileType = sourcecode.swift; path = ThemePreviewIcon.swift; sourceTree = "<group>"; };
		20D837E2289A7ACD00D91D05 /* ThemeModel.swift */ = {isa = PBXFileReference; lastKnownFileType = sourcecode.swift; path = ThemeModel.swift; sourceTree = "<group>"; };
		20D837E4289A7ACD00D91D05 /* AuroraTheme.swift */ = {isa = PBXFileReference; lastKnownFileType = sourcecode.swift; path = AuroraTheme.swift; sourceTree = "<group>"; };
		20D837E6289A7ACD00D91D05 /* PreferenceAccountsView.swift */ = {isa = PBXFileReference; lastKnownFileType = sourcecode.swift; path = PreferenceAccountsView.swift; sourceTree = "<group>"; };
		20D837E8289A7ACD00D91D05 /* Providers.swift */ = {isa = PBXFileReference; lastKnownFileType = sourcecode.swift; path = Providers.swift; sourceTree = "<group>"; };
		20D837EA289A7ACD00D91D05 /* AccountListItem.swift */ = {isa = PBXFileReference; lastKnownFileType = sourcecode.swift; path = AccountListItem.swift; sourceTree = "<group>"; };
		20D837EB289A7ACD00D91D05 /* AccountSelectionDialog.swift */ = {isa = PBXFileReference; lastKnownFileType = sourcecode.swift; path = AccountSelectionDialog.swift; sourceTree = "<group>"; };
		20D837EE289A7ACD00D91D05 /* GitlabHostedLoginView.swift */ = {isa = PBXFileReference; lastKnownFileType = sourcecode.swift; path = GitlabHostedLoginView.swift; sourceTree = "<group>"; };
		20D837EF289A7ACD00D91D05 /* GitlabLoginView.swift */ = {isa = PBXFileReference; lastKnownFileType = sourcecode.swift; path = GitlabLoginView.swift; sourceTree = "<group>"; };
		20D837F0289A7ACD00D91D05 /* GitAccountItem.swift */ = {isa = PBXFileReference; lastKnownFileType = sourcecode.swift; path = GitAccountItem.swift; sourceTree = "<group>"; };
		20D837F2289A7ACD00D91D05 /* GithubLoginView.swift */ = {isa = PBXFileReference; lastKnownFileType = sourcecode.swift; path = GithubLoginView.swift; sourceTree = "<group>"; };
		20D837F3289A7ACD00D91D05 /* GithubEnterpriseLoginView.swift */ = {isa = PBXFileReference; lastKnownFileType = sourcecode.swift; path = GithubEnterpriseLoginView.swift; sourceTree = "<group>"; };
		20D837F7289A7ACD00D91D05 /* AuroraEditor */ = {isa = PBXFileReference; lastKnownFileType = "compiled.mach-o.executable"; path = AuroraEditor; sourceTree = "<group>"; };
		20D837F9289A7ACD00D91D05 /* Loopable.swift */ = {isa = PBXFileReference; lastKnownFileType = sourcecode.swift; path = Loopable.swift; sourceTree = "<group>"; };
		20D837FD289A7ACD00D91D05 /* SourceControlPreferences.swift */ = {isa = PBXFileReference; lastKnownFileType = sourcecode.swift; path = SourceControlPreferences.swift; sourceTree = "<group>"; };
		20D837FE289A7ACD00D91D05 /* AppPreferencesModel.swift */ = {isa = PBXFileReference; lastKnownFileType = sourcecode.swift; path = AppPreferencesModel.swift; sourceTree = "<group>"; };
		20D83800289A7ACD00D91D05 /* GeneralPreferences.swift */ = {isa = PBXFileReference; lastKnownFileType = sourcecode.swift; path = GeneralPreferences.swift; sourceTree = "<group>"; };
		20D83802289A7ACD00D91D05 /* TextEditingPreferences.swift */ = {isa = PBXFileReference; lastKnownFileType = sourcecode.swift; path = TextEditingPreferences.swift; sourceTree = "<group>"; };
		20D83804289A7ACD00D91D05 /* TerminalPreferences.swift */ = {isa = PBXFileReference; lastKnownFileType = sourcecode.swift; path = TerminalPreferences.swift; sourceTree = "<group>"; };
		20D83805289A7ACD00D91D05 /* AppPreferences.swift */ = {isa = PBXFileReference; lastKnownFileType = sourcecode.swift; path = AppPreferences.swift; sourceTree = "<group>"; };
		20D83807289A7ACD00D91D05 /* AccountsPreferences.swift */ = {isa = PBXFileReference; lastKnownFileType = sourcecode.swift; path = AccountsPreferences.swift; sourceTree = "<group>"; };
		20D83808289A7ACD00D91D05 /* SourceControlAccounts.swift */ = {isa = PBXFileReference; lastKnownFileType = sourcecode.swift; path = SourceControlAccounts.swift; sourceTree = "<group>"; };
		20D8380A289A7ACD00D91D05 /* ThemePreferences.swift */ = {isa = PBXFileReference; lastKnownFileType = sourcecode.swift; path = ThemePreferences.swift; sourceTree = "<group>"; };
		20D8380C289A7ACD00D91D05 /* PreferencesSection.swift */ = {isa = PBXFileReference; lastKnownFileType = sourcecode.swift; path = PreferencesSection.swift; sourceTree = "<group>"; };
		20D8380D289A7ACD00D91D05 /* PreferencesColorPicker.swift */ = {isa = PBXFileReference; lastKnownFileType = sourcecode.swift; path = PreferencesColorPicker.swift; sourceTree = "<group>"; };
		20D8380E289A7ACD00D91D05 /* PreferencesToolbar.swift */ = {isa = PBXFileReference; lastKnownFileType = sourcecode.swift; path = PreferencesToolbar.swift; sourceTree = "<group>"; };
		20D8380F289A7ACD00D91D05 /* PreferencesPlaceholderView.swift */ = {isa = PBXFileReference; lastKnownFileType = sourcecode.swift; path = PreferencesPlaceholderView.swift; sourceTree = "<group>"; };
		20D8381F289A7ACD00D91D05 /* WelcomeWindowView.swift */ = {isa = PBXFileReference; lastKnownFileType = sourcecode.swift; path = WelcomeWindowView.swift; sourceTree = "<group>"; };
		20D83820289A7ACD00D91D05 /* WelcomeView.swift */ = {isa = PBXFileReference; lastKnownFileType = sourcecode.swift; path = WelcomeView.swift; sourceTree = "<group>"; };
		20D83821289A7ACD00D91D05 /* WelcomeActionView.swift */ = {isa = PBXFileReference; lastKnownFileType = sourcecode.swift; path = WelcomeActionView.swift; sourceTree = "<group>"; };
		20D83822289A7ACD00D91D05 /* RecentProjectsView.swift */ = {isa = PBXFileReference; lastKnownFileType = sourcecode.swift; path = RecentProjectsView.swift; sourceTree = "<group>"; };
		20D83823289A7ACD00D91D05 /* RecentProjectItem.swift */ = {isa = PBXFileReference; lastKnownFileType = sourcecode.swift; path = RecentProjectItem.swift; sourceTree = "<group>"; };
		20D83836289A7ACD00D91D05 /* FontPickerView.swift */ = {isa = PBXFileReference; lastKnownFileType = sourcecode.swift; path = FontPickerView.swift; sourceTree = "<group>"; };
		20D83837289A7ACD00D91D05 /* SegmentedControl.swift */ = {isa = PBXFileReference; lastKnownFileType = sourcecode.swift; path = SegmentedControl.swift; sourceTree = "<group>"; };
		20D83838289A7ACD00D91D05 /* PanelDivider.swift */ = {isa = PBXFileReference; lastKnownFileType = sourcecode.swift; path = PanelDivider.swift; sourceTree = "<group>"; };
		20D8383A289A7ACD00D91D05 /* EffectView.swift */ = {isa = PBXFileReference; lastKnownFileType = sourcecode.swift; path = EffectView.swift; sourceTree = "<group>"; };
		20D8383B289A7ACD00D91D05 /* SettingsTextEditor.swift */ = {isa = PBXFileReference; lastKnownFileType = sourcecode.swift; path = SettingsTextEditor.swift; sourceTree = "<group>"; };
		20D8383C289A7ACD00D91D05 /* OverlayPanel.swift */ = {isa = PBXFileReference; lastKnownFileType = sourcecode.swift; path = OverlayPanel.swift; sourceTree = "<group>"; };
		20D8383D289A7ACD00D91D05 /* PressActionsModifier.swift */ = {isa = PBXFileReference; lastKnownFileType = sourcecode.swift; path = PressActionsModifier.swift; sourceTree = "<group>"; };
		20D8383E289A7ACD00D91D05 /* HelpButton.swift */ = {isa = PBXFileReference; lastKnownFileType = sourcecode.swift; path = HelpButton.swift; sourceTree = "<group>"; };
		20D83853289A7ACE00D91D05 /* LSPClient.swift */ = {isa = PBXFileReference; lastKnownFileType = sourcecode.swift; path = LSPClient.swift; sourceTree = "<group>"; };
		20D83856289A7ACE00D91D05 /* CrashReportView.swift */ = {isa = PBXFileReference; lastKnownFileType = sourcecode.swift; path = CrashReportView.swift; sourceTree = "<group>"; };
		20D83857289A7ACE00D91D05 /* AuroraCrashlytics.swift */ = {isa = PBXFileReference; lastKnownFileType = sourcecode.swift; path = AuroraCrashlytics.swift; sourceTree = "<group>"; };
		20D83859289A7ACE00D91D05 /* CrashReportController.swift */ = {isa = PBXFileReference; lastKnownFileType = sourcecode.swift; path = CrashReportController.swift; sourceTree = "<group>"; };
		20D8385B289A7ACE00D91D05 /* CrashReportModel.swift */ = {isa = PBXFileReference; lastKnownFileType = sourcecode.swift; path = CrashReportModel.swift; sourceTree = "<group>"; };
		20D8385F289A7ACE00D91D05 /* SearchModeModel.swift */ = {isa = PBXFileReference; lastKnownFileType = sourcecode.swift; path = SearchModeModel.swift; sourceTree = "<group>"; };
		20D83860289A7ACE00D91D05 /* SearchResultModel.swift */ = {isa = PBXFileReference; lastKnownFileType = sourcecode.swift; path = SearchResultModel.swift; sourceTree = "<group>"; };
		20D83863289A7ACE00D91D05 /* TabBarItemRepresentable.swift */ = {isa = PBXFileReference; lastKnownFileType = sourcecode.swift; path = TabBarItemRepresentable.swift; sourceTree = "<group>"; };
		20D83865289A7ACE00D91D05 /* TabBarItemID.swift */ = {isa = PBXFileReference; lastKnownFileType = sourcecode.swift; path = TabBarItemID.swift; sourceTree = "<group>"; };
		20D8386B289A7ACE00D91D05 /* FileIcon.swift */ = {isa = PBXFileReference; lastKnownFileType = sourcecode.swift; path = FileIcon.swift; sourceTree = "<group>"; };
		20D8386D289A7ACE00D91D05 /* FileItem+Array.swift */ = {isa = PBXFileReference; lastKnownFileType = sourcecode.swift; path = "FileItem+Array.swift"; sourceTree = "<group>"; };
		20D8386E289A7ACE00D91D05 /* FileItem.swift */ = {isa = PBXFileReference; lastKnownFileType = sourcecode.swift; path = FileItem.swift; sourceTree = "<group>"; };
		20D83879289A7ACE00D91D05 /* StashChangesSheet.swift */ = {isa = PBXFileReference; lastKnownFileType = sourcecode.swift; path = StashChangesSheet.swift; sourceTree = "<group>"; };
		20D8387A289A7ACE00D91D05 /* GitUIModel.swift */ = {isa = PBXFileReference; lastKnownFileType = sourcecode.swift; path = GitUIModel.swift; sourceTree = "<group>"; };
		20D8387C289A7ACE00D91D05 /* CheckoutBranch.swift */ = {isa = PBXFileReference; lastKnownFileType = sourcecode.swift; path = CheckoutBranch.swift; sourceTree = "<group>"; };
		20D8387D289A7ACE00D91D05 /* GitCloneView.swift */ = {isa = PBXFileReference; lastKnownFileType = sourcecode.swift; path = GitCloneView.swift; sourceTree = "<group>"; };
		20D8387E289A7ACE00D91D05 /* CheckoutBranchView.swift */ = {isa = PBXFileReference; lastKnownFileType = sourcecode.swift; path = CheckoutBranchView.swift; sourceTree = "<group>"; };
		20D83880289A7ACE00D91D05 /* Parameters.swift */ = {isa = PBXFileReference; lastKnownFileType = sourcecode.swift; path = Parameters.swift; sourceTree = "<group>"; };
		20D83883289A7ACE00D91D05 /* UserRouter.swift */ = {isa = PBXFileReference; lastKnownFileType = sourcecode.swift; path = UserRouter.swift; sourceTree = "<group>"; };
		20D83884289A7ACE00D91D05 /* CommitRouter.swift */ = {isa = PBXFileReference; lastKnownFileType = sourcecode.swift; path = CommitRouter.swift; sourceTree = "<group>"; };
		20D83885289A7ACE00D91D05 /* ProjectRouter.swift */ = {isa = PBXFileReference; lastKnownFileType = sourcecode.swift; path = ProjectRouter.swift; sourceTree = "<group>"; };
		20D83886289A7ACE00D91D05 /* GitlabOAuthRouter.swift */ = {isa = PBXFileReference; lastKnownFileType = sourcecode.swift; path = GitlabOAuthRouter.swift; sourceTree = "<group>"; };
		20D83887289A7ACE00D91D05 /* GitlabOAuthConfiguration.swift */ = {isa = PBXFileReference; lastKnownFileType = sourcecode.swift; path = GitlabOAuthConfiguration.swift; sourceTree = "<group>"; };
		20D83888289A7ACE00D91D05 /* GitlabConfiguration.swift */ = {isa = PBXFileReference; lastKnownFileType = sourcecode.swift; path = GitlabConfiguration.swift; sourceTree = "<group>"; };
		20D83889289A7ACE00D91D05 /* GitlabAccount.swift */ = {isa = PBXFileReference; lastKnownFileType = sourcecode.swift; path = GitlabAccount.swift; sourceTree = "<group>"; };
		20D8388B289A7ACE00D91D05 /* GitlabCommit.swift */ = {isa = PBXFileReference; lastKnownFileType = sourcecode.swift; path = GitlabCommit.swift; sourceTree = "<group>"; };
		20D8388C289A7ACE00D91D05 /* GroupAccess.swift */ = {isa = PBXFileReference; lastKnownFileType = sourcecode.swift; path = GroupAccess.swift; sourceTree = "<group>"; };
		20D8388D289A7ACE00D91D05 /* ProjectHook.swift */ = {isa = PBXFileReference; lastKnownFileType = sourcecode.swift; path = ProjectHook.swift; sourceTree = "<group>"; };
		20D8388E289A7ACE00D91D05 /* EventData.swift */ = {isa = PBXFileReference; lastKnownFileType = sourcecode.swift; path = EventData.swift; sourceTree = "<group>"; };
		20D8388F289A7ACE00D91D05 /* GitlabAccountModel.swift */ = {isa = PBXFileReference; lastKnownFileType = sourcecode.swift; path = GitlabAccountModel.swift; sourceTree = "<group>"; };
		20D83890289A7ACE00D91D05 /* Event.swift */ = {isa = PBXFileReference; lastKnownFileType = sourcecode.swift; path = Event.swift; sourceTree = "<group>"; };
		20D83891289A7ACE00D91D05 /* Permissions.swift */ = {isa = PBXFileReference; lastKnownFileType = sourcecode.swift; path = Permissions.swift; sourceTree = "<group>"; };
		20D83892289A7ACE00D91D05 /* AvatarURL.swift */ = {isa = PBXFileReference; lastKnownFileType = sourcecode.swift; path = AvatarURL.swift; sourceTree = "<group>"; };
		20D83893289A7ACE00D91D05 /* Namespace.swift */ = {isa = PBXFileReference; lastKnownFileType = sourcecode.swift; path = Namespace.swift; sourceTree = "<group>"; };
		20D83894289A7ACE00D91D05 /* EventNote.swift */ = {isa = PBXFileReference; lastKnownFileType = sourcecode.swift; path = EventNote.swift; sourceTree = "<group>"; };
		20D83895289A7ACE00D91D05 /* Project.swift */ = {isa = PBXFileReference; lastKnownFileType = sourcecode.swift; path = Project.swift; sourceTree = "<group>"; };
		20D83896289A7ACE00D91D05 /* ProjectAccess.swift */ = {isa = PBXFileReference; lastKnownFileType = sourcecode.swift; path = ProjectAccess.swift; sourceTree = "<group>"; };
		20D83897289A7ACE00D91D05 /* GitlabUser.swift */ = {isa = PBXFileReference; lastKnownFileType = sourcecode.swift; path = GitlabUser.swift; sourceTree = "<group>"; };
		20D83899289A7ACE00D91D05 /* Session.swift */ = {isa = PBXFileReference; lastKnownFileType = sourcecode.swift; path = Session.swift; sourceTree = "<group>"; };
		20D8389A289A7ACE00D91D05 /* JSONPostRouter.swift */ = {isa = PBXFileReference; lastKnownFileType = sourcecode.swift; path = JSONPostRouter.swift; sourceTree = "<group>"; };
		20D8389B289A7ACE00D91D05 /* Router.swift */ = {isa = PBXFileReference; lastKnownFileType = sourcecode.swift; path = Router.swift; sourceTree = "<group>"; };
		20D8389D289A7ACE00D91D05 /* URL.swift */ = {isa = PBXFileReference; lastKnownFileType = sourcecode.swift; path = URL.swift; sourceTree = "<group>"; };
		20D8389F289A7ACE00D91D05 /* Time.swift */ = {isa = PBXFileReference; lastKnownFileType = sourcecode.swift; path = Time.swift; sourceTree = "<group>"; };
		20D838A1289A7ACE00D91D05 /* Dictionary+Additions.swift */ = {isa = PBXFileReference; lastKnownFileType = sourcecode.swift; path = "Dictionary+Additions.swift"; sourceTree = "<group>"; };
		20D838A4289A7ACE00D91D05 /* IssueRouter.swift */ = {isa = PBXFileReference; lastKnownFileType = sourcecode.swift; path = IssueRouter.swift; sourceTree = "<group>"; };
		20D838A5289A7ACE00D91D05 /* ReviewsRouter.swift */ = {isa = PBXFileReference; lastKnownFileType = sourcecode.swift; path = ReviewsRouter.swift; sourceTree = "<group>"; };
		20D838A6289A7ACE00D91D05 /* GitRouter.swift */ = {isa = PBXFileReference; lastKnownFileType = sourcecode.swift; path = GitRouter.swift; sourceTree = "<group>"; };
		20D838A7289A7ACE00D91D05 /* GithubRepositoryRouter.swift */ = {isa = PBXFileReference; lastKnownFileType = sourcecode.swift; path = GithubRepositoryRouter.swift; sourceTree = "<group>"; };
		20D838A8289A7ACE00D91D05 /* PullRequestRouter.swift */ = {isa = PBXFileReference; lastKnownFileType = sourcecode.swift; path = PullRequestRouter.swift; sourceTree = "<group>"; };
		20D838A9289A7ACE00D91D05 /* GistRouter.swift */ = {isa = PBXFileReference; lastKnownFileType = sourcecode.swift; path = GistRouter.swift; sourceTree = "<group>"; };
		20D838AA289A7ACE00D91D05 /* GithubUserRouter.swift */ = {isa = PBXFileReference; lastKnownFileType = sourcecode.swift; path = GithubUserRouter.swift; sourceTree = "<group>"; };
		20D838AB289A7ACE00D91D05 /* GithubConfiguration.swift */ = {isa = PBXFileReference; lastKnownFileType = sourcecode.swift; path = GithubConfiguration.swift; sourceTree = "<group>"; };
		20D838AC289A7ACE00D91D05 /* PublicKey.swift */ = {isa = PBXFileReference; lastKnownFileType = sourcecode.swift; path = PublicKey.swift; sourceTree = "<group>"; };
		20D838AD289A7ACE00D91D05 /* PreviewHeader.swift */ = {isa = PBXFileReference; lastKnownFileType = sourcecode.swift; path = PreviewHeader.swift; sourceTree = "<group>"; };
		20D838AF289A7ACE00D91D05 /* PullRequest.swift */ = {isa = PBXFileReference; lastKnownFileType = sourcecode.swift; path = PullRequest.swift; sourceTree = "<group>"; };
		20D838B0289A7ACE00D91D05 /* GithubUser.swift */ = {isa = PBXFileReference; lastKnownFileType = sourcecode.swift; path = GithubUser.swift; sourceTree = "<group>"; };
		20D838B1289A7ACE00D91D05 /* Review.swift */ = {isa = PBXFileReference; lastKnownFileType = sourcecode.swift; path = Review.swift; sourceTree = "<group>"; };
		20D838B2289A7ACE00D91D05 /* Comment.swift */ = {isa = PBXFileReference; lastKnownFileType = sourcecode.swift; path = Comment.swift; sourceTree = "<group>"; };
		20D838B3289A7ACE00D91D05 /* GithubRepositories.swift */ = {isa = PBXFileReference; lastKnownFileType = sourcecode.swift; path = GithubRepositories.swift; sourceTree = "<group>"; };
		20D838B4289A7ACE00D91D05 /* Files.swift */ = {isa = PBXFileReference; lastKnownFileType = sourcecode.swift; path = Files.swift; sourceTree = "<group>"; };
		20D838B5289A7ACE00D91D05 /* Gist.swift */ = {isa = PBXFileReference; lastKnownFileType = sourcecode.swift; path = Gist.swift; sourceTree = "<group>"; };
		20D838B6289A7ACE00D91D05 /* Issue.swift */ = {isa = PBXFileReference; lastKnownFileType = sourcecode.swift; path = Issue.swift; sourceTree = "<group>"; };
		20D838B7289A7ACE00D91D05 /* Git.swift */ = {isa = PBXFileReference; lastKnownFileType = sourcecode.swift; path = Git.swift; sourceTree = "<group>"; };
		20D838B8289A7ACE00D91D05 /* Openness.swift */ = {isa = PBXFileReference; lastKnownFileType = sourcecode.swift; path = Openness.swift; sourceTree = "<group>"; };
		20D838B9289A7ACE00D91D05 /* GithubAccount.swift */ = {isa = PBXFileReference; lastKnownFileType = sourcecode.swift; path = GithubAccount.swift; sourceTree = "<group>"; };
		20D838BC289A7ACE00D91D05 /* BitbucketRepositoryRouter.swift */ = {isa = PBXFileReference; lastKnownFileType = sourcecode.swift; path = BitbucketRepositoryRouter.swift; sourceTree = "<group>"; };
		20D838BD289A7ACE00D91D05 /* BitbucketUserRouter.swift */ = {isa = PBXFileReference; lastKnownFileType = sourcecode.swift; path = BitbucketUserRouter.swift; sourceTree = "<group>"; };
		20D838BE289A7ACE00D91D05 /* TokenRouter.swift */ = {isa = PBXFileReference; lastKnownFileType = sourcecode.swift; path = TokenRouter.swift; sourceTree = "<group>"; };
		20D838BF289A7ACE00D91D05 /* OAuthRouter.swift */ = {isa = PBXFileReference; lastKnownFileType = sourcecode.swift; path = OAuthRouter.swift; sourceTree = "<group>"; };
		20D838C0289A7ACE00D91D05 /* BitbucketAccount.swift */ = {isa = PBXFileReference; lastKnownFileType = sourcecode.swift; path = BitbucketAccount.swift; sourceTree = "<group>"; };
		20D838C1289A7ACE00D91D05 /* BitbucketOAuthConfiguration.swift */ = {isa = PBXFileReference; lastKnownFileType = sourcecode.swift; path = BitbucketOAuthConfiguration.swift; sourceTree = "<group>"; };
		20D838C2289A7ACE00D91D05 /* BitbucketTokenConfiguration.swift */ = {isa = PBXFileReference; lastKnownFileType = sourcecode.swift; path = BitbucketTokenConfiguration.swift; sourceTree = "<group>"; };
		20D838C4289A7ACE00D91D05 /* BitbucketUser.swift */ = {isa = PBXFileReference; lastKnownFileType = sourcecode.swift; path = BitbucketUser.swift; sourceTree = "<group>"; };
		20D838C5289A7ACE00D91D05 /* BitbucketRepositories.swift */ = {isa = PBXFileReference; lastKnownFileType = sourcecode.swift; path = BitbucketRepositories.swift; sourceTree = "<group>"; };
		20D838C6289A7ACE00D91D05 /* BitbucketAccount+Token.swift */ = {isa = PBXFileReference; lastKnownFileType = sourcecode.swift; path = "BitbucketAccount+Token.swift"; sourceTree = "<group>"; };
		20D838CD289A7ACE00D91D05 /* GitClient.swift */ = {isa = PBXFileReference; lastKnownFileType = sourcecode.swift; path = GitClient.swift; sourceTree = "<group>"; };
		20D838E1289A7ACE00D91D05 /* NotificationManager.swift */ = {isa = PBXFileReference; lastKnownFileType = sourcecode.swift; path = NotificationManager.swift; sourceTree = "<group>"; };
		20D838E3289A7ACE00D91D05 /* BannerModule.swift */ = {isa = PBXFileReference; lastKnownFileType = sourcecode.swift; path = BannerModule.swift; sourceTree = "<group>"; };
		20D838E4289A7ACE00D91D05 /* NotificationData.swift */ = {isa = PBXFileReference; lastKnownFileType = sourcecode.swift; path = NotificationData.swift; sourceTree = "<group>"; };
		20D838E6289A7ACE00D91D05 /* NotificationCentreView.swift */ = {isa = PBXFileReference; lastKnownFileType = sourcecode.swift; path = NotificationCentreView.swift; sourceTree = "<group>"; };
		20D838E7289A7ACE00D91D05 /* NotificationWithButton.swift */ = {isa = PBXFileReference; lastKnownFileType = sourcecode.swift; path = NotificationWithButton.swift; sourceTree = "<group>"; };
		20D838E8289A7ACE00D91D05 /* NotificationWithProgress.swift */ = {isa = PBXFileReference; lastKnownFileType = sourcecode.swift; path = NotificationWithProgress.swift; sourceTree = "<group>"; };
		20D838E9289A7ACE00D91D05 /* NotificationView.swift */ = {isa = PBXFileReference; lastKnownFileType = sourcecode.swift; path = NotificationView.swift; sourceTree = "<group>"; };
		20D838EC289A7ACE00D91D05 /* QuickOpenView.swift */ = {isa = PBXFileReference; lastKnownFileType = sourcecode.swift; path = QuickOpenView.swift; sourceTree = "<group>"; };
		20D838ED289A7ACE00D91D05 /* QuickOpenPreviewView.swift */ = {isa = PBXFileReference; lastKnownFileType = sourcecode.swift; path = QuickOpenPreviewView.swift; sourceTree = "<group>"; };
		20D838EE289A7ACE00D91D05 /* QuickOpenState.swift */ = {isa = PBXFileReference; lastKnownFileType = sourcecode.swift; path = QuickOpenState.swift; sourceTree = "<group>"; };
		20D838EF289A7ACE00D91D05 /* QuickOpenItem.swift */ = {isa = PBXFileReference; lastKnownFileType = sourcecode.swift; path = QuickOpenItem.swift; sourceTree = "<group>"; };
		20D838F7289A7ACE00D91D05 /* TerminalEmulatorView.swift */ = {isa = PBXFileReference; lastKnownFileType = sourcecode.swift; path = TerminalEmulatorView.swift; sourceTree = "<group>"; };
		20D838F8289A7ACE00D91D05 /* TerminalEmulatorView+Coordinator.swift */ = {isa = PBXFileReference; lastKnownFileType = sourcecode.swift; path = "TerminalEmulatorView+Coordinator.swift"; sourceTree = "<group>"; };
		20D838FA289A7ACE00D91D05 /* SwiftTerm+Color+Init.swift */ = {isa = PBXFileReference; lastKnownFileType = sourcecode.swift; path = "SwiftTerm+Color+Init.swift"; sourceTree = "<group>"; };
		20D838FD289A7AD600D91D05 /* AboutView.swift */ = {isa = PBXFileReference; lastKnownFileType = sourcecode.swift; path = AboutView.swift; sourceTree = "<group>"; };
		20D839AA280DEB2900B27357 /* NoSelectionView.swift */ = {isa = PBXFileReference; lastKnownFileType = sourcecode.swift; path = NoSelectionView.swift; sourceTree = "<group>"; };
		20D839AD280E0CA700B27357 /* PopoverView.swift */ = {isa = PBXFileReference; lastKnownFileType = sourcecode.swift; path = PopoverView.swift; sourceTree = "<group>"; };
		20D9E32B28CB68DE00FE3339 /* FilterCommitHistoryView.swift */ = {isa = PBXFileReference; lastKnownFileType = sourcecode.swift; path = FilterCommitHistoryView.swift; sourceTree = "<group>"; };
		20DF979E28ABAA72009CE1E9 /* RepositoryModel.swift */ = {isa = PBXFileReference; lastKnownFileType = sourcecode.swift; path = RepositoryModel.swift; sourceTree = "<group>"; };
		20DF97A028ABB30D009CE1E9 /* FileManger.swift */ = {isa = PBXFileReference; lastKnownFileType = sourcecode.swift; path = FileManger.swift; sourceTree = "<group>"; };
		20DF97A228ABD7D2009CE1E9 /* CreateNewRepositoryView.swift */ = {isa = PBXFileReference; lastKnownFileType = sourcecode.swift; path = CreateNewRepositoryView.swift; sourceTree = "<group>"; };
		20E8748B28A3AB89002CE758 /* SourceControlTableViewCell.swift */ = {isa = PBXFileReference; lastKnownFileType = sourcecode.swift; path = SourceControlTableViewCell.swift; sourceTree = "<group>"; };
		20E8748D28A3AB9B002CE758 /* SourceControlMenu.swift */ = {isa = PBXFileReference; lastKnownFileType = sourcecode.swift; path = SourceControlMenu.swift; sourceTree = "<group>"; };
		20E8748F28A3ABA8002CE758 /* SourceControlController.swift */ = {isa = PBXFileReference; lastKnownFileType = sourcecode.swift; path = SourceControlController.swift; sourceTree = "<group>"; };
		20E8749128A3ABB6002CE758 /* SourceControlView.swift */ = {isa = PBXFileReference; lastKnownFileType = sourcecode.swift; path = SourceControlView.swift; sourceTree = "<group>"; };
		20EBB500280C325D00F3A5DA /* FileInspectorView.swift */ = {isa = PBXFileReference; lastKnownFileType = sourcecode.swift; path = FileInspectorView.swift; sourceTree = "<group>"; };
		20EBB502280C327C00F3A5DA /* HistoryInspector.swift */ = {isa = PBXFileReference; lastKnownFileType = sourcecode.swift; path = HistoryInspector.swift; sourceTree = "<group>"; };
		20EBB504280C329800F3A5DA /* HistoryItem.swift */ = {isa = PBXFileReference; lastKnownFileType = sourcecode.swift; path = HistoryItem.swift; sourceTree = "<group>"; };
		20EBB506280C32D300F3A5DA /* QuickHelpInspector.swift */ = {isa = PBXFileReference; lastKnownFileType = sourcecode.swift; path = QuickHelpInspector.swift; sourceTree = "<group>"; };
		20EBB50C280C383700F3A5DA /* LanguageType.swift */ = {isa = PBXFileReference; lastKnownFileType = sourcecode.swift; path = LanguageType.swift; sourceTree = "<group>"; };
		20EBB50E280C389300F3A5DA /* FileInspectorModel.swift */ = {isa = PBXFileReference; lastKnownFileType = sourcecode.swift; path = FileInspectorModel.swift; sourceTree = "<group>"; };
		20F8378F28C7B45700EAE842 /* WorkspaceExtension.swift */ = {isa = PBXFileReference; lastKnownFileType = sourcecode.swift; path = WorkspaceExtension.swift; sourceTree = "<group>"; };
		2847019D27FDDF7600F87B6B /* ProjectNavigatorView.swift */ = {isa = PBXFileReference; lastKnownFileType = sourcecode.swift; path = ProjectNavigatorView.swift; sourceTree = "<group>"; };
		285FEC6D27FE4B4A00E57D53 /* ProjectNavigatorViewController.swift */ = {isa = PBXFileReference; lastKnownFileType = sourcecode.swift; path = ProjectNavigatorViewController.swift; sourceTree = "<group>"; };
		285FEC6F27FE4B9800E57D53 /* ProjectNavigatorTableViewCell.swift */ = {isa = PBXFileReference; lastKnownFileType = sourcecode.swift; path = ProjectNavigatorTableViewCell.swift; sourceTree = "<group>"; };
		285FEC7127FE4EEF00E57D53 /* ProjectNavigatorMenu.swift */ = {isa = PBXFileReference; lastKnownFileType = sourcecode.swift; path = ProjectNavigatorMenu.swift; sourceTree = "<group>"; };
		286471AA27ED51FD0039369D /* ProjectNavigator.swift */ = {isa = PBXFileReference; indentWidth = 4; lastKnownFileType = sourcecode.swift; path = ProjectNavigator.swift; sourceTree = "<group>"; tabWidth = 4; };
		287776E627E3413200D46668 /* NavigatorSidebar.swift */ = {isa = PBXFileReference; indentWidth = 4; lastKnownFileType = sourcecode.swift; path = NavigatorSidebar.swift; sourceTree = "<group>"; tabWidth = 4; };
		287776E827E34BC700D46668 /* TabBar.swift */ = {isa = PBXFileReference; lastKnownFileType = sourcecode.swift; path = TabBar.swift; sourceTree = "<group>"; };
		287776EE27E3515300D46668 /* TabBarItem.swift */ = {isa = PBXFileReference; lastKnownFileType = sourcecode.swift; path = TabBarItem.swift; sourceTree = "<group>"; };
		28A50FFF281673530087B0CC /* auroraeditor-xcode-dark.json */ = {isa = PBXFileReference; fileEncoding = 4; lastKnownFileType = text.json; path = "auroraeditor-xcode-dark.json"; sourceTree = "<group>"; };
		28A51000281673530087B0CC /* auroraeditor-xcode-light.json */ = {isa = PBXFileReference; fileEncoding = 4; lastKnownFileType = text.json; path = "auroraeditor-xcode-light.json"; sourceTree = "<group>"; };
		28A51003281701B40087B0CC /* creeper.tmTheme */ = {isa = PBXFileReference; fileEncoding = 4; lastKnownFileType = text.xml; path = creeper.tmTheme; sourceTree = "<group>"; xcLanguageSpecificationIdentifier = xcode.lang.xml; };
		28A51004281701B40087B0CC /* auroraeditor-github-dark.json */ = {isa = PBXFileReference; fileEncoding = 4; lastKnownFileType = text.json; path = "auroraeditor-github-dark.json"; sourceTree = "<group>"; };
		28B8F883280FFE4600596236 /* NSTableView+Background.swift */ = {isa = PBXFileReference; lastKnownFileType = sourcecode.swift; path = "NSTableView+Background.swift"; sourceTree = "<group>"; };
		28FFE1BE27E3A441001939DB /* NavigatorSidebarToolbarBottom.swift */ = {isa = PBXFileReference; indentWidth = 4; lastKnownFileType = sourcecode.swift; path = NavigatorSidebarToolbarBottom.swift; sourceTree = "<group>"; tabWidth = 4; };
		2B04570928E6FFE300024F2D /* Scope.swift */ = {isa = PBXFileReference; fileEncoding = 4; lastKnownFileType = sourcecode.swift; path = Scope.swift; sourceTree = "<group>"; };
		2B04570A28E6FFE300024F2D /* ScopeName.swift */ = {isa = PBXFileReference; fileEncoding = 4; lastKnownFileType = sourcecode.swift; path = ScopeName.swift; sourceTree = "<group>"; };
		2B04570B28E6FFE300024F2D /* Capture.swift */ = {isa = PBXFileReference; fileEncoding = 4; lastKnownFileType = sourcecode.swift; path = Capture.swift; sourceTree = "<group>"; };
		2B04570C28E6FFE300024F2D /* TokenizedLine.swift */ = {isa = PBXFileReference; fileEncoding = 4; lastKnownFileType = sourcecode.swift; path = TokenizedLine.swift; sourceTree = "<group>"; };
		2B04570D28E6FFE300024F2D /* NSRange+Shifted.swift */ = {isa = PBXFileReference; fileEncoding = 4; lastKnownFileType = sourcecode.swift; path = "NSRange+Shifted.swift"; sourceTree = "<group>"; };
		2B04570F28E6FFE300024F2D /* HighlightTheme.swift */ = {isa = PBXFileReference; fileEncoding = 4; lastKnownFileType = sourcecode.swift; path = HighlightTheme.swift; sourceTree = "<group>"; };
		2B04571028E6FFE300024F2D /* HighlightTheme+Default.swift */ = {isa = PBXFileReference; fileEncoding = 4; lastKnownFileType = sourcecode.swift; path = "HighlightTheme+Default.swift"; sourceTree = "<group>"; };
		2B04571128E6FFE300024F2D /* TokenizeResult.swift */ = {isa = PBXFileReference; fileEncoding = 4; lastKnownFileType = sourcecode.swift; path = TokenizeResult.swift; sourceTree = "<group>"; };
		2B04571228E6FFE300024F2D /* LineThemeAttribute.swift */ = {isa = PBXFileReference; fileEncoding = 4; lastKnownFileType = sourcecode.swift; path = LineThemeAttribute.swift; sourceTree = "<group>"; };
		2B04571328E6FFE300024F2D /* Repository.swift */ = {isa = PBXFileReference; fileEncoding = 4; lastKnownFileType = sourcecode.swift; path = Repository.swift; sourceTree = "<group>"; };
		2B04571428E6FFE300024F2D /* HighlightThemeSetting.swift */ = {isa = PBXFileReference; fileEncoding = 4; lastKnownFileType = sourcecode.swift; path = HighlightThemeSetting.swift; sourceTree = "<group>"; };
		2B04571528E6FFE300024F2D /* IncludeGrammarPattern.swift */ = {isa = PBXFileReference; fileEncoding = 4; lastKnownFileType = sourcecode.swift; path = IncludeGrammarPattern.swift; sourceTree = "<group>"; };
		2B04571628E6FFE300024F2D /* Grammar.swift */ = {isa = PBXFileReference; fileEncoding = 4; lastKnownFileType = sourcecode.swift; path = Grammar.swift; sourceTree = "<group>"; };
		2B04571828E6FFE300024F2D /* ItalicThemeAttribute.swift */ = {isa = PBXFileReference; fileEncoding = 4; lastKnownFileType = sourcecode.swift; path = ItalicThemeAttribute.swift; sourceTree = "<group>"; };
		2B04571928E6FFE300024F2D /* LineHeightThemeAttribute.swift */ = {isa = PBXFileReference; fileEncoding = 4; lastKnownFileType = sourcecode.swift; path = LineHeightThemeAttribute.swift; sourceTree = "<group>"; };
		2B04571A28E6FFE300024F2D /* KernThemeAttribute.swift */ = {isa = PBXFileReference; fileEncoding = 4; lastKnownFileType = sourcecode.swift; path = KernThemeAttribute.swift; sourceTree = "<group>"; };
		2B04571B28E6FFE300024F2D /* UndlerlineColorThemeAttribute.swift */ = {isa = PBXFileReference; fileEncoding = 4; lastKnownFileType = sourcecode.swift; path = UndlerlineColorThemeAttribute.swift; sourceTree = "<group>"; };
		2B04571C28E6FFE300024F2D /* TailIndentThemeAttribute.swift */ = {isa = PBXFileReference; fileEncoding = 4; lastKnownFileType = sourcecode.swift; path = TailIndentThemeAttribute.swift; sourceTree = "<group>"; };
		2B04571D28E6FFE300024F2D /* BoldThemeAttribute.swift */ = {isa = PBXFileReference; fileEncoding = 4; lastKnownFileType = sourcecode.swift; path = BoldThemeAttribute.swift; sourceTree = "<group>"; };
		2B04571E28E6FFE300024F2D /* TabStopsThemeAttribute.swift */ = {isa = PBXFileReference; fileEncoding = 4; lastKnownFileType = sourcecode.swift; path = TabStopsThemeAttribute.swift; sourceTree = "<group>"; };
		2B04571F28E6FFE300024F2D /* ActionThemeAttribute.swift */ = {isa = PBXFileReference; fileEncoding = 4; lastKnownFileType = sourcecode.swift; path = ActionThemeAttribute.swift; sourceTree = "<group>"; };
		2B04572028E6FFE300024F2D /* BackgroundColorThemeAttribute.swift */ = {isa = PBXFileReference; fileEncoding = 4; lastKnownFileType = sourcecode.swift; path = BackgroundColorThemeAttribute.swift; sourceTree = "<group>"; };
		2B04572128E6FFE300024F2D /* ParagraphSpacingAfterThemeAttribute.swift */ = {isa = PBXFileReference; fileEncoding = 4; lastKnownFileType = sourcecode.swift; path = ParagraphSpacingAfterThemeAttribute.swift; sourceTree = "<group>"; };
		2B04572228E6FFE300024F2D /* ColorThemeAttribute.swift */ = {isa = PBXFileReference; fileEncoding = 4; lastKnownFileType = sourcecode.swift; path = ColorThemeAttribute.swift; sourceTree = "<group>"; };
		2B04572328E6FFE300024F2D /* TextAlignmentThemeAttribute.swift */ = {isa = PBXFileReference; fileEncoding = 4; lastKnownFileType = sourcecode.swift; path = TextAlignmentThemeAttribute.swift; sourceTree = "<group>"; };
		2B04572428E6FFE300024F2D /* HeadIndentThemeAttribute.swift */ = {isa = PBXFileReference; fileEncoding = 4; lastKnownFileType = sourcecode.swift; path = HeadIndentThemeAttribute.swift; sourceTree = "<group>"; };
		2B04572528E6FFE300024F2D /* FirstLineHeadIndentThemeAttribute.swift */ = {isa = PBXFileReference; fileEncoding = 4; lastKnownFileType = sourcecode.swift; path = FirstLineHeadIndentThemeAttribute.swift; sourceTree = "<group>"; };
		2B04572628E6FFE300024F2D /* ThemeAttribute+Error.swift */ = {isa = PBXFileReference; fileEncoding = 4; lastKnownFileType = sourcecode.swift; path = "ThemeAttribute+Error.swift"; sourceTree = "<group>"; };
		2B04572728E6FFE300024F2D /* HiddenThemeAttribute.swift */ = {isa = PBXFileReference; fileEncoding = 4; lastKnownFileType = sourcecode.swift; path = HiddenThemeAttribute.swift; sourceTree = "<group>"; };
		2B04572828E6FFE300024F2D /* TextBlockThemeAttribute.swift */ = {isa = PBXFileReference; fileEncoding = 4; lastKnownFileType = sourcecode.swift; path = TextBlockThemeAttribute.swift; sourceTree = "<group>"; };
		2B04572928E6FFE300024F2D /* LigatureThemeAttribute.swift */ = {isa = PBXFileReference; fileEncoding = 4; lastKnownFileType = sourcecode.swift; path = LigatureThemeAttribute.swift; sourceTree = "<group>"; };
		2B04572A28E6FFE300024F2D /* FontThemeAttribute.swift */ = {isa = PBXFileReference; fileEncoding = 4; lastKnownFileType = sourcecode.swift; path = FontThemeAttribute.swift; sourceTree = "<group>"; };
		2B04572B28E6FFE300024F2D /* ParagraphSpacingBeforeThemeAttribute.swift */ = {isa = PBXFileReference; fileEncoding = 4; lastKnownFileType = sourcecode.swift; path = ParagraphSpacingBeforeThemeAttribute.swift; sourceTree = "<group>"; };
		2B04572C28E6FFE300024F2D /* DefaultTabIntervalThemeAttribute.swift */ = {isa = PBXFileReference; fileEncoding = 4; lastKnownFileType = sourcecode.swift; path = DefaultTabIntervalThemeAttribute.swift; sourceTree = "<group>"; };
		2B04572E28E6FFE300024F2D /* BeginEndRule.swift */ = {isa = PBXFileReference; fileEncoding = 4; lastKnownFileType = sourcecode.swift; path = BeginEndRule.swift; sourceTree = "<group>"; };
		2B04572F28E6FFE300024F2D /* GrammarJsonLoader.swift */ = {isa = PBXFileReference; fileEncoding = 4; lastKnownFileType = sourcecode.swift; path = GrammarJsonLoader.swift; sourceTree = "<group>"; };
		2B04573128E6FFE300024F2D /* Rule.swift */ = {isa = PBXFileReference; fileEncoding = 4; lastKnownFileType = sourcecode.swift; path = Rule.swift; sourceTree = "<group>"; };
		2B04573228E6FFE300024F2D /* IncludeRulePattern.swift */ = {isa = PBXFileReference; fileEncoding = 4; lastKnownFileType = sourcecode.swift; path = IncludeRulePattern.swift; sourceTree = "<group>"; };
		2B04573328E6FFE300024F2D /* HighlightThemeAttribute.swift */ = {isa = PBXFileReference; fileEncoding = 4; lastKnownFileType = sourcecode.swift; path = HighlightThemeAttribute.swift; sourceTree = "<group>"; };
		2B04573428E6FFE300024F2D /* Parser.swift */ = {isa = PBXFileReference; fileEncoding = 4; lastKnownFileType = sourcecode.swift; path = Parser.swift; sourceTree = "<group>"; };
		2B04573528E6FFE300024F2D /* LineState.swift */ = {isa = PBXFileReference; fileEncoding = 4; lastKnownFileType = sourcecode.swift; path = LineState.swift; sourceTree = "<group>"; };
		2B04573628E6FFE300024F2D /* TokenThemeAttribute.swift */ = {isa = PBXFileReference; fileEncoding = 4; lastKnownFileType = sourcecode.swift; path = TokenThemeAttribute.swift; sourceTree = "<group>"; };
		2B04573728E6FFE300024F2D /* MatchRule.swift */ = {isa = PBXFileReference; fileEncoding = 4; lastKnownFileType = sourcecode.swift; path = MatchRule.swift; sourceTree = "<group>"; };
		2B04573928E6FFE300024F2D /* Token.swift */ = {isa = PBXFileReference; fileEncoding = 4; lastKnownFileType = sourcecode.swift; path = Token.swift; sourceTree = "<group>"; };
		2B04573A28E6FFE300024F2D /* Pattern.swift */ = {isa = PBXFileReference; fileEncoding = 4; lastKnownFileType = sourcecode.swift; path = Pattern.swift; sourceTree = "<group>"; };
		2B15CA0028254139004E8F22 /* OpenWithAuroraEditor.entitlements */ = {isa = PBXFileReference; fileEncoding = 4; lastKnownFileType = text.plist.entitlements; path = OpenWithAuroraEditor.entitlements; sourceTree = "<group>"; };
		2B18EC4528AEC84900494768 /* Symbols.xcassets */ = {isa = PBXFileReference; lastKnownFileType = folder.assetcatalog; path = Symbols.xcassets; sourceTree = "<group>"; };
		2B18EC4728AEC86C00494768 /* AuroraEditorSymbols.swift */ = {isa = PBXFileReference; fileEncoding = 4; lastKnownFileType = sourcecode.swift; path = AuroraEditorSymbols.swift; sourceTree = "<group>"; };
		2B5B25522885D9B9009C7384 /* .swiftlint.yml */ = {isa = PBXFileReference; fileEncoding = 4; lastKnownFileType = text.yaml; path = .swiftlint.yml; sourceTree = SOURCE_ROOT; };
		2B5B25542885D9C3009C7384 /* .gitignore */ = {isa = PBXFileReference; fileEncoding = 4; lastKnownFileType = text; path = .gitignore; sourceTree = SOURCE_ROOT; };
		2B71C0A32874AD61008E0859 /* AuroraProject.swift */ = {isa = PBXFileReference; lastKnownFileType = sourcecode.swift; path = AuroraProject.swift; sourceTree = "<group>"; };
		2B7AC06A282452FB0082A5B8 /* Media.xcassets */ = {isa = PBXFileReference; lastKnownFileType = folder.assetcatalog; path = Media.xcassets; sourceTree = "<group>"; };
		2B89F85328B13E9D007CB9C1 /* AuroraMessageBox.swift */ = {isa = PBXFileReference; lastKnownFileType = sourcecode.swift; path = AuroraMessageBox.swift; sourceTree = "<group>"; };
		2BCBAAC72927C41E00D4DFB2 /* BindingProxy.swift */ = {isa = PBXFileReference; lastKnownFileType = sourcecode.swift; path = BindingProxy.swift; sourceTree = "<group>"; };
		2BCBAAC92927C65500D4DFB2 /* View+isHidden.swift */ = {isa = PBXFileReference; lastKnownFileType = sourcecode.swift; path = "View+isHidden.swift"; sourceTree = "<group>"; };
		2BCDF9D6295F2E9700570253 /* .githash */ = {isa = PBXFileReference; fileEncoding = 4; lastKnownFileType = text; path = .githash; sourceTree = "<group>"; };
		2BD0BD132977331400629A86 /* VibrantEffect.swift */ = {isa = PBXFileReference; lastKnownFileType = sourcecode.swift; path = VibrantEffect.swift; sourceTree = "<group>"; };
		2BD5CF0C28D602CE00F95E5A /* EditorLocation.swift */ = {isa = PBXFileReference; fileEncoding = 4; lastKnownFileType = sourcecode.swift; path = EditorLocation.swift; sourceTree = "<group>"; };
		2BD5CF0D28D602CE00F95E5A /* CodeEditor.swift */ = {isa = PBXFileReference; fileEncoding = 4; lastKnownFileType = sourcecode.swift; path = CodeEditor.swift; sourceTree = "<group>"; };
		2BD5CF0E28D602CE00F95E5A /* MinimapView.swift */ = {isa = PBXFileReference; fileEncoding = 4; lastKnownFileType = sourcecode.swift; path = MinimapView.swift; sourceTree = "<group>"; };
		2BD5CF0F28D602CE00F95E5A /* CodeStorageDelegate.swift */ = {isa = PBXFileReference; fileEncoding = 4; lastKnownFileType = sourcecode.swift; path = CodeStorageDelegate.swift; sourceTree = "<group>"; };
		2BD5CF1028D602CE00F95E5A /* CodeStorage.swift */ = {isa = PBXFileReference; fileEncoding = 4; lastKnownFileType = sourcecode.swift; path = CodeStorage.swift; sourceTree = "<group>"; };
		2BD5CF1128D602CE00F95E5A /* GutterView.swift */ = {isa = PBXFileReference; fileEncoding = 4; lastKnownFileType = sourcecode.swift; path = GutterView.swift; sourceTree = "<group>"; };
		2BD5CF1228D602CE00F95E5A /* Message.swift */ = {isa = PBXFileReference; fileEncoding = 4; lastKnownFileType = sourcecode.swift; path = Message.swift; sourceTree = "<group>"; };
		2BD5CF1328D602CE00F95E5A /* LineMap.swift */ = {isa = PBXFileReference; fileEncoding = 4; lastKnownFileType = sourcecode.swift; path = LineMap.swift; sourceTree = "<group>"; };
		2BD5CF1428D602CE00F95E5A /* ViewModifiers.swift */ = {isa = PBXFileReference; fileEncoding = 4; lastKnownFileType = sourcecode.swift; path = ViewModifiers.swift; sourceTree = "<group>"; };
		2BD5CF1528D602CE00F95E5A /* OSDefinitions.swift */ = {isa = PBXFileReference; fileEncoding = 4; lastKnownFileType = sourcecode.swift; path = OSDefinitions.swift; sourceTree = "<group>"; };
		2BD5CF1628D602CE00F95E5A /* ScrollView.swift */ = {isa = PBXFileReference; fileEncoding = 4; lastKnownFileType = sourcecode.swift; path = ScrollView.swift; sourceTree = "<group>"; };
		2BD5CF1728D602CE00F95E5A /* CodeView.swift */ = {isa = PBXFileReference; fileEncoding = 4; lastKnownFileType = sourcecode.swift; path = CodeView.swift; sourceTree = "<group>"; };
		2BD5CF1928D602CE00F95E5A /* TextView.swift */ = {isa = PBXFileReference; fileEncoding = 4; lastKnownFileType = sourcecode.swift; path = TextView.swift; sourceTree = "<group>"; };
		2BD5CF1B28D602CE00F95E5A /* Theme.swift */ = {isa = PBXFileReference; fileEncoding = 4; lastKnownFileType = sourcecode.swift; path = Theme.swift; sourceTree = "<group>"; };
		2BD5CF1C28D602CE00F95E5A /* MessageView.swift */ = {isa = PBXFileReference; fileEncoding = 4; lastKnownFileType = sourcecode.swift; path = MessageView.swift; sourceTree = "<group>"; };
		2BDFA8F728D1079600980385 /* WebTab.swift */ = {isa = PBXFileReference; fileEncoding = 4; lastKnownFileType = sourcecode.swift; path = WebTab.swift; sourceTree = "<group>"; };
		2BDFA8FB28D107B200980385 /* WebWKView.swift */ = {isa = PBXFileReference; fileEncoding = 4; lastKnownFileType = sourcecode.swift; path = WebWKView.swift; sourceTree = "<group>"; };
		2BDFA8FC28D107B200980385 /* OtherFileView.swift */ = {isa = PBXFileReference; fileEncoding = 4; lastKnownFileType = sourcecode.swift; path = OtherFileView.swift; sourceTree = "<group>"; };
		2BDFA8FD28D107B200980385 /* WebTabView.swift */ = {isa = PBXFileReference; fileEncoding = 4; lastKnownFileType = sourcecode.swift; path = WebTabView.swift; sourceTree = "<group>"; };
		2BDFA8FE28D107B200980385 /* ImageFileView.swift */ = {isa = PBXFileReference; fileEncoding = 4; lastKnownFileType = sourcecode.swift; path = ImageFileView.swift; sourceTree = "<group>"; };
		2BDFA90E28D10B9200980385 /* FileCreationNamingView.swift */ = {isa = PBXFileReference; fileEncoding = 4; lastKnownFileType = sourcecode.swift; path = FileCreationNamingView.swift; sourceTree = "<group>"; };
		2BDFA90F28D10B9200980385 /* FileCreationSelectionView.swift */ = {isa = PBXFileReference; fileEncoding = 4; lastKnownFileType = sourcecode.swift; path = FileCreationSelectionView.swift; sourceTree = "<group>"; };
		2BDFA91028D10B9200980385 /* FileCreationGridView.swift */ = {isa = PBXFileReference; fileEncoding = 4; lastKnownFileType = sourcecode.swift; path = FileCreationGridView.swift; sourceTree = "<group>"; };
		2BDFA91228D10B9200980385 /* FileCreationModel.swift */ = {isa = PBXFileReference; fileEncoding = 4; lastKnownFileType = sourcecode.swift; path = FileCreationModel.swift; sourceTree = "<group>"; };
		2BDFA91328D10B9200980385 /* NewFileModel.swift */ = {isa = PBXFileReference; fileEncoding = 4; lastKnownFileType = sourcecode.swift; path = NewFileModel.swift; sourceTree = "<group>"; };
		2BDFA91428D10B9200980385 /* FileSelectionItem.swift */ = {isa = PBXFileReference; fileEncoding = 4; lastKnownFileType = sourcecode.swift; path = FileSelectionItem.swift; sourceTree = "<group>"; };
		2BE487EC28245162003F3F64 /* Open With Aurora Editor.appex */ = {isa = PBXFileReference; explicitFileType = "wrapper.app-extension"; includeInIndex = 0; path = "Open With Aurora Editor.appex"; sourceTree = BUILT_PRODUCTS_DIR; };
		2BE487EE28245162003F3F64 /* FinderSync.swift */ = {isa = PBXFileReference; lastKnownFileType = sourcecode.swift; path = FinderSync.swift; sourceTree = "<group>"; };
		2BE487F028245162003F3F64 /* Info.plist */ = {isa = PBXFileReference; lastKnownFileType = text.plist.xml; path = Info.plist; sourceTree = "<group>"; };
		6C05A8AE284D0CA3007F4EAA /* WorkspaceDocument+Listeners.swift */ = {isa = PBXFileReference; lastKnownFileType = sourcecode.swift; path = "WorkspaceDocument+Listeners.swift"; sourceTree = "<group>"; };
		6CDA84AA284C0E4A00C1CC3A /* TabBarItemButtonStyle.swift */ = {isa = PBXFileReference; lastKnownFileType = sourcecode.swift; path = TabBarItemButtonStyle.swift; sourceTree = "<group>"; };
		6CDA84AC284C1BA000C1CC3A /* TabBarContextMenu.swift */ = {isa = PBXFileReference; lastKnownFileType = sourcecode.swift; path = TabBarContextMenu.swift; sourceTree = "<group>"; };
		7BBF20162939B11400D60627 /* RecentProjectsStore.swift */ = {isa = PBXFileReference; lastKnownFileType = sourcecode.swift; path = RecentProjectsStore.swift; sourceTree = "<group>"; };
		9302A22328D183E300648D63 /* TabBarItemStorage.swift */ = {isa = PBXFileReference; lastKnownFileType = sourcecode.swift; path = TabBarItemStorage.swift; sourceTree = "<group>"; };
		9312ADB6288C3DE0009778D2 /* ProjectNavigatorToolbarBottom.swift */ = {isa = PBXFileReference; lastKnownFileType = sourcecode.swift; path = ProjectNavigatorToolbarBottom.swift; sourceTree = "<group>"; };
		93159FDB28D5F40C00C55C5A /* CodeEditorViewWrapper.swift */ = {isa = PBXFileReference; lastKnownFileType = sourcecode.swift; path = CodeEditorViewWrapper.swift; sourceTree = "<group>"; };
		931B0E1128F2ACEC0036FD5F /* EditorThemeAttributeView.swift */ = {isa = PBXFileReference; lastKnownFileType = sourcecode.swift; path = EditorThemeAttributeView.swift; sourceTree = "<group>"; };
		9327701028CE1B6300871190 /* TabHierarchyTableViewCell.swift */ = {isa = PBXFileReference; lastKnownFileType = sourcecode.swift; path = TabHierarchyTableViewCell.swift; sourceTree = "<group>"; };
		9336833828C5EAD7009F7B44 /* GitCloneViewWindow.swift */ = {isa = PBXFileReference; lastKnownFileType = sourcecode.swift; path = GitCloneViewWindow.swift; sourceTree = "<group>"; };
		934D2CD828D207BD00F22E38 /* TabHierarchyOutlineDelegate.swift */ = {isa = PBXFileReference; lastKnownFileType = sourcecode.swift; path = TabHierarchyOutlineDelegate.swift; sourceTree = "<group>"; };
		934D2CDA28D207E100F22E38 /* TabHierarchyOutlineDataSource.swift */ = {isa = PBXFileReference; lastKnownFileType = sourcecode.swift; path = TabHierarchyOutlineDataSource.swift; sourceTree = "<group>"; };
		934D2F0228C4A5690034E5C8 /* GitClientError.swift */ = {isa = PBXFileReference; lastKnownFileType = sourcecode.swift; path = GitClientError.swift; sourceTree = "<group>"; };
		934D2F0728C4EC7E0034E5C8 /* StatusItem.swift */ = {isa = PBXFileReference; lastKnownFileType = sourcecode.swift; path = StatusItem.swift; sourceTree = "<group>"; };
		934D2F0928C591FD0034E5C8 /* GeneralPreferencesViewSections.swift */ = {isa = PBXFileReference; lastKnownFileType = sourcecode.swift; path = GeneralPreferencesViewSections.swift; sourceTree = "<group>"; };
		9352467928CB16A200E38DAD /* ProjectNavigatorOutlineDelegate.swift */ = {isa = PBXFileReference; lastKnownFileType = sourcecode.swift; path = ProjectNavigatorOutlineDelegate.swift; sourceTree = "<group>"; };
		9352467B28CB2EB700E38DAD /* ProjectNavigatorOutlineDataSource.swift */ = {isa = PBXFileReference; lastKnownFileType = sourcecode.swift; path = ProjectNavigatorOutlineDataSource.swift; sourceTree = "<group>"; };
		93532A7D28C736AA007588B4 /* DockProgress.swift */ = {isa = PBXFileReference; lastKnownFileType = sourcecode.swift; path = DockProgress.swift; sourceTree = "<group>"; };
		9354D4B228ACEDDE004C6D18 /* RepositoriesWrapperView.swift */ = {isa = PBXFileReference; lastKnownFileType = sourcecode.swift; path = RepositoriesWrapperView.swift; sourceTree = "<group>"; };
		9354D4B428ACEDEF004C6D18 /* RepositoriesViewController.swift */ = {isa = PBXFileReference; lastKnownFileType = sourcecode.swift; path = RepositoriesViewController.swift; sourceTree = "<group>"; };
		9354D4B628ACEE04004C6D18 /* RepositoriesTableViewCell.swift */ = {isa = PBXFileReference; lastKnownFileType = sourcecode.swift; path = RepositoriesTableViewCell.swift; sourceTree = "<group>"; };
		9354D4B828ACEE20004C6D18 /* RepositoriesMenu.swift */ = {isa = PBXFileReference; lastKnownFileType = sourcecode.swift; path = RepositoriesMenu.swift; sourceTree = "<group>"; };
		9354D4BA28AD2872004C6D18 /* StandardTableViewCell.swift */ = {isa = PBXFileReference; lastKnownFileType = sourcecode.swift; path = StandardTableViewCell.swift; sourceTree = "<group>"; };
		935EB99B28A8F26900E8F798 /* FileSystemTableViewCell.swift */ = {isa = PBXFileReference; lastKnownFileType = sourcecode.swift; path = FileSystemTableViewCell.swift; sourceTree = "<group>"; };
		9362B21328EC730D00523626 /* EditorColors.swift */ = {isa = PBXFileReference; lastKnownFileType = sourcecode.swift; path = EditorColors.swift; sourceTree = "<group>"; };
		9362B21528EC734200523626 /* TerminalColors.swift */ = {isa = PBXFileReference; lastKnownFileType = sourcecode.swift; path = TerminalColors.swift; sourceTree = "<group>"; };
		936312E628CCC7AE004CD24B /* TabBarItemIcon.swift */ = {isa = PBXFileReference; lastKnownFileType = sourcecode.swift; path = TabBarItemIcon.swift; sourceTree = "<group>"; };
		936312E928CCCAD9004CD24B /* TabBarAccessories.swift */ = {isa = PBXFileReference; lastKnownFileType = sourcecode.swift; path = TabBarAccessories.swift; sourceTree = "<group>"; };
		93672E8428B2684F0086132E /* ToolbarPlusMenu.swift */ = {isa = PBXFileReference; lastKnownFileType = sourcecode.swift; path = ToolbarPlusMenu.swift; sourceTree = "<group>"; };
		93813D2328D749CC00A492D4 /* CodeViewDelegate.swift */ = {isa = PBXFileReference; lastKnownFileType = sourcecode.swift; path = CodeViewDelegate.swift; sourceTree = "<group>"; };
		93813D2528D74AA500A492D4 /* CodeLayoutManagerDelegate.swift */ = {isa = PBXFileReference; lastKnownFileType = sourcecode.swift; path = CodeLayoutManagerDelegate.swift; sourceTree = "<group>"; };
		93813D2728D74AC400A492D4 /* CodeLayoutManager.swift */ = {isa = PBXFileReference; lastKnownFileType = sourcecode.swift; path = CodeLayoutManager.swift; sourceTree = "<group>"; };
		93813D2A28D74B6400A492D4 /* CodeView+Messages.swift */ = {isa = PBXFileReference; lastKnownFileType = sourcecode.swift; path = "CodeView+Messages.swift"; sourceTree = "<group>"; };
		93813D2D28D74BB900A492D4 /* CodeContainer.swift */ = {isa = PBXFileReference; lastKnownFileType = sourcecode.swift; path = CodeContainer.swift; sourceTree = "<group>"; };
		93813D3428D74E5400A492D4 /* CodeStorageDelegate+Messages.swift */ = {isa = PBXFileReference; lastKnownFileType = sourcecode.swift; path = "CodeStorageDelegate+Messages.swift"; sourceTree = "<group>"; };
		9384904328FB9C95006FB263 /* ThemeJsonLoader+VSCode.swift */ = {isa = PBXFileReference; lastKnownFileType = sourcecode.swift; path = "ThemeJsonLoader+VSCode.swift"; sourceTree = "<group>"; };
		9384904528FB9CCB006FB263 /* ThemeJsonLoader+TextMate.swift */ = {isa = PBXFileReference; lastKnownFileType = sourcecode.swift; path = "ThemeJsonLoader+TextMate.swift"; sourceTree = "<group>"; };
		9384904728FBA5E2006FB263 /* auroraeditor-github-light.json */ = {isa = PBXFileReference; fileEncoding = 4; lastKnownFileType = text.json; path = "auroraeditor-github-light.json"; sourceTree = "<group>"; };
		938E8E80291CB95C00DB8320 /* BracketCount.swift */ = {isa = PBXFileReference; lastKnownFileType = sourcecode.swift; path = BracketCount.swift; sourceTree = "<group>"; };
		938E8E82291CBC3400DB8320 /* StatusBarBracketCountLabel.swift */ = {isa = PBXFileReference; lastKnownFileType = sourcecode.swift; path = StatusBarBracketCountLabel.swift; sourceTree = "<group>"; };
		93983D2C28CE012500E54409 /* NavigatorModeSelectModel.swift */ = {isa = PBXFileReference; lastKnownFileType = sourcecode.swift; path = NavigatorModeSelectModel.swift; sourceTree = "<group>"; };
		939C109428AE7D0700403A97 /* RepositoryContainers&Items.swift */ = {isa = PBXFileReference; lastKnownFileType = sourcecode.swift; path = "RepositoryContainers&Items.swift"; sourceTree = "<group>"; };
		939C2CC5289E345900BBB345 /* FileItemFileSystemFunctions.swift */ = {isa = PBXFileReference; lastKnownFileType = sourcecode.swift; path = FileItemFileSystemFunctions.swift; sourceTree = "<group>"; };
		93ACA43628C32FF500672994 /* AuroraEditorWindowController+NSToolbarDelegate.swift */ = {isa = PBXFileReference; lastKnownFileType = sourcecode.swift; path = "AuroraEditorWindowController+NSToolbarDelegate.swift"; sourceTree = "<group>"; };
		93AD8B0928FD457600317072 /* ThemeJsonLoader+AuroraTheme(Old).swift */ = {isa = PBXFileReference; lastKnownFileType = sourcecode.swift; path = "ThemeJsonLoader+AuroraTheme(Old).swift"; sourceTree = "<group>"; };
		93B1D10B28CD907A005A8C24 /* TabBar+Drag.swift */ = {isa = PBXFileReference; lastKnownFileType = sourcecode.swift; path = "TabBar+Drag.swift"; sourceTree = "<group>"; };
		93CACA2228D7515F00978753 /* StatefulMessageView.swift */ = {isa = PBXFileReference; lastKnownFileType = sourcecode.swift; path = StatefulMessageView.swift; sourceTree = "<group>"; };
		93CACA2428D751CF00978753 /* MessageInlineView.swift */ = {isa = PBXFileReference; lastKnownFileType = sourcecode.swift; path = MessageInlineView.swift; sourceTree = "<group>"; };
		93CACA2628D7524800978753 /* MessagePopupView.swift */ = {isa = PBXFileReference; lastKnownFileType = sourcecode.swift; path = MessagePopupView.swift; sourceTree = "<group>"; };
		93CAE19728F6F11200454C6F /* ThemeJsonLoader.swift */ = {isa = PBXFileReference; lastKnownFileType = sourcecode.swift; path = ThemeJsonLoader.swift; sourceTree = "<group>"; };
		93CB9ADF28C72BC20068074A /* GitCloneView+Helpers.swift */ = {isa = PBXFileReference; lastKnownFileType = sourcecode.swift; path = "GitCloneView+Helpers.swift"; sourceTree = "<group>"; };
		93D5F5CF28CE05BC00286EBD /* HierarchyNavigator.swift */ = {isa = PBXFileReference; lastKnownFileType = sourcecode.swift; path = HierarchyNavigator.swift; sourceTree = "<group>"; };
		93D5F5D228CE064700286EBD /* TabHierarchyView.swift */ = {isa = PBXFileReference; lastKnownFileType = sourcecode.swift; path = TabHierarchyView.swift; sourceTree = "<group>"; };
		93D5F5D428CE074000286EBD /* TabHierarchyViewController.swift */ = {isa = PBXFileReference; lastKnownFileType = sourcecode.swift; path = TabHierarchyViewController.swift; sourceTree = "<group>"; };
		93D5F5D628CE0EF500286EBD /* TabHierarchyMenu.swift */ = {isa = PBXFileReference; lastKnownFileType = sourcecode.swift; path = TabHierarchyMenu.swift; sourceTree = "<group>"; };
		93D5F5D828CE123200286EBD /* TextTableViewCell.swift */ = {isa = PBXFileReference; lastKnownFileType = sourcecode.swift; path = TextTableViewCell.swift; sourceTree = "<group>"; };
		93DD4FF228AFD0F100B664D4 /* PreferencesWindowController.swift */ = {isa = PBXFileReference; lastKnownFileType = sourcecode.swift; path = PreferencesWindowController.swift; sourceTree = "<group>"; };
		93DEBF7B295C1F6D002EAD63 /* NavigatorSidebarToolbar.swift */ = {isa = PBXFileReference; lastKnownFileType = sourcecode.swift; path = NavigatorSidebarToolbar.swift; sourceTree = "<group>"; };
		93DEBF7D295C441E002EAD63 /* NavigatorSidebar+Splitting.swift */ = {isa = PBXFileReference; lastKnownFileType = sourcecode.swift; path = "NavigatorSidebar+Splitting.swift"; sourceTree = "<group>"; };
		93E0486B290E45D5008263B3 /* AuroraDataStorage.swift */ = {isa = PBXFileReference; lastKnownFileType = sourcecode.swift; path = AuroraDataStorage.swift; sourceTree = "<group>"; };
		93ECCFFA2902D02E00605FB3 /* CodeFile.swift */ = {isa = PBXFileReference; fileEncoding = 4; lastKnownFileType = sourcecode.swift; path = CodeFile.swift; sourceTree = "<group>"; };
		93EF2EF9290EBC3F00CE2059 /* AuroraCommandBroadcaster.swift */ = {isa = PBXFileReference; lastKnownFileType = sourcecode.swift; path = AuroraCommandBroadcaster.swift; sourceTree = "<group>"; };
		93EF415B28C1D21E004083AD /* CommandPaletteView.swift */ = {isa = PBXFileReference; lastKnownFileType = sourcecode.swift; path = CommandPaletteView.swift; sourceTree = "<group>"; };
		93EF415E28C1D2DB004083AD /* CommandPaletteState.swift */ = {isa = PBXFileReference; lastKnownFileType = sourcecode.swift; path = CommandPaletteState.swift; sourceTree = "<group>"; };
		93EF416028C1D38E004083AD /* CommandPaletteItem.swift */ = {isa = PBXFileReference; lastKnownFileType = sourcecode.swift; path = CommandPaletteItem.swift; sourceTree = "<group>"; };
		93EF416228C1D752004083AD /* Command.swift */ = {isa = PBXFileReference; lastKnownFileType = sourcecode.swift; path = Command.swift; sourceTree = "<group>"; };
		93EF416428C1EBBC004083AD /* ActionAwareInput.swift */ = {isa = PBXFileReference; lastKnownFileType = sourcecode.swift; path = ActionAwareInput.swift; sourceTree = "<group>"; };
		93EF416628C1F828004083AD /* WorkspaceDocument+Commands.swift */ = {isa = PBXFileReference; lastKnownFileType = sourcecode.swift; path = "WorkspaceDocument+Commands.swift"; sourceTree = "<group>"; };
		93F0066628A7574C0038E5B7 /* FileSystemClient.swift */ = {isa = PBXFileReference; lastKnownFileType = sourcecode.swift; path = FileSystemClient.swift; sourceTree = "<group>"; };
		93F0066828A757670038E5B7 /* FileSystemClient+FileIndex.swift */ = {isa = PBXFileReference; lastKnownFileType = sourcecode.swift; path = "FileSystemClient+FileIndex.swift"; sourceTree = "<group>"; };
		93F73D0C28A0D9FD00E67DDE /* WorkspaceDocument+Tabs.swift */ = {isa = PBXFileReference; lastKnownFileType = sourcecode.swift; path = "WorkspaceDocument+Tabs.swift"; sourceTree = "<group>"; };
		9C3E1A06284E8E020042BEC0 /* WelcomeModuleExtensions.swift */ = {isa = PBXFileReference; lastKnownFileType = sourcecode.swift; path = WelcomeModuleExtensions.swift; sourceTree = "<group>"; };
		B658FB2C27DA9E0F00EA4DBD /* Aurora Editor.app */ = {isa = PBXFileReference; explicitFileType = wrapper.application; includeInIndex = 0; path = "Aurora Editor.app"; sourceTree = BUILT_PRODUCTS_DIR; };
		B658FB3127DA9E0F00EA4DBD /* WorkspaceView.swift */ = {isa = PBXFileReference; indentWidth = 4; lastKnownFileType = sourcecode.swift; path = WorkspaceView.swift; sourceTree = "<group>"; tabWidth = 4; };
		B658FB3327DA9E1000EA4DBD /* Assets.xcassets */ = {isa = PBXFileReference; lastKnownFileType = folder.assetcatalog; path = Assets.xcassets; sourceTree = "<group>"; };
		B658FB3827DA9E1000EA4DBD /* AuroraEditor.entitlements */ = {isa = PBXFileReference; lastKnownFileType = text.plist.entitlements; path = AuroraEditor.entitlements; sourceTree = "<group>"; };
		B658FB3D27DA9E1000EA4DBD /* Aurora Editor (Tests).xctest */ = {isa = PBXFileReference; explicitFileType = wrapper.cfbundle; includeInIndex = 0; path = "Aurora Editor (Tests).xctest"; sourceTree = BUILT_PRODUCTS_DIR; };
		B658FB4727DA9E1000EA4DBD /* Aurora Editor (UITests).xctest */ = {isa = PBXFileReference; explicitFileType = wrapper.cfbundle; includeInIndex = 0; path = "Aurora Editor (UITests).xctest"; sourceTree = BUILT_PRODUCTS_DIR; };
		B6EE988F27E8879A00CDD8AB /* InspectorSidebar.swift */ = {isa = PBXFileReference; indentWidth = 4; lastKnownFileType = sourcecode.swift; path = InspectorSidebar.swift; sourceTree = "<group>"; tabWidth = 4; };
		B6EE989127E887C600CDD8AB /* InspectorSidebarToolbar.swift */ = {isa = PBXFileReference; lastKnownFileType = sourcecode.swift; path = InspectorSidebarToolbar.swift; sourceTree = "<group>"; };
		D3C2DA4929990FB900FA9F4C /* AuroraSplitViewController.swift */ = {isa = PBXFileReference; lastKnownFileType = sourcecode.swift; path = AuroraSplitViewController.swift; sourceTree = "<group>"; };
		D7012EE727E757850001E1EF /* FindNavigator.swift */ = {isa = PBXFileReference; indentWidth = 4; lastKnownFileType = sourcecode.swift; path = FindNavigator.swift; sourceTree = "<group>"; tabWidth = 4; };
		D7211D4227E066CE008F2ED7 /* Localized+Ex.swift */ = {isa = PBXFileReference; lastKnownFileType = sourcecode.swift; path = "Localized+Ex.swift"; sourceTree = "<group>"; };
		D7211D4827E06BFE008F2ED7 /* en */ = {isa = PBXFileReference; lastKnownFileType = text.plist.strings; name = en; path = en.lproj/Localizable.strings; sourceTree = "<group>"; };
		D7E201AD27E8B3C000CB86D0 /* String+Ranges.swift */ = {isa = PBXFileReference; lastKnownFileType = sourcecode.swift; path = "String+Ranges.swift"; sourceTree = "<group>"; };
		D7E201AF27E8C07300CB86D0 /* FindNavigatorSearchBar.swift */ = {isa = PBXFileReference; lastKnownFileType = sourcecode.swift; path = FindNavigatorSearchBar.swift; sourceTree = "<group>"; };
		D7E201B127E8D50000CB86D0 /* FindNavigatorModeSelector.swift */ = {isa = PBXFileReference; lastKnownFileType = sourcecode.swift; path = FindNavigatorModeSelector.swift; sourceTree = "<group>"; };
		DE513F51281B672D002260B9 /* TabBarAccessory.swift */ = {isa = PBXFileReference; lastKnownFileType = sourcecode.swift; path = TabBarAccessory.swift; sourceTree = "<group>"; };
		DE513F53281DE5D0002260B9 /* TabBarXcode.swift */ = {isa = PBXFileReference; lastKnownFileType = sourcecode.swift; path = TabBarXcode.swift; sourceTree = "<group>"; };
		DE6405A52817734700881FDF /* TabBarNative.swift */ = {isa = PBXFileReference; lastKnownFileType = sourcecode.swift; path = TabBarNative.swift; sourceTree = "<group>"; };
		DE6F77862813625500D00A76 /* TabBarDivider.swift */ = {isa = PBXFileReference; lastKnownFileType = sourcecode.swift; path = TabBarDivider.swift; sourceTree = "<group>"; };
/* End PBXFileReference section */

/* Begin PBXFrameworksBuildPhase section */
		2BE487E928245162003F3F64 /* Frameworks */ = {
			isa = PBXFrameworksBuildPhase;
			buildActionMask = 2147483647;
			files = (
			);
			runOnlyForDeploymentPostprocessing = 0;
		};
		B658FB2927DA9E0F00EA4DBD /* Frameworks */ = {
			isa = PBXFrameworksBuildPhase;
			buildActionMask = 2147483647;
			files = (
				2BE5EDAD28AE64A700C0A4AE /* AEExtensionKit in Frameworks */,
				2BD0BD172977357900629A86 /* SwiftOniguruma in Frameworks */,
				209D0246289AB9750082441F /* SwiftTerm in Frameworks */,
				200AA21228ED88B30068C7C6 /* Version-Control in Frameworks */,
			);
			runOnlyForDeploymentPostprocessing = 0;
		};
		B658FB3A27DA9E1000EA4DBD /* Frameworks */ = {
			isa = PBXFrameworksBuildPhase;
			buildActionMask = 2147483647;
			files = (
			);
			runOnlyForDeploymentPostprocessing = 0;
		};
		B658FB4427DA9E1000EA4DBD /* Frameworks */ = {
			isa = PBXFrameworksBuildPhase;
			buildActionMask = 2147483647;
			files = (
			);
			runOnlyForDeploymentPostprocessing = 0;
		};
/* End PBXFrameworksBuildPhase section */

/* Begin PBXGroup section */
		043C321227E31FE8006AE443 /* Documents */ = {
			isa = PBXGroup;
			children = (
				200FB696289D112C006E12D4 /* Model */,
				200FB695289D1125006E12D4 /* UI */,
			);
			path = Documents;
			sourceTree = "<group>";
		};
		0483E34E27FDB15F00354AC0 /* ExtensionNavigator */ = {
			isa = PBXGroup;
			children = (
				2043903A290D37A000126A3F /* Explore */,
				20CC5ABC291CD10E007DB911 /* Extension View */,
				20439039290D379600126A3F /* Installed */,
				04C3254C27FF331B00C8DA2D /* ExtensionNavigatorItem.swift */,
				0483E34F27FDB17700354AC0 /* ExtensionNavigatorView.swift */,
			);
			path = ExtensionNavigator;
			sourceTree = "<group>";
		};
		20091DB328DE1F6C008FDDFC /* UpdatesPreferences */ = {
			isa = PBXGroup;
			children = (
				20091DB628DE20FD008FDDFC /* AutomaticallyUpdateSheet.swift */,
				20091DB428DE1FC7008FDDFC /* UpdatePreferencesView.swift */,
			);
			path = UpdatesPreferences;
			sourceTree = "<group>";
		};
		20091DB828DE21EA008FDDFC /* Updates */ = {
			isa = PBXGroup;
			children = (
				20091DBD28DE3336008FDDFC /* UpdateModel.swift */,
				20091DB928DE220A008FDDFC /* UpdatePreferences.swift */,
			);
			path = Updates;
			sourceTree = "<group>";
		};
		200FB695289D1125006E12D4 /* UI */ = {
			isa = PBXGroup;
			children = (
				93159FDB28D5F40C00C55C5A /* CodeEditorViewWrapper.swift */,
				206B128028DF7311002CDE51 /* EmptyEditorView.swift */,
				0485EB1E27E7458B00138301 /* WorkspaceCodeFileView.swift */,
				B658FB3127DA9E0F00EA4DBD /* WorkspaceView.swift */,
<<<<<<< HEAD
=======
				D3C2DA4929990FB900FA9F4C /* AuroraSplitViewController.swift */,
>>>>>>> 64508702
			);
			path = UI;
			sourceTree = "<group>";
		};
		200FB696289D112C006E12D4 /* Model */ = {
			isa = PBXGroup;
			children = (
				93ACA43428C32F9100672994 /* AuroraEditorWindow */,
				93ACA43528C32FC000672994 /* WorkspaceDocument */,
				D7E201AD27E8B3C000CB86D0 /* String+Ranges.swift */,
			);
			path = Model;
			sourceTree = "<group>";
		};
		20130BDC28CF30EB0000B634 /* Remote */ = {
			isa = PBXGroup;
			children = (
				20130BDD28CF30FB0000B634 /* AddRemoteView.swift */,
			);
			path = Remote;
			sourceTree = "<group>";
		};
		2015FE3E28D87D7B006EC287 /* Sheet */ = {
			isa = PBXGroup;
			children = (
				202327DF28D607B20031FFB6 /* ReRunJobSheetView.swift */,
			);
			path = Sheet;
			sourceTree = "<group>";
		};
		20212679289BF7A800246DD7 /* Log */ = {
			isa = PBXGroup;
			children = (
				2021267E289BF7EF00246DD7 /* Formatter.swift */,
				2021267B289BF7BA00246DD7 /* Log.swift */,
				20192589289C362B009C2FAB /* LogExtension.swift */,
				20212688289C055E00246DD7 /* Using Logger.md */,
			);
			path = Log;
			sourceTree = "<group>";
		};
		2029DA8528E2FCA600D68786 /* CodeLanguages */ = {
			isa = PBXGroup;
			children = (
				209DAF2A28E649AC00E31109 /* css.tmLanguage.json */,
				209DAF2828E6498C00E31109 /* docker.tmLanguage.json */,
				209DAF2C28E649D400E31109 /* html-derivative.tmLanguage.json */,
				209DAF2E28E64A0500E31109 /* html.tmLanguage.json */,
				209DAF3028E64A3200E31109 /* JavaScript.tmLanguage.json */,
				209DAF3228E64A5500E31109 /* JavaScriptReact.tmLanguage.json */,
				209DAF2428E648A700E31109 /* JSON.tmLanguage.json */,
				209DAF2628E6494800E31109 /* JSONC.tmLanguage.json */,
				209DAF3428E64A9F00E31109 /* php.tmLanguage.json */,
				209DAF3628E64AE800E31109 /* ruby.tmLanguage.json */,
				2029DA8628E2FCEC00D68786 /* swift.tmLanguage.json */,
				209DAF2228E647BE00E31109 /* typeScript.tmLanguage.json */,
			);
			path = CodeLanguages;
			sourceTree = "<group>";
		};
		202F2E2C289E6608000D3CAD /* UI */ = {
			isa = PBXGroup;
			children = (
				93ECCFFA2902D02E00605FB3 /* CodeFile.swift */,
				2BDFA8FE28D107B200980385 /* ImageFileView.swift */,
				2BDFA8FC28D107B200980385 /* OtherFileView.swift */,
				2BDFA8FD28D107B200980385 /* WebTabView.swift */,
				2BDFA8FB28D107B200980385 /* WebWKView.swift */,
			);
			path = UI;
			sourceTree = "<group>";
		};
		202F2E2E289E6637000D3CAD /* Model */ = {
			isa = PBXGroup;
			children = (
				2BDFA8F728D1079600980385 /* WebTab.swift */,
			);
			path = Model;
			sourceTree = "<group>";
		};
		2032B51128A26B2D0089EBB6 /* Controller */ = {
			isa = PBXGroup;
			children = (
				2032B51228A26B390089EBB6 /* AboutWindowHostingController.swift */,
			);
			path = Controller;
			sourceTree = "<group>";
		};
		2041B8B028A67486005F03D8 /* Core */ = {
			isa = PBXGroup;
			children = (
				20D838CD289A7ACE00D91D05 /* GitClient.swift */,
				934D2F0228C4A5690034E5C8 /* GitClientError.swift */,
			);
			path = Core;
			sourceTree = "<group>";
		};
		20425E46297EE7270022FE5A /* Tools */ = {
			isa = PBXGroup;
			children = (
				20425E47297EE74D0022FE5A /* sort-Xcode-project-file.pl */,
				20425E49297EED860022FE5A /* ClearDerivedData.sh */,
				20425E4B297EEE350022FE5A /* unused_strings.py */,
				20425E55297F03230022FE5A /* xstrings.swift */,
			);
			path = Tools;
			sourceTree = "<group>";
		};
		20439035290D27C600126A3F /* Errors */ = {
			isa = PBXGroup;
			children = (
				20439037290D27DB00126A3F /* WorkspaceErrors.swift */,
			);
			path = Errors;
			sourceTree = "<group>";
		};
		20439039290D379600126A3F /* Installed */ = {
			isa = PBXGroup;
			children = (
			);
			path = Installed;
			sourceTree = "<group>";
		};
		2043903A290D37A000126A3F /* Explore */ = {
			isa = PBXGroup;
			children = (
				2043903B290D385600126A3F /* ExploreExtensionsView.swift */,
				2043903D290D38D700126A3F /* ExploreItemView.swift */,
			);
			path = Explore;
			sourceTree = "<group>";
		};
		204F7BB128D7903000F49092 /* Workflow */ = {
			isa = PBXGroup;
			children = (
				204F7BB228D7905C00F49092 /* WorkflowMenu.swift */,
				204F7BB828D7908700F49092 /* WorkflowTableViewCell.swift */,
				204F7BB628D7907A00F49092 /* WorkflowViewController.swift */,
				204F7BB428D7906A00F49092 /* WorkflowWrapperView.swift */,
			);
			path = Workflow;
			sourceTree = "<group>";
		};
		206B128428DF779C002CDE51 /* Extensions */ = {
			isa = PBXGroup;
			children = (
				206B128528DF77AD002CDE51 /* CodeEditor+Position.swift */,
				2B04570D28E6FFE300024F2D /* NSRange+Shifted.swift */,
				206B128928DF78F2002CDE51 /* NSTextView.swift */,
				2BD5CF1528D602CE00F95E5A /* OSDefinitions.swift */,
				2BD5CF1628D602CE00F95E5A /* ScrollView.swift */,
			);
			path = Extensions;
			sourceTree = "<group>";
		};
		206B128F28DF79B7002CDE51 /* Minimap */ = {
			isa = PBXGroup;
			children = (
				206B129028DF79C4002CDE51 /* MinimapLayoutManager.swift */,
				206B129228DF79E9002CDE51 /* MinimapTypeSetter.swift */,
				2BD5CF0E28D602CE00F95E5A /* MinimapView.swift */,
			);
			path = Minimap;
			sourceTree = "<group>";
		};
		206B129428DF7A22002CDE51 /* Gutter */ = {
			isa = PBXGroup;
			children = (
				206B129728DF7AA2002CDE51 /* GutterRect.swift */,
				206B129528DF7A3D002CDE51 /* GutterSharedCode.swift */,
				2BD5CF1128D602CE00F95E5A /* GutterView.swift */,
			);
			path = Gutter;
			sourceTree = "<group>";
		};
		2072FA14280D838800C7F8D4 /* Lists */ = {
			isa = PBXGroup;
			children = (
				2072FA15280D83A500C7F8D4 /* FileTypeList.swift */,
			);
			path = Lists;
			sourceTree = "<group>";
		};
		20752E3928CA4C1100935487 /* Version Control */ = {
			isa = PBXGroup;
			children = (
				20752E3B28CA4C2200935487 /* Model */,
				20D83914289A816500D91D05 /* Networking */,
				20752E3A28CA4C1E00935487 /* UI */,
			);
			path = "Version Control";
			sourceTree = "<group>";
		};
		20752E3A28CA4C1E00935487 /* UI */ = {
			isa = PBXGroup;
			children = (
				20BE727328D0758E00EEDE5F /* Actions */,
				2096A82228CF76C500F6ED39 /* Branch */,
				20752E3E28CA4C3B00935487 /* Clone */,
				20752E3C28CA4C2800935487 /* Project History */,
				20130BDC28CF30EB0000B634 /* Remote */,
				207D295B28CCE72100D31530 /* Rename */,
				20752E3D28CA4C3500935487 /* Stash */,
				207B4380293E0BD800216AD6 /* Tag */,
			);
			path = UI;
			sourceTree = "<group>";
		};
		20752E3B28CA4C2200935487 /* Model */ = {
			isa = PBXGroup;
			children = (
				20D83916289A818B00D91D05 /* Accounts */,
				20BE727928D0762D00EEDE5F /* Actions */,
				20D838C7289A7ACE00D91D05 /* Client */,
				20752E3F28CA4C4B00935487 /* Project History */,
				20D8387A289A7ACE00D91D05 /* GitUIModel.swift */,
			);
			path = Model;
			sourceTree = "<group>";
		};
		20752E3C28CA4C2800935487 /* Project History */ = {
			isa = PBXGroup;
			children = (
				20752E4428CA54A000935487 /* Cell */,
				207D295728CCDE4300D31530 /* BranchCommitHistoryView.swift */,
				20D9E32B28CB68DE00FE3339 /* FilterCommitHistoryView.swift */,
				20752E4228CA4E3100935487 /* ProjectCommitHistoryView.swift */,
			);
			path = "Project History";
			sourceTree = "<group>";
		};
		20752E3D28CA4C3500935487 /* Stash */ = {
			isa = PBXGroup;
			children = (
				20D83879289A7ACE00D91D05 /* StashChangesSheet.swift */,
			);
			path = Stash;
			sourceTree = "<group>";
		};
		20752E3E28CA4C3B00935487 /* Clone */ = {
			isa = PBXGroup;
			children = (
				20D8387C289A7ACE00D91D05 /* CheckoutBranch.swift */,
				20D8387E289A7ACE00D91D05 /* CheckoutBranchView.swift */,
				93CB9ADF28C72BC20068074A /* GitCloneView+Helpers.swift */,
				20D8387D289A7ACE00D91D05 /* GitCloneView.swift */,
				9336833828C5EAD7009F7B44 /* GitCloneViewWindow.swift */,
			);
			path = Clone;
			sourceTree = "<group>";
		};
		20752E3F28CA4C4B00935487 /* Project History */ = {
			isa = PBXGroup;
			children = (
				207D295928CCDEDC00D31530 /* BranchCommitHistory.swift */,
				20752E4028CA4C6500935487 /* ProjectCommitHistory.swift */,
			);
			path = "Project History";
			sourceTree = "<group>";
		};
		20752E4428CA54A000935487 /* Cell */ = {
			isa = PBXGroup;
			children = (
				20752E4528CA54B200935487 /* CommitHistoryCellView.swift */,
			);
			path = Cell;
			sourceTree = "<group>";
		};
		20752E4728CA54E000935487 /* Version Control */ = {
			isa = PBXGroup;
			children = (
				20752E4828CA54F000935487 /* Avatar.swift */,
				20D838A1289A7ACE00D91D05 /* Dictionary+Additions.swift */,
				20D8389F289A7ACE00D91D05 /* Time.swift */,
			);
			path = "Version Control";
			sourceTree = "<group>";
		};
		2077162A287C86410069C68E /* Toolbar */ = {
			isa = PBXGroup;
			children = (
				20D8390F289A7F3F00D91D05 /* UI */,
			);
			path = Toolbar;
			sourceTree = "<group>";
		};
		207B4380293E0BD800216AD6 /* Tag */ = {
			isa = PBXGroup;
			children = (
				207B4381293E0BEC00216AD6 /* CreateNewTagView.swift */,
			);
			path = Tag;
			sourceTree = "<group>";
		};
		207D295B28CCE72100D31530 /* Rename */ = {
			isa = PBXGroup;
			children = (
				207D295C28CCE72F00D31530 /* RenameBranchView.swift */,
			);
			path = Rename;
			sourceTree = "<group>";
		};
		2093292228D9DE0800F91C82 /* Styles */ = {
			isa = PBXGroup;
			children = (
				206729B128AE6AC900EB0957 /* GroupBox.swift */,
			);
			path = Styles;
			sourceTree = "<group>";
		};
		2096A82228CF76C500F6ED39 /* Branch */ = {
			isa = PBXGroup;
			children = (
				2096A82328CF76D400F6ED39 /* CreateNewBranchView.swift */,
			);
			path = Branch;
			sourceTree = "<group>";
		};
		209D024F289ABF520082441F /* Editor */ = {
			isa = PBXGroup;
			children = (
				2BD5CF0B28D602CE00F95E5A /* CodeEditorView */,
				2B04570828E6FFE300024F2D /* EditorCore */,
				206B128428DF779C002CDE51 /* Extensions */,
				202F2E2E289E6637000D3CAD /* Model */,
				202F2E2C289E6608000D3CAD /* UI */,
			);
			path = Editor;
			sourceTree = "<group>";
		};
		209D2F5A297BDC5A005AB73C /* Resources */ = {
			isa = PBXGroup;
			children = (
				209D2F5F297BDF83005AB73C /* Credits.md */,
				209D2F5D297BDF47005AB73C /* License.md */,
			);
			name = Resources;
			path = ../../Resources;
			sourceTree = "<group>";
		};
		20B5BD9728B11AA500B2A02F /* Model */ = {
			isa = PBXGroup;
			children = (
				20B5BD9B28B11C6200B2A02F /* WelcomeModel.swift */,
			);
			path = Model;
			sourceTree = "<group>";
		};
		20B5BD9A28B11BF400B2A02F /* Extensions */ = {
			isa = PBXGroup;
			children = (
				9C3E1A06284E8E020042BEC0 /* WelcomeModuleExtensions.swift */,
			);
			path = Extensions;
			sourceTree = "<group>";
		};
		20B5BD9F28B1309200B2A02F /* SplitView */ = {
			isa = PBXGroup;
			children = (
				20B5BDA028B130EA00B2A02F /* DropProposalPositionCalculations.swift */,
				20B5BDA228B130F000B2A02F /* SplitEditorDropProposalPosition.swift */,
				20B5BDA428B130F300B2A02F /* SplitViewDropDelegate.swift */,
				20B5BDA628B130FA00B2A02F /* SplitViewDropProposalOverlay.swift */,
				20B5BDA828B130FF00B2A02F /* SplitViewModifier.swift */,
			);
			path = SplitView;
			sourceTree = "<group>";
		};
		20B6A1FC28AFE05E004EC8D7 /* Controller */ = {
			isa = PBXGroup;
			children = (
				93DD4FF228AFD0F100B664D4 /* PreferencesWindowController.swift */,
			);
			path = Controller;
			sourceTree = "<group>";
		};
		20BE727328D0758E00EEDE5F /* Actions */ = {
			isa = PBXGroup;
			children = (
				20BE727628D0761500EEDE5F /* Cell */,
				2015FE3E28D87D7B006EC287 /* Sheet */,
				20BE727428D0761200EEDE5F /* ActionsListView.swift */,
				202327D528D5CA970031FFB6 /* WorkflowJobsView.swift */,
				20BE729B28D0BB2000EEDE5F /* WorkflowRunsView.swift */,
			);
			path = Actions;
			sourceTree = "<group>";
		};
		20BE727628D0761500EEDE5F /* Cell */ = {
			isa = PBXGroup;
			children = (
				204F7BB128D7903000F49092 /* Workflow */,
				20BE727C28D07FF200EEDE5F /* ActionsPopoverCellView.swift */,
				20BE729928D0A25900EEDE5F /* WorkflowCellView.swift */,
				202327D728D5CB200031FFB6 /* WorkflowJobCell.swift */,
				20BE729D28D0BB6F00EEDE5F /* WorkflowRunCell.swift */,
			);
			path = Cell;
			sourceTree = "<group>";
		};
		20BE727928D0762D00EEDE5F /* Actions */ = {
			isa = PBXGroup;
			children = (
				20BE72A228D0BE4F00EEDE5F /* Workflow */,
				20BE729728D08C5000EEDE5F /* GitHubActionsModel.swift */,
			);
			path = Actions;
			sourceTree = "<group>";
		};
		20BE727F28D0834800EEDE5F /* Services */ = {
			isa = PBXGroup;
			children = (
				20BE728028D0835A00EEDE5F /* Manager */,
				20BE728128D0836200EEDE5F /* Model */,
			);
			path = Services;
			sourceTree = "<group>";
		};
		20BE728028D0835A00EEDE5F /* Manager */ = {
			isa = PBXGroup;
			children = (
				20BE728628D0845000EEDE5F /* AuroraNetworking.swift */,
				20CABA3A290BFCAC004753A8 /* Constants.swift */,
				20BE728E28D0878E00EEDE5F /* GithubNetworkingConstants.swift */,
				20BE728428D0841A00EEDE5F /* HTTPErros.swift */,
				20BE728228D083D800EEDE5F /* HTTPMethod.swift */,
			);
			path = Manager;
			sourceTree = "<group>";
		};
		20BE728128D0836200EEDE5F /* Model */ = {
			isa = PBXGroup;
			children = (
				20CABA3C290BFDC4004753A8 /* AuroraEditor */,
				20BE728828D0852600EEDE5F /* GitHub */,
			);
			path = Model;
			sourceTree = "<group>";
		};
		20BE728828D0852600EEDE5F /* GitHub */ = {
			isa = PBXGroup;
			children = (
				20BE728928D0852D00EEDE5F /* Actions */,
			);
			path = GitHub;
			sourceTree = "<group>";
		};
		20BE728928D0852D00EEDE5F /* Actions */ = {
			isa = PBXGroup;
			children = (
				20BE729F28D0BD8000EEDE5F /* Workflow */,
			);
			path = Actions;
			sourceTree = "<group>";
		};
		20BE729F28D0BD8000EEDE5F /* Workflow */ = {
			isa = PBXGroup;
			children = (
				20BE728A28D0854900EEDE5F /* Workflow.swift */,
			);
			path = Workflow;
			sourceTree = "<group>";
		};
		20BE72A228D0BE4F00EEDE5F /* Workflow */ = {
			isa = PBXGroup;
			children = (
			);
			path = Workflow;
			sourceTree = "<group>";
		};
		20C0CBDB297B077700E9F9F0 /* Model */ = {
			isa = PBXGroup;
			children = (
				20C0CBDE297B086200E9F9F0 /* AboutViewModal.swift */,
				20C0CBDC297B083E00E9F9F0 /* Contributor.swift */,
			);
			path = Model;
			sourceTree = "<group>";
		};
		20CABA35290BF461004753A8 /* AuroraEditor */ = {
			isa = PBXGroup;
			children = (
				20CABA36290BF484004753A8 /* AuroraEditorLoginView.swift */,
			);
			path = AuroraEditor;
			sourceTree = "<group>";
		};
		20CABA3C290BFDC4004753A8 /* AuroraEditor */ = {
			isa = PBXGroup;
			children = (
				20CABA40290BFE89004753A8 /* Account */,
				20CABA3D290BFDD4004753A8 /* OAuth */,
			);
			path = AuroraEditor;
			sourceTree = "<group>";
		};
		20CABA3D290BFDD4004753A8 /* OAuth */ = {
			isa = PBXGroup;
			children = (
				20CABA3E290BFDF7004753A8 /* AELogin.swift */,
			);
			path = OAuth;
			sourceTree = "<group>";
		};
		20CABA40290BFE89004753A8 /* Account */ = {
			isa = PBXGroup;
			children = (
				20CABA41290BFE94004753A8 /* AEUser.swift */,
			);
			path = Account;
			sourceTree = "<group>";
		};
		20CC5ABC291CD10E007DB911 /* Extension View */ = {
			isa = PBXGroup;
			children = (
				20CC5AC5291CD177007DB911 /* ExtensionDescriptionView.swift */,
				20CC5ABF291CD13A007DB911 /* ExtensionHeaderView.swift */,
				20CC5AC1291CD14E007DB911 /* ExtensionInformationView.swift */,
				20CC5AC3291CD160007DB911 /* ExtensionMoreByUserView.swift */,
				20CC5ABD291CD12F007DB911 /* ExtensionPrivacyView.swift */,
				20CC5ABA291CD0C3007DB911 /* ExtensionView.swift */,
				20CC5AC7291CD4FC007DB911 /* ExtensionWhatsNewView.swift */,
			);
			path = "Extension View";
			sourceTree = "<group>";
		};
		20D83712289A7A9200D91D05 /* Base */ = {
			isa = PBXGroup;
			children = (
				20D838FB289A7AD600D91D05 /* About */,
				20D837CB289A7ACD00D91D05 /* AppPreferences */,
				20D838DF289A7ACE00D91D05 /* AuroraEditorNotifications */,
				20D83824289A7ACD00D91D05 /* AuroraEditorUI */,
				20D83749289A7ACD00D91D05 /* Breadcrumbs */,
				93EF415928C1D1BF004083AD /* CommandPalette */,
				20D83854289A7ACE00D91D05 /* Crashlytics */,
				043C321227E31FE8006AE443 /* Documents */,
				209D024F289ABF520082441F /* Editor */,
				20D837BC289A7ACD00D91D05 /* Extensions */,
				20D837B1289A7ACD00D91D05 /* Feedback */,
				2BDFA90C28D10B9200980385 /* FileCreation */,
				20D83866289A7ACE00D91D05 /* FileSystemClient */,
				B6EE988E27E8877C00CDD8AB /* InspectorSidebar */,
				20D83851289A7ACE00D91D05 /* LSP */,
				934D2F0528C4EC430034E5C8 /* MenuBarItem */,
				287776EA27E350A100D46668 /* NavigatorSidebar */,
				20D838EA289A7ACE00D91D05 /* QuickOpen */,
				7BBF20122939AF6E00D60627 /* Recents */,
				20D83718289A7ACD00D91D05 /* StatusBar */,
				287776EB27E350BA00D46668 /* TabBar */,
				20D838F5289A7ACE00D91D05 /* TerminalEmulator */,
				2077162A287C86410069C68E /* Toolbar */,
				20752E3928CA4C1100935487 /* Version Control */,
				20D83810289A7ACD00D91D05 /* WelcomeModule */,
			);
			path = Base;
			sourceTree = "<group>";
		};
		20D83713289A7A9900D91D05 /* Utils */ = {
			isa = PBXGroup;
			children = (
				20439035290D27C600126A3F /* Errors */,
				20D83740289A7ACD00D91D05 /* Extensions */,
				20D83744289A7ACD00D91D05 /* KeyChain */,
				20212679289BF7A800246DD7 /* Log */,
				20B5BD9F28B1309200B2A02F /* SplitView */,
				2093292228D9DE0800F91C82 /* Styles */,
				20752E4728CA54E000935487 /* Version Control */,
				2B89F85328B13E9D007CB9C1 /* AuroraMessageBox.swift */,
				2B71C0A32874AD61008E0859 /* AuroraProject.swift */,
				2BCBAAC72927C41E00D4DFB2 /* BindingProxy.swift */,
				2036DD5428DB3DB5003BECB7 /* Queue.swift */,
				2BD0BD132977331400629A86 /* VibrantEffect.swift */,
				2BCBAAC92927C65500D4DFB2 /* View+isHidden.swift */,
			);
			path = Utils;
			sourceTree = "<group>";
		};
		20D83718289A7ACD00D91D05 /* StatusBar */ = {
			isa = PBXGroup;
			children = (
				20D83734289A7ACD00D91D05 /* Model */,
				20D83721289A7ACD00D91D05 /* UI */,
			);
			path = StatusBar;
			sourceTree = "<group>";
		};
		20D83721289A7ACD00D91D05 /* UI */ = {
			isa = PBXGroup;
			children = (
				20D8372B289A7ACD00D91D05 /* StatusBarDrawer */,
				20D83723289A7ACD00D91D05 /* StatusBarItems */,
				20D83722289A7ACD00D91D05 /* StatusBar.swift */,
			);
			path = UI;
			sourceTree = "<group>";
		};
		20D83723289A7ACD00D91D05 /* StatusBarItems */ = {
			isa = PBXGroup;
			children = (
				938E8E82291CBC3400DB8320 /* StatusBarBracketCountLabel.swift */,
				20D83725289A7ACD00D91D05 /* StatusBarBreakpointButton.swift */,
				20D8372A289A7ACD00D91D05 /* StatusBarCursorLocationLabel.swift */,
				20D83727289A7ACD00D91D05 /* StatusBarEncodingSelector.swift */,
				20D83726289A7ACD00D91D05 /* StatusBarIndentSelector.swift */,
				20D83728289A7ACD00D91D05 /* StatusBarLineEndSelector.swift */,
				20D83724289A7ACD00D91D05 /* StatusBarMenuLabel.swift */,
				20D83729289A7ACD00D91D05 /* StatusBarToggleDrawerButton.swift */,
			);
			path = StatusBarItems;
			sourceTree = "<group>";
		};
		20D8372B289A7ACD00D91D05 /* StatusBarDrawer */ = {
			isa = PBXGroup;
			children = (
				20D8372D289A7ACD00D91D05 /* BottomBar */,
				20D8372C289A7ACD00D91D05 /* StatusBarDrawer.swift */,
			);
			path = StatusBarDrawer;
			sourceTree = "<group>";
		};
		20D8372D289A7ACD00D91D05 /* BottomBar */ = {
			isa = PBXGroup;
			children = (
				20D83731289A7ACD00D91D05 /* FilterTextField.swift */,
				20D83730289A7ACD00D91D05 /* StatusBarClearButton.swift */,
				20D8372F289A7ACD00D91D05 /* StatusBarMaximizeButton.swift */,
				20D8372E289A7ACD00D91D05 /* StatusBarSplitTerminalButton.swift */,
			);
			path = BottomBar;
			sourceTree = "<group>";
		};
		20D83734289A7ACD00D91D05 /* Model */ = {
			isa = PBXGroup;
			children = (
				938E8E80291CB95C00DB8320 /* BracketCount.swift */,
				20D83737289A7ACD00D91D05 /* CursorLocation.swift */,
				20D83735289A7ACD00D91D05 /* StatusBarModel.swift */,
				20D83736289A7ACD00D91D05 /* StatusBarTabType.swift */,
			);
			path = Model;
			sourceTree = "<group>";
		};
		20D83740289A7ACD00D91D05 /* Extensions */ = {
			isa = PBXGroup;
			children = (
				2032B50F28A256F50089EBB6 /* Array.swift */,
				2B18EC4728AEC86C00494768 /* AuroraEditorSymbols.swift */,
				20D8373E289A7ACD00D91D05 /* Bundle.swift */,
				2032B50D28A256130089EBB6 /* Collection.swift */,
				20D8373D289A7ACD00D91D05 /* Color.swift */,
				20D8373F289A7ACD00D91D05 /* Date.swift */,
				20DF97A028ABB30D009CE1E9 /* FileManger.swift */,
				20212684289BF87600246DD7 /* Formatters.swift */,
				20212682289BF84B00246DD7 /* String.swift */,
				20D838FA289A7ACE00D91D05 /* SwiftTerm+Color+Init.swift */,
				20D8389D289A7ACE00D91D05 /* URL.swift */,
				20D83733289A7ACD00D91D05 /* View.swift */,
				20F8378F28C7B45700EAE842 /* WorkspaceExtension.swift */,
			);
			path = Extensions;
			sourceTree = "<group>";
		};
		20D83744289A7ACD00D91D05 /* KeyChain */ = {
			isa = PBXGroup;
			children = (
				20D83747289A7ACD00D91D05 /* AuroraEditorKeychain.swift */,
				20D83748289A7ACD00D91D05 /* AuroraEditorKeychainConstants.swift */,
				20D83745289A7ACD00D91D05 /* AuroraEditorSwiftAccessOptions.swift */,
			);
			path = KeyChain;
			sourceTree = "<group>";
		};
		20D83749289A7ACD00D91D05 /* Breadcrumbs */ = {
			isa = PBXGroup;
			children = (
				20D83902289A7D1600D91D05 /* UI */,
			);
			path = Breadcrumbs;
			sourceTree = "<group>";
		};
		20D837B1289A7ACD00D91D05 /* Feedback */ = {
			isa = PBXGroup;
			children = (
				20D837BA289A7ACD00D91D05 /* Controllers */,
				20D837B5289A7ACD00D91D05 /* Model */,
				20D83900289A7C9200D91D05 /* UI */,
			);
			path = Feedback;
			sourceTree = "<group>";
		};
		20D837B5289A7ACD00D91D05 /* Model */ = {
			isa = PBXGroup;
			children = (
				20D837B7289A7ACD00D91D05 /* FeedbackModel.swift */,
				20D837B8289A7ACD00D91D05 /* FeedbackType.swift */,
				20D837B6289A7ACD00D91D05 /* IssueArea.swift */,
			);
			path = Model;
			sourceTree = "<group>";
		};
		20D837BA289A7ACD00D91D05 /* Controllers */ = {
			isa = PBXGroup;
			children = (
				20D837BB289A7ACD00D91D05 /* FeedbackWindowController.swift */,
			);
			path = Controllers;
			sourceTree = "<group>";
		};
		20D837BC289A7ACD00D91D05 /* Extensions */ = {
			isa = PBXGroup;
			children = (
				20D837BF289A7ACD00D91D05 /* Models */,
				20D83912289A80E700D91D05 /* Network */,
				20D83913289A811600D91D05 /* UI */,
			);
			path = Extensions;
			sourceTree = "<group>";
		};
		20D837BF289A7ACD00D91D05 /* Models */ = {
			isa = PBXGroup;
			children = (
				0463E51027FCC1DF00806D5C /* AuroraEditorAPI.swift */,
				20D837C1289A7ACD00D91D05 /* DownloadedPlugin.swift */,
				20D837BE289A7ACD00D91D05 /* ExtensionsManager.swift */,
				20D837C2289A7ACD00D91D05 /* Plugin.swift */,
				20D837C0289A7ACD00D91D05 /* PluginRelease.swift */,
			);
			path = Models;
			sourceTree = "<group>";
		};
		20D837CB289A7ACD00D91D05 /* AppPreferences */ = {
			isa = PBXGroup;
			children = (
				20B6A1FC28AFE05E004EC8D7 /* Controller */,
				20D8380B289A7ACD00D91D05 /* HelperViews */,
				20D837FB289A7ACD00D91D05 /* Model */,
				20D837F6289A7ACD00D91D05 /* Resources */,
				20D837CC289A7ACD00D91D05 /* UI */,
			);
			path = AppPreferences;
			sourceTree = "<group>";
		};
		20D837CC289A7ACD00D91D05 /* UI */ = {
			isa = PBXGroup;
			children = (
				20D837E5289A7ACD00D91D05 /* AccountsPreferences */,
				20D837CE289A7ACD00D91D05 /* GeneralPreferences */,
				20D837D2289A7ACD00D91D05 /* SourceControlPreferences */,
				20D837D0289A7ACD00D91D05 /* TerminalPreferences */,
				20D837D9289A7ACD00D91D05 /* TextEditingPreferences */,
				20D837DB289A7ACD00D91D05 /* ThemePreferences */,
				20091DB328DE1F6C008FDDFC /* UpdatesPreferences */,
				20D8380F289A7ACD00D91D05 /* PreferencesPlaceholderView.swift */,
				206729AE28AE69DC00EB0957 /* PreferencesView.swift */,
			);
			path = UI;
			sourceTree = "<group>";
		};
		20D837CE289A7ACD00D91D05 /* GeneralPreferences */ = {
			isa = PBXGroup;
			children = (
				20D837CF289A7ACD00D91D05 /* GeneralPreferencesView.swift */,
				934D2F0928C591FD0034E5C8 /* GeneralPreferencesViewSections.swift */,
			);
			path = GeneralPreferences;
			sourceTree = "<group>";
		};
		20D837D0289A7ACD00D91D05 /* TerminalPreferences */ = {
			isa = PBXGroup;
			children = (
				20D837D1289A7ACD00D91D05 /* TerminalPreferencesView.swift */,
			);
			path = TerminalPreferences;
			sourceTree = "<group>";
		};
		20D837D2289A7ACD00D91D05 /* SourceControlPreferences */ = {
			isa = PBXGroup;
			children = (
				20D837D8289A7ACD00D91D05 /* IgnoredFileView.swift */,
				20D837D3289A7ACD00D91D05 /* PreferenceSourceControlView.swift */,
				20D837D4289A7ACD00D91D05 /* SourceControlGeneralView.swift */,
				20D837D5289A7ACD00D91D05 /* SourceControlGitView.swift */,
			);
			path = SourceControlPreferences;
			sourceTree = "<group>";
		};
		20D837D9289A7ACD00D91D05 /* TextEditingPreferences */ = {
			isa = PBXGroup;
			children = (
				20D837DA289A7ACD00D91D05 /* TextEditingPreferencesView.swift */,
			);
			path = TextEditingPreferences;
			sourceTree = "<group>";
		};
		20D837DB289A7ACD00D91D05 /* ThemePreferences */ = {
			isa = PBXGroup;
			children = (
				931B0E1128F2ACEC0036FD5F /* EditorThemeAttributeView.swift */,
				20D837DF289A7ACD00D91D05 /* EditorThemeView.swift */,
				20D837DD289A7ACD00D91D05 /* PreviewThemeView.swift */,
				20D837DE289A7ACD00D91D05 /* TerminalThemeView.swift */,
				20D837DC289A7ACD00D91D05 /* ThemePreferencesView.swift */,
				20D837E0289A7ACD00D91D05 /* ThemePreviewIcon.swift */,
			);
			path = ThemePreferences;
			sourceTree = "<group>";
		};
		20D837E1289A7ACD00D91D05 /* ThemePreferences */ = {
			isa = PBXGroup;
			children = (
				9384904228FB9C69006FB263 /* ThemeJsonLoader */,
				20D837E4289A7ACD00D91D05 /* AuroraTheme.swift */,
				9362B21328EC730D00523626 /* EditorColors.swift */,
				9362B21528EC734200523626 /* TerminalColors.swift */,
				20D837E2289A7ACD00D91D05 /* ThemeModel.swift */,
			);
			path = ThemePreferences;
			sourceTree = "<group>";
		};
		20D837E5289A7ACD00D91D05 /* AccountsPreferences */ = {
			isa = PBXGroup;
			children = (
				20D837EC289A7ACD00D91D05 /* Login */,
				20D59CD128AFAAE400E3907B /* AccountItemView.swift */,
				20D837EA289A7ACD00D91D05 /* AccountListItem.swift */,
				20D837EB289A7ACD00D91D05 /* AccountSelectionDialog.swift */,
				20D837E6289A7ACD00D91D05 /* PreferenceAccountsView.swift */,
			);
			path = AccountsPreferences;
			sourceTree = "<group>";
		};
		20D837EC289A7ACD00D91D05 /* Login */ = {
			isa = PBXGroup;
			children = (
				20CABA35290BF461004753A8 /* AuroraEditor */,
				20D837F1289A7ACD00D91D05 /* Github */,
				20D837ED289A7ACD00D91D05 /* Gitlab */,
				20D837F0289A7ACD00D91D05 /* GitAccountItem.swift */,
			);
			path = Login;
			sourceTree = "<group>";
		};
		20D837ED289A7ACD00D91D05 /* Gitlab */ = {
			isa = PBXGroup;
			children = (
				20D837EE289A7ACD00D91D05 /* GitlabHostedLoginView.swift */,
				20D837EF289A7ACD00D91D05 /* GitlabLoginView.swift */,
			);
			path = Gitlab;
			sourceTree = "<group>";
		};
		20D837F1289A7ACD00D91D05 /* Github */ = {
			isa = PBXGroup;
			children = (
				20D837F3289A7ACD00D91D05 /* GithubEnterpriseLoginView.swift */,
				20D837F2289A7ACD00D91D05 /* GithubLoginView.swift */,
			);
			path = Github;
			sourceTree = "<group>";
		};
		20D837F6289A7ACD00D91D05 /* Resources */ = {
			isa = PBXGroup;
			children = (
				20D837F7289A7ACD00D91D05 /* AuroraEditor */,
			);
			path = Resources;
			sourceTree = "<group>";
		};
		20D837F8289A7ACD00D91D05 /* Extensions */ = {
			isa = PBXGroup;
			children = (
				20D837F9289A7ACD00D91D05 /* Loopable.swift */,
			);
			path = Extensions;
			sourceTree = "<group>";
		};
		20D837FB289A7ACD00D91D05 /* Model */ = {
			isa = PBXGroup;
			children = (
				20D83806289A7ACD00D91D05 /* Accounts */,
				20D837FF289A7ACD00D91D05 /* General */,
				20D837FC289A7ACD00D91D05 /* Source Control */,
				20D83803289A7ACD00D91D05 /* Terminal */,
				20D83801289A7ACD00D91D05 /* Text Editing */,
				20D83809289A7ACD00D91D05 /* Theme */,
				20D837E1289A7ACD00D91D05 /* ThemePreferences */,
				20091DB828DE21EA008FDDFC /* Updates */,
				20D83805289A7ACD00D91D05 /* AppPreferences.swift */,
				20D837FE289A7ACD00D91D05 /* AppPreferencesModel.swift */,
				20B6A1FD28AFE107004EC8D7 /* SettingItem.swift */,
				20B6A1FF28AFE124004EC8D7 /* SettingsModel.swift */,
			);
			path = Model;
			sourceTree = "<group>";
		};
		20D837FC289A7ACD00D91D05 /* Source Control */ = {
			isa = PBXGroup;
			children = (
				2093CDE3289AA881003A88DD /* IgnoredFiles.swift */,
				20D837FD289A7ACD00D91D05 /* SourceControlPreferences.swift */,
			);
			path = "Source Control";
			sourceTree = "<group>";
		};
		20D837FF289A7ACD00D91D05 /* General */ = {
			isa = PBXGroup;
			children = (
				20D83800289A7ACD00D91D05 /* GeneralPreferences.swift */,
			);
			path = General;
			sourceTree = "<group>";
		};
		20D83801289A7ACD00D91D05 /* Text Editing */ = {
			isa = PBXGroup;
			children = (
				20D83802289A7ACD00D91D05 /* TextEditingPreferences.swift */,
			);
			path = "Text Editing";
			sourceTree = "<group>";
		};
		20D83803289A7ACD00D91D05 /* Terminal */ = {
			isa = PBXGroup;
			children = (
				20D83804289A7ACD00D91D05 /* TerminalPreferences.swift */,
			);
			path = Terminal;
			sourceTree = "<group>";
		};
		20D83806289A7ACD00D91D05 /* Accounts */ = {
			isa = PBXGroup;
			children = (
				20D83807289A7ACD00D91D05 /* AccountsPreferences.swift */,
				20CABA38290BF5A2004753A8 /* EditorAccountModel.swift */,
				20D837E8289A7ACD00D91D05 /* Providers.swift */,
				20D83808289A7ACD00D91D05 /* SourceControlAccounts.swift */,
			);
			path = Accounts;
			sourceTree = "<group>";
		};
		20D83809289A7ACD00D91D05 /* Theme */ = {
			isa = PBXGroup;
			children = (
				20D8380A289A7ACD00D91D05 /* ThemePreferences.swift */,
			);
			path = Theme;
			sourceTree = "<group>";
		};
		20D8380B289A7ACD00D91D05 /* HelperViews */ = {
			isa = PBXGroup;
			children = (
				20D837F8289A7ACD00D91D05 /* Extensions */,
				20D8380D289A7ACD00D91D05 /* PreferencesColorPicker.swift */,
				20D8380C289A7ACD00D91D05 /* PreferencesSection.swift */,
				20D8380E289A7ACD00D91D05 /* PreferencesToolbar.swift */,
			);
			path = HelperViews;
			sourceTree = "<group>";
		};
		20D83810289A7ACD00D91D05 /* WelcomeModule */ = {
			isa = PBXGroup;
			children = (
				20B5BD9728B11AA500B2A02F /* Model */,
				20D8381B289A7ACD00D91D05 /* UI */,
			);
			path = WelcomeModule;
			sourceTree = "<group>";
		};
		20D8381B289A7ACD00D91D05 /* UI */ = {
			isa = PBXGroup;
			children = (
				20B5BD9A28B11BF400B2A02F /* Extensions */,
				20D83821289A7ACD00D91D05 /* WelcomeActionView.swift */,
				20D83820289A7ACD00D91D05 /* WelcomeView.swift */,
				20D8381F289A7ACD00D91D05 /* WelcomeWindowView.swift */,
			);
			path = UI;
			sourceTree = "<group>";
		};
		20D83824289A7ACD00D91D05 /* AuroraEditorUI */ = {
			isa = PBXGroup;
			children = (
				20D83910289A807500D91D05 /* Model */,
				20D83835289A7ACD00D91D05 /* UI */,
			);
			path = AuroraEditorUI;
			sourceTree = "<group>";
		};
		20D83835289A7ACD00D91D05 /* UI */ = {
			isa = PBXGroup;
			children = (
				20D8383A289A7ACD00D91D05 /* EffectView.swift */,
				20D83836289A7ACD00D91D05 /* FontPickerView.swift */,
				20D8383E289A7ACD00D91D05 /* HelpButton.swift */,
				20D83838289A7ACD00D91D05 /* PanelDivider.swift */,
				20D83837289A7ACD00D91D05 /* SegmentedControl.swift */,
				20D8383B289A7ACD00D91D05 /* SettingsTextEditor.swift */,
<<<<<<< HEAD
			);
			path = UI;
			sourceTree = "<group>";
		};
		20D8384B289A7ACE00D91D05 /* Acknowledgements */ = {
			isa = PBXGroup;
			children = (
				20D8384F289A7ACE00D91D05 /* Model */,
				20D8384C289A7ACE00D91D05 /* UI */,
			);
			path = Acknowledgements;
			sourceTree = "<group>";
		};
		20D8384C289A7ACE00D91D05 /* UI */ = {
			isa = PBXGroup;
			children = (
				20D8384D289A7ACE00D91D05 /* AcknowledgementsView.swift */,
=======
>>>>>>> 64508702
			);
			path = UI;
			sourceTree = "<group>";
		};
<<<<<<< HEAD
		20D8384F289A7ACE00D91D05 /* Model */ = {
			isa = PBXGroup;
			children = (
				20D83850289A7ACE00D91D05 /* AcknowledgementsModel.swift */,
				20D8384E289A7ACE00D91D05 /* ParsePackagesResolved.swift */,
			);
			path = Model;
			sourceTree = "<group>";
		};
=======
>>>>>>> 64508702
		20D83851289A7ACE00D91D05 /* LSP */ = {
			isa = PBXGroup;
			children = (
				20D83852289A7ACE00D91D05 /* Model */,
			);
			path = LSP;
			sourceTree = "<group>";
		};
		20D83852289A7ACE00D91D05 /* Model */ = {
			isa = PBXGroup;
			children = (
				20D83853289A7ACE00D91D05 /* LSPClient.swift */,
			);
			path = Model;
			sourceTree = "<group>";
		};
		20D83854289A7ACE00D91D05 /* Crashlytics */ = {
			isa = PBXGroup;
			children = (
				20D83858289A7ACE00D91D05 /* Controller */,
				20D8385A289A7ACE00D91D05 /* Model */,
				20D83901289A7CF000D91D05 /* UI */,
			);
			path = Crashlytics;
			sourceTree = "<group>";
		};
		20D83858289A7ACE00D91D05 /* Controller */ = {
			isa = PBXGroup;
			children = (
				20D83859289A7ACE00D91D05 /* CrashReportController.swift */,
			);
			path = Controller;
			sourceTree = "<group>";
		};
		20D8385A289A7ACE00D91D05 /* Model */ = {
			isa = PBXGroup;
			children = (
				20D83857289A7ACE00D91D05 /* AuroraCrashlytics.swift */,
				20D8385B289A7ACE00D91D05 /* CrashReportModel.swift */,
			);
			path = Model;
			sourceTree = "<group>";
		};
		20D8385E289A7ACE00D91D05 /* FindNavigator */ = {
			isa = PBXGroup;
			children = (
				202F2E38289E7444000D3CAD /* FindNavigatorListMatchCell.swift */,
				202F2E3A289E7483000D3CAD /* FindNavigatorListViewController.swift */,
				202F2E36289E740D000D3CAD /* FindNavigatorResultList.swift */,
				20D8385F289A7ACE00D91D05 /* SearchModeModel.swift */,
				202F2E34289E7277000D3CAD /* SearchResultMatchModel.swift */,
				20D83860289A7ACE00D91D05 /* SearchResultModel.swift */,
			);
			name = FindNavigator;
			path = AuroraEditor/Base/NavigatorSidebar/Model/FindNavigator;
			sourceTree = SOURCE_ROOT;
		};
		20D83866289A7ACE00D91D05 /* FileSystemClient */ = {
			isa = PBXGroup;
			children = (
				20D8386C289A7ACE00D91D05 /* Model */,
				20D8386A289A7ACE00D91D05 /* UI */,
			);
			path = FileSystemClient;
			sourceTree = "<group>";
		};
		20D8386A289A7ACE00D91D05 /* UI */ = {
			isa = PBXGroup;
			children = (
				20D8386B289A7ACE00D91D05 /* FileIcon.swift */,
			);
			path = UI;
			sourceTree = "<group>";
		};
		20D8386C289A7ACE00D91D05 /* Model */ = {
			isa = PBXGroup;
			children = (
				939C2CC4289E341F00BBB345 /* FileItem */,
				93F0066528A756F50038E5B7 /* FileSystemClient */,
			);
			path = Model;
			sourceTree = "<group>";
		};
		20D83881289A7ACE00D91D05 /* Gitlab */ = {
			isa = PBXGroup;
			children = (
				20D8388A289A7ACE00D91D05 /* Model */,
				20D83882289A7ACE00D91D05 /* Routers */,
				20D83889289A7ACE00D91D05 /* GitlabAccount.swift */,
				20D83888289A7ACE00D91D05 /* GitlabConfiguration.swift */,
				20D83887289A7ACE00D91D05 /* GitlabOAuthConfiguration.swift */,
			);
			path = Gitlab;
			sourceTree = "<group>";
		};
		20D83882289A7ACE00D91D05 /* Routers */ = {
			isa = PBXGroup;
			children = (
				20D83884289A7ACE00D91D05 /* CommitRouter.swift */,
				20D83886289A7ACE00D91D05 /* GitlabOAuthRouter.swift */,
				20D83885289A7ACE00D91D05 /* ProjectRouter.swift */,
				20D83883289A7ACE00D91D05 /* UserRouter.swift */,
			);
			path = Routers;
			sourceTree = "<group>";
		};
		20D8388A289A7ACE00D91D05 /* Model */ = {
			isa = PBXGroup;
			children = (
				20D83892289A7ACE00D91D05 /* AvatarURL.swift */,
				20D83890289A7ACE00D91D05 /* Event.swift */,
				20D8388E289A7ACE00D91D05 /* EventData.swift */,
				20D83894289A7ACE00D91D05 /* EventNote.swift */,
				20D8388F289A7ACE00D91D05 /* GitlabAccountModel.swift */,
				20D8388B289A7ACE00D91D05 /* GitlabCommit.swift */,
				20D83897289A7ACE00D91D05 /* GitlabUser.swift */,
				20D8388C289A7ACE00D91D05 /* GroupAccess.swift */,
				20D83893289A7ACE00D91D05 /* Namespace.swift */,
				20D83891289A7ACE00D91D05 /* Permissions.swift */,
				20D83895289A7ACE00D91D05 /* Project.swift */,
				20D83896289A7ACE00D91D05 /* ProjectAccess.swift */,
				20D8388D289A7ACE00D91D05 /* ProjectHook.swift */,
			);
			path = Model;
			sourceTree = "<group>";
		};
		20D838A2289A7ACE00D91D05 /* Github */ = {
			isa = PBXGroup;
			children = (
				20D838AE289A7ACE00D91D05 /* Model */,
				20D838A3289A7ACE00D91D05 /* Routers */,
				20D838B9289A7ACE00D91D05 /* GithubAccount.swift */,
				20D838AB289A7ACE00D91D05 /* GithubConfiguration.swift */,
				20D838B8289A7ACE00D91D05 /* Openness.swift */,
				20D838AD289A7ACE00D91D05 /* PreviewHeader.swift */,
				20D838AC289A7ACE00D91D05 /* PublicKey.swift */,
			);
			path = Github;
			sourceTree = "<group>";
		};
		20D838A3289A7ACE00D91D05 /* Routers */ = {
			isa = PBXGroup;
			children = (
				20D838A9289A7ACE00D91D05 /* GistRouter.swift */,
				20D838A7289A7ACE00D91D05 /* GithubRepositoryRouter.swift */,
				20D838AA289A7ACE00D91D05 /* GithubUserRouter.swift */,
				20D838A6289A7ACE00D91D05 /* GitRouter.swift */,
				20D838A4289A7ACE00D91D05 /* IssueRouter.swift */,
				20D838A8289A7ACE00D91D05 /* PullRequestRouter.swift */,
				20D838A5289A7ACE00D91D05 /* ReviewsRouter.swift */,
			);
			path = Routers;
			sourceTree = "<group>";
		};
		20D838AE289A7ACE00D91D05 /* Model */ = {
			isa = PBXGroup;
			children = (
				20D838B2289A7ACE00D91D05 /* Comment.swift */,
				20D838B4289A7ACE00D91D05 /* Files.swift */,
				20D838B5289A7ACE00D91D05 /* Gist.swift */,
				20D838B7289A7ACE00D91D05 /* Git.swift */,
				20D838B3289A7ACE00D91D05 /* GithubRepositories.swift */,
				20D838B0289A7ACE00D91D05 /* GithubUser.swift */,
				20D838B6289A7ACE00D91D05 /* Issue.swift */,
				20D838AF289A7ACE00D91D05 /* PullRequest.swift */,
				20D838B1289A7ACE00D91D05 /* Review.swift */,
			);
			path = Model;
			sourceTree = "<group>";
		};
		20D838BA289A7ACE00D91D05 /* Bitbucket */ = {
			isa = PBXGroup;
			children = (
				20D838C3289A7ACE00D91D05 /* Model */,
				20D838BB289A7ACE00D91D05 /* Routers */,
				20D838C6289A7ACE00D91D05 /* BitbucketAccount+Token.swift */,
				20D838C0289A7ACE00D91D05 /* BitbucketAccount.swift */,
				20D838C1289A7ACE00D91D05 /* BitbucketOAuthConfiguration.swift */,
				20D838C2289A7ACE00D91D05 /* BitbucketTokenConfiguration.swift */,
			);
			path = Bitbucket;
			sourceTree = "<group>";
		};
		20D838BB289A7ACE00D91D05 /* Routers */ = {
			isa = PBXGroup;
			children = (
				20D838BC289A7ACE00D91D05 /* BitbucketRepositoryRouter.swift */,
				20D838BD289A7ACE00D91D05 /* BitbucketUserRouter.swift */,
				20D838BF289A7ACE00D91D05 /* OAuthRouter.swift */,
				20D838BE289A7ACE00D91D05 /* TokenRouter.swift */,
			);
			path = Routers;
			sourceTree = "<group>";
		};
		20D838C3289A7ACE00D91D05 /* Model */ = {
			isa = PBXGroup;
			children = (
				20D838C5289A7ACE00D91D05 /* BitbucketRepositories.swift */,
				20D838C4289A7ACE00D91D05 /* BitbucketUser.swift */,
			);
			path = Model;
			sourceTree = "<group>";
		};
		20D838C7289A7ACE00D91D05 /* Client */ = {
			isa = PBXGroup;
			children = (
				2041B8B028A67486005F03D8 /* Core */,
			);
			path = Client;
			sourceTree = "<group>";
		};
		20D838DF289A7ACE00D91D05 /* AuroraEditorNotifications */ = {
			isa = PBXGroup;
			children = (
				20D838E2289A7ACE00D91D05 /* Models */,
				20D838E0289A7ACE00D91D05 /* UI */,
			);
			path = AuroraEditorNotifications;
			sourceTree = "<group>";
		};
		20D838E0289A7ACE00D91D05 /* UI */ = {
			isa = PBXGroup;
			children = (
				20D838E6289A7ACE00D91D05 /* NotificationCentreView.swift */,
				20D838E9289A7ACE00D91D05 /* NotificationView.swift */,
				20D838E7289A7ACE00D91D05 /* NotificationWithButton.swift */,
				20D838E8289A7ACE00D91D05 /* NotificationWithProgress.swift */,
			);
			path = UI;
			sourceTree = "<group>";
		};
		20D838E2289A7ACE00D91D05 /* Models */ = {
			isa = PBXGroup;
			children = (
				20D838E3289A7ACE00D91D05 /* BannerModule.swift */,
				20D838E4289A7ACE00D91D05 /* NotificationData.swift */,
				20D838E1289A7ACE00D91D05 /* NotificationManager.swift */,
			);
			path = Models;
			sourceTree = "<group>";
		};
		20D838EA289A7ACE00D91D05 /* QuickOpen */ = {
			isa = PBXGroup;
			children = (
				20D8391B289A822A00D91D05 /* Model */,
				20D838EB289A7ACE00D91D05 /* UI */,
			);
			path = QuickOpen;
			sourceTree = "<group>";
		};
		20D838EB289A7ACE00D91D05 /* UI */ = {
			isa = PBXGroup;
			children = (
				20D838EF289A7ACE00D91D05 /* QuickOpenItem.swift */,
				20D838ED289A7ACE00D91D05 /* QuickOpenPreviewView.swift */,
				20D838EC289A7ACE00D91D05 /* QuickOpenView.swift */,
			);
			path = UI;
			sourceTree = "<group>";
		};
		20D838F5289A7ACE00D91D05 /* TerminalEmulator */ = {
			isa = PBXGroup;
			children = (
				20D8391D289A877300D91D05 /* Model */,
				20D838F6289A7ACE00D91D05 /* UI */,
			);
			path = TerminalEmulator;
			sourceTree = "<group>";
		};
		20D838F6289A7ACE00D91D05 /* UI */ = {
			isa = PBXGroup;
			children = (
				20D838F7289A7ACE00D91D05 /* TerminalEmulatorView.swift */,
			);
			path = UI;
			sourceTree = "<group>";
		};
		20D838FB289A7AD600D91D05 /* About */ = {
			isa = PBXGroup;
			children = (
				2032B51128A26B2D0089EBB6 /* Controller */,
				20C0CBDB297B077700E9F9F0 /* Model */,
				209D2F5A297BDC5A005AB73C /* Resources */,
				20D838FC289A7AD600D91D05 /* UI */,
			);
			path = About;
			sourceTree = "<group>";
		};
		20D838FC289A7AD600D91D05 /* UI */ = {
			isa = PBXGroup;
			children = (
				20D838FD289A7AD600D91D05 /* AboutView.swift */,
				209D2F55297BD806005AB73C /* ApplicationsDetailsView.swift */,
				209D2F4D297BBF36005AB73C /* ContributersDetailView.swift */,
				209D2F4B297BBF2B005AB73C /* CreditsDetailView.swift */,
				209D2F49297BBE61005AB73C /* LicenseDetailView.swift */,
			);
			path = UI;
			sourceTree = "<group>";
		};
		20D838FE289A7C2600D91D05 /* UI */ = {
			isa = PBXGroup;
			children = (
				936312E828CCCAC4004CD24B /* TabBar */,
				936312E528CCC795004CD24B /* TabBarItem */,
				DE513F51281B672D002260B9 /* TabBarAccessory.swift */,
				6CDA84AC284C1BA000C1CC3A /* TabBarContextMenu.swift */,
				DE6F77862813625500D00A76 /* TabBarDivider.swift */,
				6CDA84AA284C0E4A00C1CC3A /* TabBarItemButtonStyle.swift */,
				DE6405A52817734700881FDF /* TabBarNative.swift */,
				DE513F53281DE5D0002260B9 /* TabBarXcode.swift */,
			);
			path = UI;
			sourceTree = "<group>";
		};
		20D838FF289A7C5900D91D05 /* Model */ = {
			isa = PBXGroup;
			children = (
				20D83865289A7ACE00D91D05 /* TabBarItemID.swift */,
				20D83863289A7ACE00D91D05 /* TabBarItemRepresentable.swift */,
				9302A22328D183E300648D63 /* TabBarItemStorage.swift */,
			);
			path = Model;
			sourceTree = "<group>";
		};
		20D83900289A7C9200D91D05 /* UI */ = {
			isa = PBXGroup;
			children = (
				20D837B4289A7ACD00D91D05 /* FeedbackToolbar.swift */,
				20D837B9289A7ACD00D91D05 /* FeedbackView.swift */,
			);
			path = UI;
			sourceTree = "<group>";
		};
		20D83901289A7CF000D91D05 /* UI */ = {
			isa = PBXGroup;
			children = (
				20D83856289A7ACE00D91D05 /* CrashReportView.swift */,
			);
			path = UI;
			sourceTree = "<group>";
		};
		20D83902289A7D1600D91D05 /* UI */ = {
			isa = PBXGroup;
			children = (
				20D8374C289A7ACD00D91D05 /* BreadcrumbsComponent.swift */,
				20D8374B289A7ACD00D91D05 /* BreadcrumbsMenu.swift */,
				20D8374D289A7ACD00D91D05 /* BreadcrumbsView.swift */,
			);
			path = UI;
			sourceTree = "<group>";
		};
		20D83903289A7D6400D91D05 /* UI */ = {
			isa = PBXGroup;
			children = (
				0483E34E27FDB15F00354AC0 /* ExtensionNavigator */,
				20D8390C289A7E3F00D91D05 /* FindNavigator */,
				93983D2E28CE053800E54409 /* HierarchyNavigator */,
				20D8390A289A7E1100D91D05 /* ProjectNavigator */,
				20D83904289A7D8600D91D05 /* SourceControlNavigator */,
				93983D2C28CE012500E54409 /* NavigatorModeSelectModel.swift */,
				93DEBF7D295C441E002EAD63 /* NavigatorSidebar+Splitting.swift */,
				287776E627E3413200D46668 /* NavigatorSidebar.swift */,
				93DEBF7B295C1F6D002EAD63 /* NavigatorSidebarToolbar.swift */,
				28FFE1BE27E3A441001939DB /* NavigatorSidebarToolbarBottom.swift */,
			);
			path = UI;
			sourceTree = "<group>";
		};
		20D83904289A7D8600D91D05 /* SourceControlNavigator */ = {
			isa = PBXGroup;
			children = (
				20D83906289A7D9F00D91D05 /* Changes */,
				20D83905289A7D9800D91D05 /* Repositories */,
				201169D62837B2E300F92B46 /* SourceControlNavigatorView.swift */,
				201169D82837B31200F92B46 /* SourceControlSearchToolbar.swift */,
				201169DC2837B3AC00F92B46 /* SourceControlToolbarBottom.swift */,
			);
			path = SourceControlNavigator;
			sourceTree = "<group>";
		};
		20D83905289A7D9800D91D05 /* Repositories */ = {
			isa = PBXGroup;
			children = (
				20DF97A228ABD7D2009CE1E9 /* CreateNewRepositoryView.swift */,
				201169E42837B40300F92B46 /* RepositoriesView.swift */,
			);
			path = Repositories;
			sourceTree = "<group>";
		};
		20D83906289A7D9F00D91D05 /* Changes */ = {
			isa = PBXGroup;
			children = (
				201169E12837B3D800F92B46 /* ChangesView.swift */,
				2086334E28A530AF00E29A22 /* CommitChangesView.swift */,
			);
			path = Changes;
			sourceTree = "<group>";
		};
		20D83907289A7DBA00D91D05 /* Model */ = {
			isa = PBXGroup;
			children = (
				20D83909289A7DF300D91D05 /* ExtensionNavigator */,
				20D8385E289A7ACE00D91D05 /* FindNavigator */,
				93D5F5D128CE060A00286EBD /* HierarchyNavigator */,
				20D8390B289A7E1800D91D05 /* ProjectNavigator */,
				20D83908289A7DC600D91D05 /* SourceControlNavigator */,
				935EB99B28A8F26900E8F798 /* FileSystemTableViewCell.swift */,
				9354D4BA28AD2872004C6D18 /* StandardTableViewCell.swift */,
				93D5F5D828CE123200286EBD /* TextTableViewCell.swift */,
			);
			path = Model;
			sourceTree = "<group>";
		};
		20D83908289A7DC600D91D05 /* SourceControlNavigator */ = {
			isa = PBXGroup;
			children = (
				20DF979C28ABAA4C009CE1E9 /* Changes */,
				20DF979D28ABAA59009CE1E9 /* Repositories */,
			);
			path = SourceControlNavigator;
			sourceTree = "<group>";
		};
		20D83909289A7DF300D91D05 /* ExtensionNavigator */ = {
			isa = PBXGroup;
			children = (
				04C325502800AC7400C8DA2D /* ExtensionInstallationViewModel.swift */,
				04C3254A27FF23B000C8DA2D /* ExtensionNavigatorData.swift */,
			);
			path = ExtensionNavigator;
			sourceTree = "<group>";
		};
		20D8390A289A7E1100D91D05 /* ProjectNavigator */ = {
			isa = PBXGroup;
			children = (
				286471AA27ED51FD0039369D /* ProjectNavigator.swift */,
				9312ADB6288C3DE0009778D2 /* ProjectNavigatorToolbarBottom.swift */,
			);
			path = ProjectNavigator;
			sourceTree = "<group>";
		};
		20D8390B289A7E1800D91D05 /* ProjectNavigator */ = {
			isa = PBXGroup;
			children = (
				285FEC7127FE4EEF00E57D53 /* ProjectNavigatorMenu.swift */,
				9352467B28CB2EB700E38DAD /* ProjectNavigatorOutlineDataSource.swift */,
				9352467928CB16A200E38DAD /* ProjectNavigatorOutlineDelegate.swift */,
				285FEC6F27FE4B9800E57D53 /* ProjectNavigatorTableViewCell.swift */,
				2847019D27FDDF7600F87B6B /* ProjectNavigatorView.swift */,
				285FEC6D27FE4B4A00E57D53 /* ProjectNavigatorViewController.swift */,
			);
			path = ProjectNavigator;
			sourceTree = "<group>";
		};
		20D8390C289A7E3F00D91D05 /* FindNavigator */ = {
			isa = PBXGroup;
			children = (
				D7012EE727E757850001E1EF /* FindNavigator.swift */,
				D7E201B127E8D50000CB86D0 /* FindNavigatorModeSelector.swift */,
				D7E201AF27E8C07300CB86D0 /* FindNavigatorSearchBar.swift */,
			);
			path = FindNavigator;
			sourceTree = "<group>";
		};
		20D8390E289A7F1400D91D05 /* UI */ = {
			isa = PBXGroup;
			children = (
				20DD3FF5288D927400757239 /* FileInspector */,
				20DD3FF3288D926200757239 /* History */,
				20D839AC280E0C9400B27357 /* Popover */,
				20DD3FF4288D926B00757239 /* QuickHelp */,
				B6EE988F27E8879A00CDD8AB /* InspectorSidebar.swift */,
				B6EE989127E887C600CDD8AB /* InspectorSidebarToolbar.swift */,
				20D839AA280DEB2900B27357 /* NoSelectionView.swift */,
			);
			path = UI;
			sourceTree = "<group>";
		};
		20D8390F289A7F3F00D91D05 /* UI */ = {
			isa = PBXGroup;
			children = (
				2077162D287C8EC80069C68E /* ToolbarAppInfo.swift */,
				20C8D7DB287ED2C700C5B3BA /* ToolbarBranchPicker.swift */,
				93672E8428B2684F0086132E /* ToolbarPlusMenu.swift */,
			);
			path = UI;
			sourceTree = "<group>";
		};
		20D83910289A807500D91D05 /* Model */ = {
			isa = PBXGroup;
			children = (
				20D8383C289A7ACD00D91D05 /* OverlayPanel.swift */,
				20D8383D289A7ACD00D91D05 /* PressActionsModifier.swift */,
			);
			path = Model;
			sourceTree = "<group>";
		};
		20D83912289A80E700D91D05 /* Network */ = {
			isa = PBXGroup;
			children = (
				20D837C4289A7ACD00D91D05 /* ExtensionsStoreAPI.swift */,
				20D837C6289A7ACD00D91D05 /* Page.swift */,
				20D837C5289A7ACD00D91D05 /* Response.swift */,
			);
			path = Network;
			sourceTree = "<group>";
		};
		20D83913289A811600D91D05 /* UI */ = {
			isa = PBXGroup;
			children = (
				28B8F883280FFE4600596236 /* NSTableView+Background.swift */,
			);
			path = UI;
			sourceTree = "<group>";
		};
		20D83914289A816500D91D05 /* Networking */ = {
			isa = PBXGroup;
			children = (
				20D8389A289A7ACE00D91D05 /* JSONPostRouter.swift */,
				20D8389B289A7ACE00D91D05 /* Router.swift */,
				20D83899289A7ACE00D91D05 /* Session.swift */,
			);
			path = Networking;
			sourceTree = "<group>";
		};
		20D83916289A818B00D91D05 /* Accounts */ = {
			isa = PBXGroup;
			children = (
				20D838BA289A7ACE00D91D05 /* Bitbucket */,
				20D838A2289A7ACE00D91D05 /* Github */,
				20D83881289A7ACE00D91D05 /* Gitlab */,
				20D83880289A7ACE00D91D05 /* Parameters.swift */,
			);
			path = Accounts;
			sourceTree = "<group>";
		};
		20D8391B289A822A00D91D05 /* Model */ = {
			isa = PBXGroup;
			children = (
				20D838EE289A7ACE00D91D05 /* QuickOpenState.swift */,
			);
			path = Model;
			sourceTree = "<group>";
		};
		20D8391D289A877300D91D05 /* Model */ = {
			isa = PBXGroup;
			children = (
				20D838F8289A7ACE00D91D05 /* TerminalEmulatorView+Coordinator.swift */,
			);
			path = Model;
			sourceTree = "<group>";
		};
		20D839AC280E0C9400B27357 /* Popover */ = {
			isa = PBXGroup;
			children = (
				20D839AD280E0CA700B27357 /* PopoverView.swift */,
			);
			path = Popover;
			sourceTree = "<group>";
		};
		20DD3FF3288D926200757239 /* History */ = {
			isa = PBXGroup;
			children = (
				20EBB502280C327C00F3A5DA /* HistoryInspector.swift */,
				20EBB504280C329800F3A5DA /* HistoryItem.swift */,
				200412EE280F3EAC00BCAF5C /* NoCommitHistoryView.swift */,
			);
			path = History;
			sourceTree = "<group>";
		};
		20DD3FF4288D926B00757239 /* QuickHelp */ = {
			isa = PBXGroup;
			children = (
				20EBB506280C32D300F3A5DA /* QuickHelpInspector.swift */,
			);
			path = QuickHelp;
			sourceTree = "<group>";
		};
		20DD3FF5288D927400757239 /* FileInspector */ = {
			isa = PBXGroup;
			children = (
				20EBB500280C325D00F3A5DA /* FileInspectorView.swift */,
			);
			path = FileInspector;
			sourceTree = "<group>";
		};
		20DD3FF6288D92B200757239 /* History */ = {
			isa = PBXGroup;
			children = (
				2072FA12280D74ED00C7F8D4 /* HistoryInspectorModel.swift */,
			);
			path = History;
			sourceTree = "<group>";
		};
		20DD3FF7288D92BC00757239 /* QuickHelp */ = {
			isa = PBXGroup;
			children = (
			);
			path = QuickHelp;
			sourceTree = "<group>";
		};
		20DD3FF8288D92C300757239 /* FileInspector */ = {
			isa = PBXGroup;
			children = (
				2072FA14280D838800C7F8D4 /* Lists */,
				20EBB50E280C389300F3A5DA /* FileInspectorModel.swift */,
				2072FA1B280D874000C7F8D4 /* IndentUsing.swift */,
				20EBB50C280C383700F3A5DA /* LanguageType.swift */,
				2072FA19280D872600C7F8D4 /* LineEndings.swift */,
				2072FA1D280D891500C7F8D4 /* Location.swift */,
				2072FA17280D871200C7F8D4 /* TextEncoding.swift */,
			);
			path = FileInspector;
			sourceTree = "<group>";
		};
		20DF979C28ABAA4C009CE1E9 /* Changes */ = {
			isa = PBXGroup;
			children = (
				20E8748F28A3ABA8002CE758 /* SourceControlController.swift */,
				20E8748D28A3AB9B002CE758 /* SourceControlMenu.swift */,
				201169E62837B5CA00F92B46 /* SourceControlModel.swift */,
				20E8748B28A3AB89002CE758 /* SourceControlTableViewCell.swift */,
				20E8749128A3ABB6002CE758 /* SourceControlView.swift */,
			);
			path = Changes;
			sourceTree = "<group>";
		};
		20DF979D28ABAA59009CE1E9 /* Repositories */ = {
			isa = PBXGroup;
			children = (
				9354D4B828ACEE20004C6D18 /* RepositoriesMenu.swift */,
				9354D4B628ACEE04004C6D18 /* RepositoriesTableViewCell.swift */,
				9354D4B428ACEDEF004C6D18 /* RepositoriesViewController.swift */,
				9354D4B228ACEDDE004C6D18 /* RepositoriesWrapperView.swift */,
				939C109428AE7D0700403A97 /* RepositoryContainers&Items.swift */,
				20DF979E28ABAA72009CE1E9 /* RepositoryModel.swift */,
			);
			path = Repositories;
			sourceTree = "<group>";
		};
		20EBB50B280C382800F3A5DA /* Models */ = {
			isa = PBXGroup;
			children = (
				20DD3FF8288D92C300757239 /* FileInspector */,
				20DD3FF6288D92B200757239 /* History */,
				20DD3FF7288D92BC00757239 /* QuickHelp */,
			);
			path = Models;
			sourceTree = "<group>";
		};
		20EC822A28EC22CC007E283A /* Theme */ = {
			isa = PBXGroup;
			children = (
				2B04571728E6FFE300024F2D /* Theme Attributes */,
				2B04571028E6FFE300024F2D /* HighlightTheme+Default.swift */,
				2B04570F28E6FFE300024F2D /* HighlightTheme.swift */,
				2B04573328E6FFE300024F2D /* HighlightThemeAttribute.swift */,
				2B04571428E6FFE300024F2D /* HighlightThemeSetting.swift */,
				2089C57028F015A900FE2155 /* HighlightThemeTrieElement.swift */,
				2B04573628E6FFE300024F2D /* TokenThemeAttribute.swift */,
			);
			path = Theme;
			sourceTree = "<group>";
		};
		28069DA527F5BD320016BC47 /* DefaultThemes */ = {
			isa = PBXGroup;
			children = (
				28A51004281701B40087B0CC /* auroraeditor-github-dark.json */,
				9384904728FBA5E2006FB263 /* auroraeditor-github-light.json */,
				28A50FFF281673530087B0CC /* auroraeditor-xcode-dark.json */,
				28A51000281673530087B0CC /* auroraeditor-xcode-light.json */,
				28A51003281701B40087B0CC /* creeper.tmTheme */,
			);
			path = DefaultThemes;
			sourceTree = "<group>";
		};
		287776EA27E350A100D46668 /* NavigatorSidebar */ = {
			isa = PBXGroup;
			children = (
				20D83907289A7DBA00D91D05 /* Model */,
				20D83903289A7D6400D91D05 /* UI */,
			);
			path = NavigatorSidebar;
			sourceTree = "<group>";
		};
		287776EB27E350BA00D46668 /* TabBar */ = {
			isa = PBXGroup;
			children = (
				20D838FF289A7C5900D91D05 /* Model */,
				20D838FE289A7C2600D91D05 /* UI */,
			);
			path = TabBar;
			sourceTree = "<group>";
		};
		2B04570828E6FFE300024F2D /* EditorCore */ = {
			isa = PBXGroup;
			children = (
				93ECCFF82902CA7400605FB3 /* Interface */,
				93ECCFF92902CAD200605FB3 /* Processing */,
				2B04572D28E6FFE300024F2D /* Rules+Patterns */,
				20EC822A28EC22CC007E283A /* Theme */,
			);
			path = EditorCore;
			sourceTree = "<group>";
		};
		2B04571728E6FFE300024F2D /* Theme Attributes */ = {
			isa = PBXGroup;
			children = (
				2B04571F28E6FFE300024F2D /* ActionThemeAttribute.swift */,
				2B04572028E6FFE300024F2D /* BackgroundColorThemeAttribute.swift */,
				2B04571D28E6FFE300024F2D /* BoldThemeAttribute.swift */,
				2B04572228E6FFE300024F2D /* ColorThemeAttribute.swift */,
				2B04572C28E6FFE300024F2D /* DefaultTabIntervalThemeAttribute.swift */,
				2B04572528E6FFE300024F2D /* FirstLineHeadIndentThemeAttribute.swift */,
				2B04572A28E6FFE300024F2D /* FontThemeAttribute.swift */,
				2B04572428E6FFE300024F2D /* HeadIndentThemeAttribute.swift */,
				2B04572728E6FFE300024F2D /* HiddenThemeAttribute.swift */,
				2B04571828E6FFE300024F2D /* ItalicThemeAttribute.swift */,
				2B04571A28E6FFE300024F2D /* KernThemeAttribute.swift */,
				2B04572928E6FFE300024F2D /* LigatureThemeAttribute.swift */,
				2B04571928E6FFE300024F2D /* LineHeightThemeAttribute.swift */,
				2B04571228E6FFE300024F2D /* LineThemeAttribute.swift */,
				2B04572128E6FFE300024F2D /* ParagraphSpacingAfterThemeAttribute.swift */,
				2B04572B28E6FFE300024F2D /* ParagraphSpacingBeforeThemeAttribute.swift */,
				2B04571E28E6FFE300024F2D /* TabStopsThemeAttribute.swift */,
				2B04571C28E6FFE300024F2D /* TailIndentThemeAttribute.swift */,
				2B04572328E6FFE300024F2D /* TextAlignmentThemeAttribute.swift */,
				2B04572828E6FFE300024F2D /* TextBlockThemeAttribute.swift */,
				2B04572628E6FFE300024F2D /* ThemeAttribute+Error.swift */,
				2B04571B28E6FFE300024F2D /* UndlerlineColorThemeAttribute.swift */,
			);
			path = "Theme Attributes";
			sourceTree = "<group>";
		};
		2B04572D28E6FFE300024F2D /* Rules+Patterns */ = {
			isa = PBXGroup;
			children = (
				2B04572E28E6FFE300024F2D /* BeginEndRule.swift */,
				2B04571528E6FFE300024F2D /* IncludeGrammarPattern.swift */,
				2B04573228E6FFE300024F2D /* IncludeRulePattern.swift */,
				2B04573728E6FFE300024F2D /* MatchRule.swift */,
				2B04573A28E6FFE300024F2D /* Pattern.swift */,
				2B04573128E6FFE300024F2D /* Rule.swift */,
			);
			path = "Rules+Patterns";
			sourceTree = "<group>";
		};
		2BD5CF0B28D602CE00F95E5A /* CodeEditorView */ = {
			isa = PBXGroup;
			children = (
				93813D2128D747F500A492D4 /* Model */,
				93813D2028D747EC00A492D4 /* UI */,
			);
			path = CodeEditorView;
			sourceTree = "<group>";
		};
		2BDFA90C28D10B9200980385 /* FileCreation */ = {
			isa = PBXGroup;
			children = (
				2BDFA91128D10B9200980385 /* Model */,
				2BDFA90D28D10B9200980385 /* UI */,
			);
			path = FileCreation;
			sourceTree = "<group>";
		};
		2BDFA90D28D10B9200980385 /* UI */ = {
			isa = PBXGroup;
			children = (
				2BDFA91028D10B9200980385 /* FileCreationGridView.swift */,
				2BDFA90E28D10B9200980385 /* FileCreationNamingView.swift */,
				2BDFA90F28D10B9200980385 /* FileCreationSelectionView.swift */,
			);
			path = UI;
			sourceTree = "<group>";
		};
		2BDFA91128D10B9200980385 /* Model */ = {
			isa = PBXGroup;
			children = (
				2BDFA91228D10B9200980385 /* FileCreationModel.swift */,
				2BDFA91428D10B9200980385 /* FileSelectionItem.swift */,
				2BDFA91328D10B9200980385 /* NewFileModel.swift */,
			);
			path = Model;
			sourceTree = "<group>";
		};
		2BE487ED28245162003F3F64 /* OpenWithAuroraEditor */ = {
			isa = PBXGroup;
			children = (
				2BE487EE28245162003F3F64 /* FinderSync.swift */,
				2BE487F028245162003F3F64 /* Info.plist */,
				2B7AC06A282452FB0082A5B8 /* Media.xcassets */,
				2B15CA0028254139004E8F22 /* OpenWithAuroraEditor.entitlements */,
			);
			path = OpenWithAuroraEditor;
			sourceTree = "<group>";
		};
		5C403B8D27E20F8000788241 /* Frameworks */ = {
			isa = PBXGroup;
			children = (
			);
			name = Frameworks;
			sourceTree = "<group>";
		};
		7BBF20122939AF6E00D60627 /* Recents */ = {
			isa = PBXGroup;
			children = (
				7BBF20132939AFCC00D60627 /* Model */,
				7BBF20152939AFDB00D60627 /* UI */,
			);
			path = Recents;
			sourceTree = "<group>";
		};
		7BBF20132939AFCC00D60627 /* Model */ = {
			isa = PBXGroup;
			children = (
				7BBF20162939B11400D60627 /* RecentProjectsStore.swift */,
			);
			path = Model;
			sourceTree = "<group>";
		};
		7BBF20152939AFDB00D60627 /* UI */ = {
			isa = PBXGroup;
			children = (
				20D83823289A7ACD00D91D05 /* RecentProjectItem.swift */,
				20D83822289A7ACD00D91D05 /* RecentProjectsView.swift */,
			);
			path = UI;
			sourceTree = "<group>";
		};
		934D2F0528C4EC430034E5C8 /* MenuBarItem */ = {
			isa = PBXGroup;
			children = (
				934D2F0728C4EC7E0034E5C8 /* StatusItem.swift */,
			);
			path = MenuBarItem;
			sourceTree = "<group>";
		};
		936312E528CCC795004CD24B /* TabBarItem */ = {
			isa = PBXGroup;
			children = (
				287776EE27E3515300D46668 /* TabBarItem.swift */,
				936312E628CCC7AE004CD24B /* TabBarItemIcon.swift */,
			);
			path = TabBarItem;
			sourceTree = "<group>";
		};
		936312E828CCCAC4004CD24B /* TabBar */ = {
			isa = PBXGroup;
			children = (
				93B1D10B28CD907A005A8C24 /* TabBar+Drag.swift */,
				287776E827E34BC700D46668 /* TabBar.swift */,
				936312E928CCCAD9004CD24B /* TabBarAccessories.swift */,
			);
			path = TabBar;
			sourceTree = "<group>";
		};
		93813D1F28D747C100A492D4 /* EditorAccessories */ = {
			isa = PBXGroup;
			children = (
				206B129428DF7A22002CDE51 /* Gutter */,
				206B128F28DF79B7002CDE51 /* Minimap */,
			);
			path = EditorAccessories;
			sourceTree = "<group>";
		};
		93813D2028D747EC00A492D4 /* UI */ = {
			isa = PBXGroup;
			children = (
				93813D1F28D747C100A492D4 /* EditorAccessories */,
				2BD5CF0D28D602CE00F95E5A /* CodeEditor.swift */,
				206B128728DF77E3002CDE51 /* CodeEditorView.swift */,
				2BD5CF1728D602CE00F95E5A /* CodeView.swift */,
				2BD5CF1928D602CE00F95E5A /* TextView.swift */,
				2BD5CF1428D602CE00F95E5A /* ViewModifiers.swift */,
			);
			path = UI;
			sourceTree = "<group>";
		};
		93813D2128D747F500A492D4 /* Model */ = {
			isa = PBXGroup;
			children = (
				93813D2C28D74BAB00A492D4 /* Editor */,
				93813D2228D749A600A492D4 /* LayoutDelegates */,
				93813D2928D74B3500A492D4 /* Messages */,
				93813D2F28D74C1B00A492D4 /* Storage */,
			);
			path = Model;
			sourceTree = "<group>";
		};
		93813D2228D749A600A492D4 /* LayoutDelegates */ = {
			isa = PBXGroup;
			children = (
				93813D2728D74AC400A492D4 /* CodeLayoutManager.swift */,
				93813D2528D74AA500A492D4 /* CodeLayoutManagerDelegate.swift */,
				93813D2328D749CC00A492D4 /* CodeViewDelegate.swift */,
			);
			path = LayoutDelegates;
			sourceTree = "<group>";
		};
		93813D2928D74B3500A492D4 /* Messages */ = {
			isa = PBXGroup;
			children = (
				93813D3428D74E5400A492D4 /* CodeStorageDelegate+Messages.swift */,
				93813D2A28D74B6400A492D4 /* CodeView+Messages.swift */,
				2BD5CF1228D602CE00F95E5A /* Message.swift */,
				93CACA2428D751CF00978753 /* MessageInlineView.swift */,
				93CACA2628D7524800978753 /* MessagePopupView.swift */,
				2BD5CF1C28D602CE00F95E5A /* MessageView.swift */,
				93CACA2228D7515F00978753 /* StatefulMessageView.swift */,
			);
			path = Messages;
			sourceTree = "<group>";
		};
		93813D2C28D74BAB00A492D4 /* Editor */ = {
			isa = PBXGroup;
			children = (
				93813D2D28D74BB900A492D4 /* CodeContainer.swift */,
				2BD5CF0C28D602CE00F95E5A /* EditorLocation.swift */,
				2BD5CF1328D602CE00F95E5A /* LineMap.swift */,
				2BD5CF1B28D602CE00F95E5A /* Theme.swift */,
			);
			path = Editor;
			sourceTree = "<group>";
		};
		93813D2F28D74C1B00A492D4 /* Storage */ = {
			isa = PBXGroup;
			children = (
				2BD5CF1028D602CE00F95E5A /* CodeStorage.swift */,
				2BD5CF0F28D602CE00F95E5A /* CodeStorageDelegate.swift */,
				206B129C28DF7B7B002CDE51 /* CodeStorageInsertionPoint.swift */,
			);
			path = Storage;
			sourceTree = "<group>";
		};
		9384904228FB9C69006FB263 /* ThemeJsonLoader */ = {
			isa = PBXGroup;
			children = (
				93AD8B0928FD457600317072 /* ThemeJsonLoader+AuroraTheme(Old).swift */,
				9384904528FB9CCB006FB263 /* ThemeJsonLoader+TextMate.swift */,
				9384904328FB9C95006FB263 /* ThemeJsonLoader+VSCode.swift */,
				93CAE19728F6F11200454C6F /* ThemeJsonLoader.swift */,
			);
			path = ThemeJsonLoader;
			sourceTree = "<group>";
		};
		93983D2E28CE053800E54409 /* HierarchyNavigator */ = {
			isa = PBXGroup;
			children = (
				93D5F5CF28CE05BC00286EBD /* HierarchyNavigator.swift */,
			);
			path = HierarchyNavigator;
			sourceTree = "<group>";
		};
		939C2CC4289E341F00BBB345 /* FileItem */ = {
			isa = PBXGroup;
			children = (
				20D8386D289A7ACE00D91D05 /* FileItem+Array.swift */,
				20D8386E289A7ACE00D91D05 /* FileItem.swift */,
				939C2CC5289E345900BBB345 /* FileItemFileSystemFunctions.swift */,
			);
			path = FileItem;
			sourceTree = "<group>";
		};
		93ACA43428C32F9100672994 /* AuroraEditorWindow */ = {
			isa = PBXGroup;
			children = (
				93E0486B290E45D5008263B3 /* AuroraDataStorage.swift */,
				93ACA43628C32FF500672994 /* AuroraEditorWindowController+NSToolbarDelegate.swift */,
				04660F6927E51E5C00477777 /* AuroraEditorWindowController.swift */,
			);
			path = AuroraEditorWindow;
			sourceTree = "<group>";
		};
		93ACA43528C32FC000672994 /* WorkspaceDocument */ = {
			isa = PBXGroup;
			children = (
				93EF2EF9290EBC3F00CE2059 /* AuroraCommandBroadcaster.swift */,
				043C321327E31FF6006AE443 /* AuroraEditorDocumentController.swift */,
				6C05A8AE284D0CA3007F4EAA /* WorkspaceDocument+Listeners.swift */,
				043BCF02281DA18A000AC47C /* WorkspaceDocument+Search.swift */,
				043BCF04281DA19A000AC47C /* WorkspaceDocument+Selection.swift */,
				93F73D0C28A0D9FD00E67DDE /* WorkspaceDocument+Tabs.swift */,
				043C321527E3201F006AE443 /* WorkspaceDocument.swift */,
			);
			path = WorkspaceDocument;
			sourceTree = "<group>";
		};
		93CB9AE128C736720068074A /* Application */ = {
			isa = PBXGroup;
			children = (
				0468438427DC76E200F8E88E /* AppDelegate.swift */,
				93532A7D28C736AA007588B4 /* DockProgress.swift */,
			);
			path = Application;
			sourceTree = "<group>";
		};
		93D5F5D128CE060A00286EBD /* HierarchyNavigator */ = {
			isa = PBXGroup;
			children = (
				93D5F5D628CE0EF500286EBD /* TabHierarchyMenu.swift */,
				934D2CDA28D207E100F22E38 /* TabHierarchyOutlineDataSource.swift */,
				934D2CD828D207BD00F22E38 /* TabHierarchyOutlineDelegate.swift */,
				9327701028CE1B6300871190 /* TabHierarchyTableViewCell.swift */,
				93D5F5D228CE064700286EBD /* TabHierarchyView.swift */,
				93D5F5D428CE074000286EBD /* TabHierarchyViewController.swift */,
			);
			path = HierarchyNavigator;
			sourceTree = "<group>";
		};
		93ECCFF82902CA7400605FB3 /* Interface */ = {
			isa = PBXGroup;
			children = (
				2B04571628E6FFE300024F2D /* Grammar.swift */,
				2B04572F28E6FFE300024F2D /* GrammarJsonLoader.swift */,
				2B04573428E6FFE300024F2D /* Parser.swift */,
			);
			path = Interface;
			sourceTree = "<group>";
		};
		93ECCFF92902CAD200605FB3 /* Processing */ = {
			isa = PBXGroup;
			children = (
				2B04570B28E6FFE300024F2D /* Capture.swift */,
				2B04573528E6FFE300024F2D /* LineState.swift */,
				2B04571328E6FFE300024F2D /* Repository.swift */,
				2B04570928E6FFE300024F2D /* Scope.swift */,
				2B04570A28E6FFE300024F2D /* ScopeName.swift */,
				2B04573928E6FFE300024F2D /* Token.swift */,
				2B04570C28E6FFE300024F2D /* TokenizedLine.swift */,
				2B04571128E6FFE300024F2D /* TokenizeResult.swift */,
			);
			path = Processing;
			sourceTree = "<group>";
		};
		93EF415928C1D1BF004083AD /* CommandPalette */ = {
			isa = PBXGroup;
			children = (
				93EF415D28C1D2CD004083AD /* Model */,
				93EF415A28C1D205004083AD /* UI */,
			);
			path = CommandPalette;
			sourceTree = "<group>";
		};
		93EF415A28C1D205004083AD /* UI */ = {
			isa = PBXGroup;
			children = (
				93EF416428C1EBBC004083AD /* ActionAwareInput.swift */,
				93EF416028C1D38E004083AD /* CommandPaletteItem.swift */,
				93EF415B28C1D21E004083AD /* CommandPaletteView.swift */,
			);
			path = UI;
			sourceTree = "<group>";
		};
		93EF415D28C1D2CD004083AD /* Model */ = {
			isa = PBXGroup;
			children = (
				93EF416228C1D752004083AD /* Command.swift */,
				93EF415E28C1D2DB004083AD /* CommandPaletteState.swift */,
				93EF416628C1F828004083AD /* WorkspaceDocument+Commands.swift */,
			);
			path = Model;
			sourceTree = "<group>";
		};
		93F0066528A756F50038E5B7 /* FileSystemClient */ = {
			isa = PBXGroup;
			children = (
				93F0066828A757670038E5B7 /* FileSystemClient+FileIndex.swift */,
				93F0066628A7574C0038E5B7 /* FileSystemClient.swift */,
			);
			path = FileSystemClient;
			sourceTree = "<group>";
		};
		B658FB2327DA9E0F00EA4DBD = {
			isa = PBXGroup;
			children = (
				20425E46297EE7270022FE5A /* Tools */,
				B658FB2E27DA9E0F00EA4DBD /* AuroraEditor */,
				2BE487ED28245162003F3F64 /* OpenWithAuroraEditor */,
				B658FB2D27DA9E0F00EA4DBD /* Products */,
				5C403B8D27E20F8000788241 /* Frameworks */,
			);
			indentWidth = 4;
			sourceTree = "<group>";
			tabWidth = 4;
		};
		B658FB2D27DA9E0F00EA4DBD /* Products */ = {
			isa = PBXGroup;
			children = (
				B658FB3D27DA9E1000EA4DBD /* Aurora Editor (Tests).xctest */,
				B658FB4727DA9E1000EA4DBD /* Aurora Editor (UITests).xctest */,
				B658FB2C27DA9E0F00EA4DBD /* Aurora Editor.app */,
				2BE487EC28245162003F3F64 /* Open With Aurora Editor.appex */,
			);
			name = Products;
			sourceTree = "<group>";
		};
		B658FB2E27DA9E0F00EA4DBD /* AuroraEditor */ = {
			isa = PBXGroup;
			children = (
				93CB9AE128C736720068074A /* Application */,
				20D83712289A7A9200D91D05 /* Base */,
				2029DA8528E2FCA600D68786 /* CodeLanguages */,
				28069DA527F5BD320016BC47 /* DefaultThemes */,
				D7211D4427E066D4008F2ED7 /* Localization */,
				20BE727F28D0834800EEDE5F /* Services */,
				20D83713289A7A9900D91D05 /* Utils */,
				2BCDF9D6295F2E9700570253 /* .githash */,
				2B5B25542885D9C3009C7384 /* .gitignore */,
				2B5B25522885D9B9009C7384 /* .swiftlint.yml */,
				B658FB3327DA9E1000EA4DBD /* Assets.xcassets */,
				B658FB3827DA9E1000EA4DBD /* AuroraEditor.entitlements */,
				04660F6027E3A68A00477777 /* Info.plist */,
				043C321927E32295006AE443 /* MainMenu.xib */,
				209D024A289ABC340082441F /* Package.resolved */,
				2B18EC4528AEC84900494768 /* Symbols.xcassets */,
			);
			path = AuroraEditor;
			sourceTree = "<group>";
		};
		B6EE988E27E8877C00CDD8AB /* InspectorSidebar */ = {
			isa = PBXGroup;
			children = (
				20EBB50B280C382800F3A5DA /* Models */,
				20D8390E289A7F1400D91D05 /* UI */,
			);
			path = InspectorSidebar;
			sourceTree = "<group>";
		};
		D7211D4427E066D4008F2ED7 /* Localization */ = {
			isa = PBXGroup;
			children = (
				D7211D4927E06BFE008F2ED7 /* Localizable.strings */,
				D7211D4227E066CE008F2ED7 /* Localized+Ex.swift */,
			);
			path = Localization;
			sourceTree = "<group>";
		};
/* End PBXGroup section */

/* Begin PBXNativeTarget section */
		2BE487EB28245162003F3F64 /* Open With Aurora Editor */ = {
			isa = PBXNativeTarget;
			buildConfigurationList = 2BE487F828245162003F3F64 /* Build configuration list for PBXNativeTarget "Open With Aurora Editor" */;
			buildPhases = (
				2BE487E828245162003F3F64 /* Sources */,
				2BE487E928245162003F3F64 /* Frameworks */,
				2BE487EA28245162003F3F64 /* Resources */,
			);
			buildRules = (
			);
			dependencies = (
			);
			name = "Open With Aurora Editor";
			productName = OpenWithAuroraEditor;
			productReference = 2BE487EC28245162003F3F64 /* Open With Aurora Editor.appex */;
			productType = "com.apple.product-type.app-extension";
		};
		B658FB2B27DA9E0F00EA4DBD /* Aurora Editor */ = {
			isa = PBXNativeTarget;
			buildConfigurationList = B658FB5127DA9E1000EA4DBD /* Build configuration list for PBXNativeTarget "Aurora Editor" */;
			buildPhases = (
				2B4A907D299962AB00A5A2D7 /* Check for SwiftLint Updates */,
				2BA119D327E5274D00A996FF /* SwiftLint Run Script */,
				B658FB2827DA9E0F00EA4DBD /* Sources */,
				B658FB2927DA9E0F00EA4DBD /* Frameworks */,
				B658FB2A27DA9E0F00EA4DBD /* Resources */,
				2B1A76FC27F628BD008ED4A2 /* Update .githash */,
				2BCDF9D5295F2E2600570253 /* Copy .githash */,
				2B18499A27F8A7A0005119F0 /* Mark // swiftlint:disable:all as errors | Run Script */,
				04ADA0CC27E6043B00BF00B2 /* Add TODO/FIXME as warnings | Run Script */,
				FDF7C12027FAE90F0039BA76 /* Copy Package.resolved into Project Directory */,
				04C3255A2801B43A00C8DA2D /* Embed Frameworks */,
				2BE487F528245162003F3F64 /* Embed Foundation Extensions */,
				2BCDF9D9295F2EC300570253 /* Clear .githash */,
			);
			buildRules = (
			);
			dependencies = (
				2BE487F328245162003F3F64 /* PBXTargetDependency */,
			);
			name = "Aurora Editor";
			packageProductDependencies = (
				209D0245289AB9750082441F /* SwiftTerm */,
				2BE5EDAC28AE64A700C0A4AE /* AEExtensionKit */,
				200AA21128ED88B30068C7C6 /* Version-Control */,
				2BD0BD162977357900629A86 /* SwiftOniguruma */,
			);
			productName = AuroraEditor;
			productReference = B658FB2C27DA9E0F00EA4DBD /* Aurora Editor.app */;
			productType = "com.apple.product-type.application";
		};
		B658FB3C27DA9E1000EA4DBD /* Aurora Editor (Tests) */ = {
			isa = PBXNativeTarget;
			buildConfigurationList = B658FB5427DA9E1000EA4DBD /* Build configuration list for PBXNativeTarget "Aurora Editor (Tests)" */;
			buildPhases = (
				B658FB3927DA9E1000EA4DBD /* Sources */,
				B658FB3A27DA9E1000EA4DBD /* Frameworks */,
				B658FB3B27DA9E1000EA4DBD /* Resources */,
			);
			buildRules = (
			);
			dependencies = (
				B658FB3F27DA9E1000EA4DBD /* PBXTargetDependency */,
			);
			name = "Aurora Editor (Tests)";
			productName = AuroraEditorTests;
			productReference = B658FB3D27DA9E1000EA4DBD /* Aurora Editor (Tests).xctest */;
			productType = "com.apple.product-type.bundle.unit-test";
		};
		B658FB4627DA9E1000EA4DBD /* Aurora Editor (UITests) */ = {
			isa = PBXNativeTarget;
			buildConfigurationList = B658FB5727DA9E1000EA4DBD /* Build configuration list for PBXNativeTarget "Aurora Editor (UITests)" */;
			buildPhases = (
				B658FB4327DA9E1000EA4DBD /* Sources */,
				B658FB4427DA9E1000EA4DBD /* Frameworks */,
				B658FB4527DA9E1000EA4DBD /* Resources */,
			);
			buildRules = (
			);
			dependencies = (
				B658FB4927DA9E1000EA4DBD /* PBXTargetDependency */,
			);
			name = "Aurora Editor (UITests)";
			productName = AuroraEditorUITests;
			productReference = B658FB4727DA9E1000EA4DBD /* Aurora Editor (UITests).xctest */;
			productType = "com.apple.product-type.bundle.ui-testing";
		};
/* End PBXNativeTarget section */

/* Begin PBXProject section */
		B658FB2427DA9E0F00EA4DBD /* Project object */ = {
			isa = PBXProject;
			attributes = {
				BuildIndependentTargetsInParallel = 1;
				LastSwiftUpdateCheck = 1330;
				LastUpgradeCheck = 1400;
				ORGANIZATIONNAME = "Aurora Company";
				TargetAttributes = {
					2BE487EB28245162003F3F64 = {
						CreatedOnToolsVersion = 13.3.1;
					};
					B658FB2B27DA9E0F00EA4DBD = {
						CreatedOnToolsVersion = 13.1;
					};
					B658FB3C27DA9E1000EA4DBD = {
						CreatedOnToolsVersion = 13.1;
						TestTargetID = B658FB2B27DA9E0F00EA4DBD;
					};
					B658FB4627DA9E1000EA4DBD = {
						CreatedOnToolsVersion = 13.1;
						TestTargetID = B658FB2B27DA9E0F00EA4DBD;
					};
				};
			};
			buildConfigurationList = B658FB2727DA9E0F00EA4DBD /* Build configuration list for PBXProject "Aurora Editor" */;
			compatibilityVersion = "Xcode 13.0";
			developmentRegion = en;
			hasScannedForEncodings = 0;
			knownRegions = (
				en,
				Base,
				af,
				"zh-Hans",
				"zh-Hant",
				"zh-HK",
				hr,
				cs,
				da,
				nl,
				fi,
				fil,
				fr,
				de,
				el,
				hi,
				ga,
				it,
				ja,
				ms,
				mt,
				ne,
				nb,
				pl,
				"pt-PT",
				ro,
				ru,
				es,
				sv,
				th,
				"th-TH",
				tn,
				uk,
				vi,
				cy,
				"xh-ZA",
				"zu-ZA",
				"en-001",
			);
			mainGroup = B658FB2327DA9E0F00EA4DBD;
			packageReferences = (
				209D0244289AB9750082441F /* XCRemoteSwiftPackageReference "SwiftTerm" */,
				2BE5EDAB28AE64A700C0A4AE /* XCRemoteSwiftPackageReference "AEExtensionKit" */,
				200AA21028ED88B30068C7C6 /* XCRemoteSwiftPackageReference "Version-Control-Kit" */,
				2BD0BD152977357900629A86 /* XCRemoteSwiftPackageReference "SwiftOniguruma" */,
			);
			productRefGroup = B658FB2D27DA9E0F00EA4DBD /* Products */;
			projectDirPath = "";
			projectRoot = "";
			targets = (
				B658FB2B27DA9E0F00EA4DBD /* Aurora Editor */,
				B658FB3C27DA9E1000EA4DBD /* Aurora Editor (Tests) */,
				B658FB4627DA9E1000EA4DBD /* Aurora Editor (UITests) */,
				2BE487EB28245162003F3F64 /* Open With Aurora Editor */,
			);
		};
/* End PBXProject section */

/* Begin PBXResourcesBuildPhase section */
		2BE487EA28245162003F3F64 /* Resources */ = {
			isa = PBXResourcesBuildPhase;
			buildActionMask = 2147483647;
			files = (
				2B7AC06B282452FB0082A5B8 /* Media.xcassets in Resources */,
			);
			runOnlyForDeploymentPostprocessing = 0;
		};
		B658FB2A27DA9E0F00EA4DBD /* Resources */ = {
			isa = PBXResourcesBuildPhase;
			buildActionMask = 2147483647;
			files = (
				2B5B25552885D9C3009C7384 /* .gitignore in Resources */,
				2B5B25532885D9BA009C7384 /* .swiftlint.yml in Resources */,
				B658FB3427DA9E1000EA4DBD /* Assets.xcassets in Resources */,
				2093CD93289AA137003A88DD /* AuroraEditor in Resources */,
				28A51006281701B40087B0CC /* auroraeditor-github-dark.json in Resources */,
				9384904828FBA5E2006FB263 /* auroraeditor-github-light.json in Resources */,
				28A51001281673530087B0CC /* auroraeditor-xcode-dark.json in Resources */,
				28A51002281673530087B0CC /* auroraeditor-xcode-light.json in Resources */,
				209D2F60297BDF83005AB73C /* Credits.md in Resources */,
				28A51005281701B40087B0CC /* creeper.tmTheme in Resources */,
				209DAF2B28E649AC00E31109 /* css.tmLanguage.json in Resources */,
				209DAF2928E6498C00E31109 /* docker.tmLanguage.json in Resources */,
				209DAF2D28E649D400E31109 /* html-derivative.tmLanguage.json in Resources */,
				209DAF2F28E64A0500E31109 /* html.tmLanguage.json in Resources */,
				209DAF3128E64A3200E31109 /* JavaScript.tmLanguage.json in Resources */,
				209DAF3328E64A5500E31109 /* JavaScriptReact.tmLanguage.json in Resources */,
				209DAF2528E648A700E31109 /* JSON.tmLanguage.json in Resources */,
				209DAF2728E6494800E31109 /* JSONC.tmLanguage.json in Resources */,
				209D2F5E297BDF47005AB73C /* License.md in Resources */,
				D7211D4727E06BFE008F2ED7 /* Localizable.strings in Resources */,
				043C321A27E32295006AE443 /* MainMenu.xib in Resources */,
				209D024B289ABC340082441F /* Package.resolved in Resources */,
				209DAF3528E64A9F00E31109 /* php.tmLanguage.json in Resources */,
				209DAF3728E64AE800E31109 /* ruby.tmLanguage.json in Resources */,
				2029DA8728E2FCEC00D68786 /* swift.tmLanguage.json in Resources */,
				2B18EC4628AEC84900494768 /* Symbols.xcassets in Resources */,
				209DAF2328E647BE00E31109 /* typeScript.tmLanguage.json in Resources */,
			);
			runOnlyForDeploymentPostprocessing = 0;
		};
		B658FB3B27DA9E1000EA4DBD /* Resources */ = {
			isa = PBXResourcesBuildPhase;
			buildActionMask = 2147483647;
			files = (
			);
			runOnlyForDeploymentPostprocessing = 0;
		};
		B658FB4527DA9E1000EA4DBD /* Resources */ = {
			isa = PBXResourcesBuildPhase;
			buildActionMask = 2147483647;
			files = (
			);
			runOnlyForDeploymentPostprocessing = 0;
		};
/* End PBXResourcesBuildPhase section */

/* Begin PBXShellScriptBuildPhase section */
		04ADA0CC27E6043B00BF00B2 /* Add TODO/FIXME as warnings | Run Script */ = {
			isa = PBXShellScriptBuildPhase;
			alwaysOutOfDate = 1;
			buildActionMask = 2147483647;
			files = (
			);
			inputFileListPaths = (
			);
			inputPaths = (
			);
			name = "Add TODO/FIXME as warnings | Run Script";
			outputFileListPaths = (
			);
			outputPaths = (
			);
			runOnlyForDeploymentPostprocessing = 0;
			shellPath = /bin/sh;
			shellScript = "TAGS=\"TODO:|FIXME:\"\necho \"searching ${SRCROOT} for ${TAGS}\"\nfind \"${SRCROOT}\" \\( -name \"*.swift\" \\) -print0 | xargs -0 egrep --with-filename --line-number --only-matching \"($TAGS).*\\$\" | perl -p -e \"s/($TAGS)/ warning: \\$1/\"\n";
		};
		2B18499A27F8A7A0005119F0 /* Mark // swiftlint:disable:all as errors | Run Script */ = {
			isa = PBXShellScriptBuildPhase;
			alwaysOutOfDate = 1;
			buildActionMask = 2147483647;
			files = (
			);
			inputFileListPaths = (
			);
			inputPaths = (
			);
			name = "Mark // swiftlint:disable:all as errors | Run Script";
			outputFileListPaths = (
			);
			outputPaths = (
			);
			runOnlyForDeploymentPostprocessing = 0;
			shellPath = /bin/sh;
			shellScript = "TAGS=\"\\/\\/ swiftlint:disable all\"\n#echo \"searching ${SRCROOT} for ${TAGS}\"\nfind \"${SRCROOT}\" \\( -name \"*.swift\" \\) -print0 | xargs -0 egrep --with-filename --line-number --only-matching \"($TAGS).*\\$\" | perl -p -e \"s/($TAGS)/ error: Usage of \\$1 is prohibited/\"\n";
		};
		2B1A76FC27F628BD008ED4A2 /* Update .githash */ = {
			isa = PBXShellScriptBuildPhase;
			alwaysOutOfDate = 1;
			buildActionMask = 2147483647;
			files = (
			);
			inputFileListPaths = (
			);
			inputPaths = (
			);
			name = "Update .githash";
			outputFileListPaths = (
			);
			outputPaths = (
			);
			runOnlyForDeploymentPostprocessing = 0;
			shellPath = /bin/sh;
			shellScript = "# Hash (full length)\nGITHASH=$(git rev-parse HEAD)\n\nprintf \"$GITHASH\" > \"${PROJECT_DIR}/AuroraEditor/.githash\"\n\necho \"info: Updated ${PROJECT_DIR}/AuroraEditor/.githash: to \\\"$GITHASH\\\".\"\n";
		};
		2B4A907D299962AB00A5A2D7 /* Check for SwiftLint Updates */ = {
			isa = PBXShellScriptBuildPhase;
			alwaysOutOfDate = 1;
			buildActionMask = 2147483647;
			files = (
			);
			inputFileListPaths = (
			);
			inputPaths = (
			);
			name = "Check for SwiftLint Updates";
			outputFileListPaths = (
			);
			outputPaths = (
			);
			runOnlyForDeploymentPostprocessing = 0;
			shellPath = /bin/sh;
			shellScript = "# Only check if swiftlint is installed, otherwise don't worry\nif which swiftlint >/dev/null; then\n    if which brew >/dev/null; then\n        # Check for updates\n        brew update\n        # Check if swiftlint is outdated (exit with status 1)\n        brew outdated swiftlint &> /dev/null\n        if [ $? -eq 1 ] \n        then\n            echo \"There are updates available for swiftlint, please run 'brew upgrade swiftlint' to update.\";\n            exit 1;\n        fi\n    fi\nfi\n";
		};
		2BA119D327E5274D00A996FF /* SwiftLint Run Script */ = {
			isa = PBXShellScriptBuildPhase;
			alwaysOutOfDate = 1;
			buildActionMask = 2147483647;
			files = (
			);
			inputFileListPaths = (
			);
			inputPaths = (
			);
			name = "SwiftLint Run Script";
			outputFileListPaths = (
			);
			outputPaths = (
			);
			runOnlyForDeploymentPostprocessing = 0;
			shellPath = /bin/sh;
			shellScript = "export PATH=\"$PATH:/opt/homebrew/bin\"\n\nif which swiftlint >/dev/null; then\n  swiftlint --strict\nelse\n  echo \"warning: SwiftLint not installed, download from https://github.com/realm/SwiftLint\"\nfi\n";
		};
		2BCDF9D9295F2EC300570253 /* Clear .githash */ = {
			isa = PBXShellScriptBuildPhase;
			alwaysOutOfDate = 1;
			buildActionMask = 2147483647;
			files = (
			);
			inputFileListPaths = (
			);
			inputPaths = (
			);
			name = "Clear .githash";
			outputFileListPaths = (
			);
			outputPaths = (
			);
			runOnlyForDeploymentPostprocessing = 0;
			shellPath = /bin/sh;
			shellScript = "printf \"\" > \"${PROJECT_DIR}/AuroraEditor/.githash\"\n";
		};
		FDF7C12027FAE90F0039BA76 /* Copy Package.resolved into Project Directory */ = {
			isa = PBXShellScriptBuildPhase;
			alwaysOutOfDate = 1;
			buildActionMask = 2147483647;
			files = (
			);
			inputFileListPaths = (
			);
			inputPaths = (
			);
			name = "Copy Package.resolved into Project Directory";
			outputFileListPaths = (
			);
			outputPaths = (
			);
			runOnlyForDeploymentPostprocessing = 0;
			shellPath = /bin/sh;
			shellScript = "# The following script copies the generated Package.resolved file into the project directory, ignoring any errors.\ncp ${PROJECT_DIR}/AuroraEditor.xcworkspace/xcshareddata/swiftpm/Package.resolved ${PROJECT_DIR} || :\n";
		};
/* End PBXShellScriptBuildPhase section */

/* Begin PBXSourcesBuildPhase section */
		2BE487E828245162003F3F64 /* Sources */ = {
			isa = PBXSourcesBuildPhase;
			buildActionMask = 2147483647;
			files = (
				2BE487EF28245162003F3F64 /* FinderSync.swift in Sources */,
			);
			runOnlyForDeploymentPostprocessing = 0;
		};
		B658FB2827DA9E0F00EA4DBD /* Sources */ = {
			isa = PBXSourcesBuildPhase;
			buildActionMask = 2147483647;
			files = (
				2093CDBE289AA1C2003A88DD /* AboutView.swift in Sources */,
				20C0CBDF297B086200E9F9F0 /* AboutViewModal.swift in Sources */,
				2032B51328A26B390089EBB6 /* AboutWindowHostingController.swift in Sources */,
				20D59CD228AFAAE400E3907B /* AccountItemView.swift in Sources */,
				2093CDB1289AA19B003A88DD /* AccountListItem.swift in Sources */,
				2093CDB3289AA19B003A88DD /* AccountSelectionDialog.swift in Sources */,
				2093CD9F289AA15F003A88DD /* AccountsPreferences.swift in Sources */,
<<<<<<< HEAD
				2093CDBC289AA1BD003A88DD /* AcknowledgementsModel.swift in Sources */,
				2093CDBB289AA1B9003A88DD /* AcknowledgementsView.swift in Sources */,
=======
>>>>>>> 64508702
				93EF416528C1EBBC004083AD /* ActionAwareInput.swift in Sources */,
				20BE727528D0761200EEDE5F /* ActionsListView.swift in Sources */,
				20BE727D28D07FF200EEDE5F /* ActionsPopoverCellView.swift in Sources */,
				2B04575228E6FFE300024F2D /* ActionThemeAttribute.swift in Sources */,
				20130BDE28CF30FB0000B634 /* AddRemoteView.swift in Sources */,
				20CABA3F290BFDF7004753A8 /* AELogin.swift in Sources */,
				20CABA42290BFE94004753A8 /* AEUser.swift in Sources */,
				2B7A583527E4BA0100D25D4E /* AppDelegate.swift in Sources */,
				209D2F56297BD806005AB73C /* ApplicationsDetailsView.swift in Sources */,
				2093CD94289AA13D003A88DD /* AppPreferences.swift in Sources */,
				2093CD95289AA13F003A88DD /* AppPreferencesModel.swift in Sources */,
				2032B51028A256F50089EBB6 /* Array.swift in Sources */,
				93EF2EFA290EBC3F00CE2059 /* AuroraCommandBroadcaster.swift in Sources */,
				2093CD5D289AA0DD003A88DD /* AuroraCrashlytics.swift in Sources */,
				93E0486C290E45D5008263B3 /* AuroraDataStorage.swift in Sources */,
				0463E51127FCC1DF00806D5C /* AuroraEditorAPI.swift in Sources */,
				043C321427E31FF6006AE443 /* AuroraEditorDocumentController.swift in Sources */,
				2093CDDB289AA51D003A88DD /* AuroraEditorKeychain.swift in Sources */,
				2093CDDD289AA51D003A88DD /* AuroraEditorKeychainConstants.swift in Sources */,
				20CABA37290BF484004753A8 /* AuroraEditorLoginView.swift in Sources */,
				2093CDDC289AA51D003A88DD /* AuroraEditorSwiftAccessOptions.swift in Sources */,
				2B18EC4828AEC86C00494768 /* AuroraEditorSymbols.swift in Sources */,
				93ACA43728C32FF500672994 /* AuroraEditorWindowController+NSToolbarDelegate.swift in Sources */,
				04660F6A27E51E5C00477777 /* AuroraEditorWindowController.swift in Sources */,
				2B89F85428B13E9D007CB9C1 /* AuroraMessageBox.swift in Sources */,
				20BE728728D0845000EEDE5F /* AuroraNetworking.swift in Sources */,
				2093CDE1289AA522003A88DD /* AuroraProject.swift in Sources */,
				2093CD97289AA144003A88DD /* AuroraTheme.swift in Sources */,
				20091DB728DE20FD008FDDFC /* AutomaticallyUpdateSheet.swift in Sources */,
				20752E4928CA54F000935487 /* Avatar.swift in Sources */,
				2093CD46289AA095003A88DD /* AvatarURL.swift in Sources */,
				2B04575328E6FFE300024F2D /* BackgroundColorThemeAttribute.swift in Sources */,
				2093CD8C289AA12B003A88DD /* BannerModule.swift in Sources */,
				2B04576028E6FFE300024F2D /* BeginEndRule.swift in Sources */,
				2BCBAAC82927C41E00D4DFB2 /* BindingProxy.swift in Sources */,
				2093CD1F289AA07D003A88DD /* BitbucketAccount+Token.swift in Sources */,
				2093CD1D289AA079003A88DD /* BitbucketAccount.swift in Sources */,
				2093CD1B289AA079003A88DD /* BitbucketOAuthConfiguration.swift in Sources */,
				2093CD1E289AA07D003A88DD /* BitbucketRepositories.swift in Sources */,
				2093CD1C289AA079003A88DD /* BitbucketRepositoryRouter.swift in Sources */,
				2093CD19289AA079003A88DD /* BitbucketTokenConfiguration.swift in Sources */,
				2093CD20289AA07D003A88DD /* BitbucketUser.swift in Sources */,
				2093CD1A289AA079003A88DD /* BitbucketUserRouter.swift in Sources */,
				2B04575028E6FFE300024F2D /* BoldThemeAttribute.swift in Sources */,
				938E8E81291CB95C00DB8320 /* BracketCount.swift in Sources */,
				207D295A28CCDEDC00D31530 /* BranchCommitHistory.swift in Sources */,
				207D295828CCDE4300D31530 /* BranchCommitHistoryView.swift in Sources */,
				2093CD68289AA0F2003A88DD /* BreadcrumbsComponent.swift in Sources */,
				2093CD69289AA0F2003A88DD /* BreadcrumbsMenu.swift in Sources */,
				2093CD6A289AA0F2003A88DD /* BreadcrumbsView.swift in Sources */,
				2093CDDF289AA522003A88DD /* Bundle.swift in Sources */,
				2B04573F28E6FFE300024F2D /* Capture.swift in Sources */,
				201169E22837B3D800F92B46 /* ChangesView.swift in Sources */,
				2093CDE5289AAE7F003A88DD /* CheckoutBranch.swift in Sources */,
				2093CDE7289AAE83003A88DD /* CheckoutBranchView.swift in Sources */,
				93813D2E28D74BB900A492D4 /* CodeContainer.swift in Sources */,
				206B128628DF77AD002CDE51 /* CodeEditor+Position.swift in Sources */,
				2BD5CF1F28D602CE00F95E5A /* CodeEditor.swift in Sources */,
				206B128828DF77E3002CDE51 /* CodeEditorView.swift in Sources */,
				93159FDC28D5F40C00C55C5A /* CodeEditorViewWrapper.swift in Sources */,
				93ECCFFB2902D02E00605FB3 /* CodeFile.swift in Sources */,
				93813D2828D74AC400A492D4 /* CodeLayoutManager.swift in Sources */,
				93813D2628D74AA500A492D4 /* CodeLayoutManagerDelegate.swift in Sources */,
				2BD5CF2228D602CE00F95E5A /* CodeStorage.swift in Sources */,
				93813D3528D74E5400A492D4 /* CodeStorageDelegate+Messages.swift in Sources */,
				2BD5CF2128D602CE00F95E5A /* CodeStorageDelegate.swift in Sources */,
				206B129D28DF7B7B002CDE51 /* CodeStorageInsertionPoint.swift in Sources */,
				93813D2B28D74B6400A492D4 /* CodeView+Messages.swift in Sources */,
				2BD5CF2928D602CE00F95E5A /* CodeView.swift in Sources */,
				93813D2428D749CC00A492D4 /* CodeViewDelegate.swift in Sources */,
				2032B50E28A256130089EBB6 /* Collection.swift in Sources */,
				2093CDDE289AA522003A88DD /* Color.swift in Sources */,
<<<<<<< HEAD
=======
				D3C2DA4A29990FB900FA9F4C /* AuroraSplitViewController.swift in Sources */,
>>>>>>> 64508702
				2B04575528E6FFE300024F2D /* ColorThemeAttribute.swift in Sources */,
				93EF416328C1D752004083AD /* Command.swift in Sources */,
				93EF416128C1D38E004083AD /* CommandPaletteItem.swift in Sources */,
				93EF415F28C1D2DB004083AD /* CommandPaletteState.swift in Sources */,
				93EF415C28C1D21E004083AD /* CommandPaletteView.swift in Sources */,
				2093CD33289AA089003A88DD /* Comment.swift in Sources */,
				2086334F28A530AF00E29A22 /* CommitChangesView.swift in Sources */,
				20752E4628CA54B200935487 /* CommitHistoryCellView.swift in Sources */,
				2093CD3A289AA08F003A88DD /* CommitRouter.swift in Sources */,
				20CABA3B290BFCAC004753A8 /* Constants.swift in Sources */,
				209D2F4E297BBF36005AB73C /* ContributersDetailView.swift in Sources */,
				20C0CBDD297B083E00E9F9F0 /* Contributor.swift in Sources */,
				2093CD5C289AA0D8003A88DD /* CrashReportController.swift in Sources */,
				2093CD5E289AA0DD003A88DD /* CrashReportModel.swift in Sources */,
				2093CD5B289AA0D5003A88DD /* CrashReportView.swift in Sources */,
				2096A82428CF76D400F6ED39 /* CreateNewBranchView.swift in Sources */,
				20DF97A328ABD7D2009CE1E9 /* CreateNewRepositoryView.swift in Sources */,
				207B4382293E0BEC00216AD6 /* CreateNewTagView.swift in Sources */,
				209D2F4C297BBF2B005AB73C /* CreditsDetailView.swift in Sources */,
				2093CDCE289AA4F4003A88DD /* CursorLocation.swift in Sources */,
				2093CDE0289AA522003A88DD /* Date.swift in Sources */,
				2B04575F28E6FFE300024F2D /* DefaultTabIntervalThemeAttribute.swift in Sources */,
				2093CDD6289AA511003A88DD /* Dictionary+Additions.swift in Sources */,
				93532A7E28C736AA007588B4 /* DockProgress.swift in Sources */,
				2093CD57289AA0C6003A88DD /* DownloadedPlugin.swift in Sources */,
				20B5BDA128B130EA00B2A02F /* DropProposalPositionCalculations.swift in Sources */,
				20CABA39290BF5A2004753A8 /* EditorAccountModel.swift in Sources */,
				9362B21428EC730D00523626 /* EditorColors.swift in Sources */,
				2BD5CF1E28D602CE00F95E5A /* EditorLocation.swift in Sources */,
				931B0E1228F2ACEC0036FD5F /* EditorThemeAttributeView.swift in Sources */,
				2093CDB0289AA185003A88DD /* EditorThemeView.swift in Sources */,
				2093CD6C289AA0FC003A88DD /* EffectView.swift in Sources */,
				206B128128DF7311002CDE51 /* EmptyEditorView.swift in Sources */,
				2093CD41289AA095003A88DD /* Event.swift in Sources */,
				2093CD49289AA095003A88DD /* EventData.swift in Sources */,
				2093CD43289AA095003A88DD /* EventNote.swift in Sources */,
				2043903C290D385600126A3F /* ExploreExtensionsView.swift in Sources */,
				2043903E290D38D700126A3F /* ExploreItemView.swift in Sources */,
				20CC5AC6291CD178007DB911 /* ExtensionDescriptionView.swift in Sources */,
				20CC5AC0291CD13A007DB911 /* ExtensionHeaderView.swift in Sources */,
				20CC5AC2291CD14E007DB911 /* ExtensionInformationView.swift in Sources */,
				04C325512800AC7400C8DA2D /* ExtensionInstallationViewModel.swift in Sources */,
				20CC5AC4291CD160007DB911 /* ExtensionMoreByUserView.swift in Sources */,
				04C3254B27FF23B000C8DA2D /* ExtensionNavigatorData.swift in Sources */,
				04C3254D27FF331B00C8DA2D /* ExtensionNavigatorItem.swift in Sources */,
				0483E35027FDB17700354AC0 /* ExtensionNavigatorView.swift in Sources */,
				20CC5ABE291CD12F007DB911 /* ExtensionPrivacyView.swift in Sources */,
				2093CD59289AA0C6003A88DD /* ExtensionsManager.swift in Sources */,
				2093CD54289AA0C0003A88DD /* ExtensionsStoreAPI.swift in Sources */,
				20CC5ABB291CD0C3007DB911 /* ExtensionView.swift in Sources */,
				20CC5AC8291CD4FC007DB911 /* ExtensionWhatsNewView.swift in Sources */,
				2093CD50289AA0AE003A88DD /* FeedbackModel.swift in Sources */,
				2093CD4E289AA0A9003A88DD /* FeedbackToolbar.swift in Sources */,
				2093CD52289AA0AE003A88DD /* FeedbackType.swift in Sources */,
				2093CD4F289AA0A9003A88DD /* FeedbackView.swift in Sources */,
				2093CD53289AA0B5003A88DD /* FeedbackWindowController.swift in Sources */,
				2BDFA91728D10B9200980385 /* FileCreationGridView.swift in Sources */,
				2BDFA91828D10B9200980385 /* FileCreationModel.swift in Sources */,
				2BDFA91528D10B9200980385 /* FileCreationNamingView.swift in Sources */,
				2BDFA91628D10B9200980385 /* FileCreationSelectionView.swift in Sources */,
				2093CCA5289AA015003A88DD /* FileIcon.swift in Sources */,
				20EBB50F280C389300F3A5DA /* FileInspectorModel.swift in Sources */,
				20EBB501280C325D00F3A5DA /* FileInspectorView.swift in Sources */,
				2093CCAA289AA01A003A88DD /* FileItem+Array.swift in Sources */,
				2093CCA6289AA01A003A88DD /* FileItem.swift in Sources */,
				939C2CC6289E345900BBB345 /* FileItemFileSystemFunctions.swift in Sources */,
				20DF97A128ABB30D009CE1E9 /* FileManger.swift in Sources */,
				2093CD2E289AA089003A88DD /* Files.swift in Sources */,
				2BDFA91A28D10B9200980385 /* FileSelectionItem.swift in Sources */,
				93F0066928A757670038E5B7 /* FileSystemClient+FileIndex.swift in Sources */,
				93F0066728A7574C0038E5B7 /* FileSystemClient.swift in Sources */,
				935EB99C28A8F26900E8F798 /* FileSystemTableViewCell.swift in Sources */,
				2072FA16280D83A500C7F8D4 /* FileTypeList.swift in Sources */,
				20D9E32C28CB68DE00FE3339 /* FilterCommitHistoryView.swift in Sources */,
				2093CC99289A9FFD003A88DD /* FilterTextField.swift in Sources */,
				D7012EE827E757850001E1EF /* FindNavigator.swift in Sources */,
				202F2E39289E7444000D3CAD /* FindNavigatorListMatchCell.swift in Sources */,
				202F2E3B289E7483000D3CAD /* FindNavigatorListViewController.swift in Sources */,
				D7E201B227E8D50000CB86D0 /* FindNavigatorModeSelector.swift in Sources */,
				202F2E37289E740D000D3CAD /* FindNavigatorResultList.swift in Sources */,
				D7E201B027E8C07300CB86D0 /* FindNavigatorSearchBar.swift in Sources */,
				2B04575828E6FFE300024F2D /* FirstLineHeadIndentThemeAttribute.swift in Sources */,
				2093CD70289AA0FC003A88DD /* FontPickerView.swift in Sources */,
				2B04575D28E6FFE300024F2D /* FontThemeAttribute.swift in Sources */,
				2021267F289BF7EF00246DD7 /* Formatter.swift in Sources */,
				20212685289BF87600246DD7 /* Formatters.swift in Sources */,
				2093CD9A289AA14C003A88DD /* GeneralPreferences.swift in Sources */,
				2093CDA5289AA170003A88DD /* GeneralPreferencesView.swift in Sources */,
				934D2F0A28C591FD0034E5C8 /* GeneralPreferencesViewSections.swift in Sources */,
				2093CD31289AA089003A88DD /* Gist.swift in Sources */,
				2093CD2A289AA084003A88DD /* GistRouter.swift in Sources */,
				2093CD35289AA089003A88DD /* Git.swift in Sources */,
				2093CDB5289AA1A2003A88DD /* GitAccountItem.swift in Sources */,
				2093CD15289AA054003A88DD /* GitClient.swift in Sources */,
				934D2F0328C4A5690034E5C8 /* GitClientError.swift in Sources */,
				93CB9AE028C72BC20068074A /* GitCloneView+Helpers.swift in Sources */,
				2093CDE6289AAE81003A88DD /* GitCloneView.swift in Sources */,
				9336833928C5EAD7009F7B44 /* GitCloneViewWindow.swift in Sources */,
				2093CD30289AA089003A88DD /* GithubAccount.swift in Sources */,
				20BE729828D08C5000EEDE5F /* GitHubActionsModel.swift in Sources */,
				2093CD25289AA084003A88DD /* GithubConfiguration.swift in Sources */,
				2093CDB8289AA1A6003A88DD /* GithubEnterpriseLoginView.swift in Sources */,
				2093CDB7289AA1A6003A88DD /* GithubLoginView.swift in Sources */,
				20BE728F28D0878E00EEDE5F /* GithubNetworkingConstants.swift in Sources */,
				2093CD2D289AA089003A88DD /* GithubRepositories.swift in Sources */,
				2093CD28289AA084003A88DD /* GithubRepositoryRouter.swift in Sources */,
				2093CD2F289AA089003A88DD /* GithubUser.swift in Sources */,
				2093CD21289AA084003A88DD /* GithubUserRouter.swift in Sources */,
				2093CD38289AA08F003A88DD /* GitlabAccount.swift in Sources */,
				2093CD47289AA095003A88DD /* GitlabAccountModel.swift in Sources */,
				2093CD40289AA095003A88DD /* GitlabCommit.swift in Sources */,
				2093CD3B289AA08F003A88DD /* GitlabConfiguration.swift in Sources */,
				2093CDB4289AA1A2003A88DD /* GitlabHostedLoginView.swift in Sources */,
				2093CDB6289AA1A2003A88DD /* GitlabLoginView.swift in Sources */,
				2093CD39289AA08F003A88DD /* GitlabOAuthConfiguration.swift in Sources */,
				2093CD3C289AA08F003A88DD /* GitlabOAuthRouter.swift in Sources */,
				2093CD3E289AA095003A88DD /* GitlabUser.swift in Sources */,
				2093CD23289AA084003A88DD /* GitRouter.swift in Sources */,
				2093CD11289AA054003A88DD /* GitUIModel.swift in Sources */,
				2B04574A28E6FFE300024F2D /* Grammar.swift in Sources */,
				2B04576128E6FFE300024F2D /* GrammarJsonLoader.swift in Sources */,
				2093CD3D289AA095003A88DD /* GroupAccess.swift in Sources */,
				206729B228AE6AC900EB0957 /* GroupBox.swift in Sources */,
				206B129828DF7AA2002CDE51 /* GutterRect.swift in Sources */,
				206B129628DF7A3D002CDE51 /* GutterSharedCode.swift in Sources */,
				2BD5CF2328D602CE00F95E5A /* GutterView.swift in Sources */,
				2B04575728E6FFE300024F2D /* HeadIndentThemeAttribute.swift in Sources */,
				2093CD71289AA0FC003A88DD /* HelpButton.swift in Sources */,
				2B04575A28E6FFE300024F2D /* HiddenThemeAttribute.swift in Sources */,
				93D5F5D028CE05BC00286EBD /* HierarchyNavigator.swift in Sources */,
				2B04574428E6FFE300024F2D /* HighlightTheme+Default.swift in Sources */,
				2B04574328E6FFE300024F2D /* HighlightTheme.swift in Sources */,
				2B04576528E6FFE300024F2D /* HighlightThemeAttribute.swift in Sources */,
				2B04574828E6FFE300024F2D /* HighlightThemeSetting.swift in Sources */,
				2089C57128F015A900FE2155 /* HighlightThemeTrieElement.swift in Sources */,
				20EBB503280C327C00F3A5DA /* HistoryInspector.swift in Sources */,
				2072FA13280D74ED00C7F8D4 /* HistoryInspectorModel.swift in Sources */,
				20EBB505280C329800F3A5DA /* HistoryItem.swift in Sources */,
				20BE728528D0841A00EEDE5F /* HTTPErros.swift in Sources */,
				20BE728328D083D800EEDE5F /* HTTPMethod.swift in Sources */,
				2093CDE4289AA887003A88DD /* IgnoredFiles.swift in Sources */,
				2093CDA7289AA179003A88DD /* IgnoredFileView.swift in Sources */,
				2BDFA90728D107B200980385 /* ImageFileView.swift in Sources */,
				2B04574928E6FFE300024F2D /* IncludeGrammarPattern.swift in Sources */,
				2B04576428E6FFE300024F2D /* IncludeRulePattern.swift in Sources */,
				2072FA1C280D874000C7F8D4 /* IndentUsing.swift in Sources */,
				B6EE989027E8879A00CDD8AB /* InspectorSidebar.swift in Sources */,
				B6EE989227E887C600CDD8AB /* InspectorSidebarToolbar.swift in Sources */,
				2093CD34289AA089003A88DD /* Issue.swift in Sources */,
				2093CD51289AA0AE003A88DD /* IssueArea.swift in Sources */,
				2093CD24289AA084003A88DD /* IssueRouter.swift in Sources */,
				2B04574B28E6FFE300024F2D /* ItalicThemeAttribute.swift in Sources */,
				2093CD4C289AA0A2003A88DD /* JSONPostRouter.swift in Sources */,
				2B04574D28E6FFE300024F2D /* KernThemeAttribute.swift in Sources */,
				20EBB50D280C383700F3A5DA /* LanguageType.swift in Sources */,
				209D2F4A297BBE61005AB73C /* LicenseDetailView.swift in Sources */,
				2B04575C28E6FFE300024F2D /* LigatureThemeAttribute.swift in Sources */,
				2072FA1A280D872600C7F8D4 /* LineEndings.swift in Sources */,
				2B04574C28E6FFE300024F2D /* LineHeightThemeAttribute.swift in Sources */,
				2BD5CF2528D602CE00F95E5A /* LineMap.swift in Sources */,
				2B04576728E6FFE300024F2D /* LineState.swift in Sources */,
				2B04574628E6FFE300024F2D /* LineThemeAttribute.swift in Sources */,
				D7211D4327E066CE008F2ED7 /* Localized+Ex.swift in Sources */,
				2072FA1E280D891500C7F8D4 /* Location.swift in Sources */,
				2021267C289BF7BA00246DD7 /* Log.swift in Sources */,
				2019258A289C362B009C2FAB /* LogExtension.swift in Sources */,
				2093CDA1289AA167003A88DD /* Loopable.swift in Sources */,
				2093CCB1289AA032003A88DD /* LSPClient.swift in Sources */,
				2B04576928E6FFE300024F2D /* MatchRule.swift in Sources */,
				2BD5CF2428D602CE00F95E5A /* Message.swift in Sources */,
				93CACA2528D751CF00978753 /* MessageInlineView.swift in Sources */,
				93CACA2728D7524800978753 /* MessagePopupView.swift in Sources */,
				2BD5CF2E28D602CE00F95E5A /* MessageView.swift in Sources */,
				206B129128DF79C5002CDE51 /* MinimapLayoutManager.swift in Sources */,
				206B129328DF79E9002CDE51 /* MinimapTypeSetter.swift in Sources */,
				2BD5CF2028D602CE00F95E5A /* MinimapView.swift in Sources */,
				2093CD4A289AA095003A88DD /* Namespace.swift in Sources */,
				93983D2D28CE012500E54409 /* NavigatorModeSelectModel.swift in Sources */,
				93DEBF7E295C441E002EAD63 /* NavigatorSidebar+Splitting.swift in Sources */,
				2813F93927ECC4C300E305E4 /* NavigatorSidebar.swift in Sources */,
				93DEBF7C295C1F6D002EAD63 /* NavigatorSidebarToolbar.swift in Sources */,
				28FFE1BF27E3A441001939DB /* NavigatorSidebarToolbarBottom.swift in Sources */,
				2BDFA91928D10B9200980385 /* NewFileModel.swift in Sources */,
				200412EF280F3EAC00BCAF5C /* NoCommitHistoryView.swift in Sources */,
				20D839AB280DEB2900B27357 /* NoSelectionView.swift in Sources */,
				2093CD8F289AA130003A88DD /* NotificationCentreView.swift in Sources */,
				2093CD8B289AA12B003A88DD /* NotificationData.swift in Sources */,
				2093CD8D289AA12B003A88DD /* NotificationManager.swift in Sources */,
				2093CD91289AA130003A88DD /* NotificationView.swift in Sources */,
				2093CD8E289AA130003A88DD /* NotificationWithButton.swift in Sources */,
				2093CD90289AA130003A88DD /* NotificationWithProgress.swift in Sources */,
				2B04574128E6FFE300024F2D /* NSRange+Shifted.swift in Sources */,
				28B8F884280FFE4600596236 /* NSTableView+Background.swift in Sources */,
				206B128A28DF78F2002CDE51 /* NSTextView.swift in Sources */,
				2093CD18289AA079003A88DD /* OAuthRouter.swift in Sources */,
				2093CD32289AA089003A88DD /* Openness.swift in Sources */,
				2BD5CF2728D602CE00F95E5A /* OSDefinitions.swift in Sources */,
				2BDFA90528D107B200980385 /* OtherFileView.swift in Sources */,
				2093CD72289AA0FF003A88DD /* OverlayPanel.swift in Sources */,
				2093CD56289AA0C0003A88DD /* Page.swift in Sources */,
				2093CD6D289AA0FC003A88DD /* PanelDivider.swift in Sources */,
				2B04575428E6FFE300024F2D /* ParagraphSpacingAfterThemeAttribute.swift in Sources */,
				2B04575E28E6FFE300024F2D /* ParagraphSpacingBeforeThemeAttribute.swift in Sources */,
				2093CD48289AA095003A88DD /* Parameters.swift in Sources */,
<<<<<<< HEAD
				2093CDBD289AA1BD003A88DD /* ParsePackagesResolved.swift in Sources */,
=======
>>>>>>> 64508702
				2B04576628E6FFE300024F2D /* Parser.swift in Sources */,
				2B04576C28E6FFE300024F2D /* Pattern.swift in Sources */,
				2093CD44289AA095003A88DD /* Permissions.swift in Sources */,
				2093CD58289AA0C6003A88DD /* Plugin.swift in Sources */,
				2093CD5A289AA0C6003A88DD /* PluginRelease.swift in Sources */,
				20D839AE280E0CA700B27357 /* PopoverView.swift in Sources */,
				2093CDB2289AA19B003A88DD /* PreferenceAccountsView.swift in Sources */,
				2093CDA3289AA16C003A88DD /* PreferencesColorPicker.swift in Sources */,
				2093CDA8289AA179003A88DD /* PreferenceSourceControlView.swift in Sources */,
				2093CDBA289AA1AF003A88DD /* PreferencesPlaceholderView.swift in Sources */,
				2093CDA2289AA16C003A88DD /* PreferencesSection.swift in Sources */,
				2093CDA4289AA16C003A88DD /* PreferencesToolbar.swift in Sources */,
				206729AF28AE69DC00EB0957 /* PreferencesView.swift in Sources */,
				93DD4FF328AFD0F100B664D4 /* PreferencesWindowController.swift in Sources */,
				2093CD73289AA0FF003A88DD /* PressActionsModifier.swift in Sources */,
				2093CD26289AA084003A88DD /* PreviewHeader.swift in Sources */,
				2093CDAF289AA185003A88DD /* PreviewThemeView.swift in Sources */,
				2093CD3F289AA095003A88DD /* Project.swift in Sources */,
				2093CD45289AA095003A88DD /* ProjectAccess.swift in Sources */,
				20752E4128CA4C6500935487 /* ProjectCommitHistory.swift in Sources */,
				20752E4328CA4E3100935487 /* ProjectCommitHistoryView.swift in Sources */,
				2093CD42289AA095003A88DD /* ProjectHook.swift in Sources */,
				286471AB27ED51FD0039369D /* ProjectNavigator.swift in Sources */,
				04C3255C2801F86900C8DA2D /* ProjectNavigatorMenu.swift in Sources */,
				9352467C28CB2EB700E38DAD /* ProjectNavigatorOutlineDataSource.swift in Sources */,
				9352467A28CB16A200E38DAD /* ProjectNavigatorOutlineDelegate.swift in Sources */,
				285FEC7027FE4B9800E57D53 /* ProjectNavigatorTableViewCell.swift in Sources */,
				9312ADB7288C3DE1009778D2 /* ProjectNavigatorToolbarBottom.swift in Sources */,
				2847019E27FDDF7600F87B6B /* ProjectNavigatorView.swift in Sources */,
				04C3255B2801F86400C8DA2D /* ProjectNavigatorViewController.swift in Sources */,
				2093CD37289AA08F003A88DD /* ProjectRouter.swift in Sources */,
				2093CD9E289AA15F003A88DD /* Providers.swift in Sources */,
				2093CD27289AA084003A88DD /* PublicKey.swift in Sources */,
				2093CD2C289AA089003A88DD /* PullRequest.swift in Sources */,
				2093CD29289AA084003A88DD /* PullRequestRouter.swift in Sources */,
				2036DD5528DB3DB5003BECB7 /* Queue.swift in Sources */,
				20EBB507280C32D300F3A5DA /* QuickHelpInspector.swift in Sources */,
				2093CCAF289AA02D003A88DD /* QuickOpenItem.swift in Sources */,
				2093CCB0289AA02D003A88DD /* QuickOpenPreviewView.swift in Sources */,
				2093CCAD289AA028003A88DD /* QuickOpenState.swift in Sources */,
				2093CCAE289AA02D003A88DD /* QuickOpenView.swift in Sources */,
				2093CCA1289AA00B003A88DD /* RecentProjectItem.swift in Sources */,
				7BBF20172939B11400D60627 /* RecentProjectsStore.swift in Sources */,
				2093CCA3289AA00B003A88DD /* RecentProjectsView.swift in Sources */,
				207D295D28CCE72F00D31530 /* RenameBranchView.swift in Sources */,
				9354D4B928ACEE20004C6D18 /* RepositoriesMenu.swift in Sources */,
				9354D4B728ACEE04004C6D18 /* RepositoriesTableViewCell.swift in Sources */,
				201169E52837B40300F92B46 /* RepositoriesView.swift in Sources */,
				9354D4B528ACEDEF004C6D18 /* RepositoriesViewController.swift in Sources */,
				9354D4B328ACEDDE004C6D18 /* RepositoriesWrapperView.swift in Sources */,
				2B04574728E6FFE300024F2D /* Repository.swift in Sources */,
				939C109528AE7D0700403A97 /* RepositoryContainers&Items.swift in Sources */,
				20DF979F28ABAA72009CE1E9 /* RepositoryModel.swift in Sources */,
				202327E028D607B20031FFB6 /* ReRunJobSheetView.swift in Sources */,
				2093CD55289AA0C0003A88DD /* Response.swift in Sources */,
				2093CD2B289AA089003A88DD /* Review.swift in Sources */,
				2093CD22289AA084003A88DD /* ReviewsRouter.swift in Sources */,
				2093CD4B289AA0A2003A88DD /* Router.swift in Sources */,
				2B04576328E6FFE300024F2D /* Rule.swift in Sources */,
				2B04573D28E6FFE300024F2D /* Scope.swift in Sources */,
				2B04573E28E6FFE300024F2D /* ScopeName.swift in Sources */,
				2BD5CF2828D602CE00F95E5A /* ScrollView.swift in Sources */,
				2093CDBF289AA247003A88DD /* SearchModeModel.swift in Sources */,
				202F2E35289E7277000D3CAD /* SearchResultMatchModel.swift in Sources */,
				2093CDC0289AA247003A88DD /* SearchResultModel.swift in Sources */,
				2093CD6E289AA0FC003A88DD /* SegmentedControl.swift in Sources */,
				2093CD4D289AA0A2003A88DD /* Session.swift in Sources */,
				20B6A1FE28AFE107004EC8D7 /* SettingItem.swift in Sources */,
				20B6A20028AFE124004EC8D7 /* SettingsModel.swift in Sources */,
				2093CD6F289AA0FC003A88DD /* SettingsTextEditor.swift in Sources */,
				2093CD9D289AA15F003A88DD /* SourceControlAccounts.swift in Sources */,
				20E8749028A3ABA8002CE758 /* SourceControlController.swift in Sources */,
				2093CDA9289AA179003A88DD /* SourceControlGeneralView.swift in Sources */,
				2093CDAA289AA179003A88DD /* SourceControlGitView.swift in Sources */,
				20E8748E28A3AB9B002CE758 /* SourceControlMenu.swift in Sources */,
				201169E72837B5CA00F92B46 /* SourceControlModel.swift in Sources */,
				201169D72837B2E300F92B46 /* SourceControlNavigatorView.swift in Sources */,
				2093CD99289AA148003A88DD /* SourceControlPreferences.swift in Sources */,
				201169D92837B31200F92B46 /* SourceControlSearchToolbar.swift in Sources */,
				20E8748C28A3AB89002CE758 /* SourceControlTableViewCell.swift in Sources */,
				201169DD2837B3AC00F92B46 /* SourceControlToolbarBottom.swift in Sources */,
				20E8749228A3ABB6002CE758 /* SourceControlView.swift in Sources */,
				20B5BDA328B130F000B2A02F /* SplitEditorDropProposalPosition.swift in Sources */,
				20B5BDA528B130F300B2A02F /* SplitViewDropDelegate.swift in Sources */,
				20B5BDA728B130FA00B2A02F /* SplitViewDropProposalOverlay.swift in Sources */,
				20B5BDA928B130FF00B2A02F /* SplitViewModifier.swift in Sources */,
				9354D4BB28AD2872004C6D18 /* StandardTableViewCell.swift in Sources */,
				2093CDE8289AAE87003A88DD /* StashChangesSheet.swift in Sources */,
				93CACA2328D7515F00978753 /* StatefulMessageView.swift in Sources */,
				2093CC90289A9FEE003A88DD /* StatusBar.swift in Sources */,
				938E8E83291CBC3400DB8320 /* StatusBarBracketCountLabel.swift in Sources */,
				2093CC97289A9FF5003A88DD /* StatusBarBreakpointButton.swift in Sources */,
				2093CC9C289A9FFD003A88DD /* StatusBarClearButton.swift in Sources */,
				2093CC96289A9FF5003A88DD /* StatusBarCursorLocationLabel.swift in Sources */,
				2093CC98289A9FF8003A88DD /* StatusBarDrawer.swift in Sources */,
				2093CC92289A9FF5003A88DD /* StatusBarEncodingSelector.swift in Sources */,
				2093CC91289A9FF5003A88DD /* StatusBarIndentSelector.swift in Sources */,
				2093CC94289A9FF5003A88DD /* StatusBarLineEndSelector.swift in Sources */,
				2093CC9A289A9FFD003A88DD /* StatusBarMaximizeButton.swift in Sources */,
				2093CC93289A9FF5003A88DD /* StatusBarMenuLabel.swift in Sources */,
				2093CDCD289AA4F4003A88DD /* StatusBarModel.swift in Sources */,
				2093CC9B289A9FFD003A88DD /* StatusBarSplitTerminalButton.swift in Sources */,
				2093CDCC289AA4F4003A88DD /* StatusBarTabType.swift in Sources */,
				2093CC95289A9FF5003A88DD /* StatusBarToggleDrawerButton.swift in Sources */,
				934D2F0828C4EC7E0034E5C8 /* StatusItem.swift in Sources */,
				D7E201AE27E8B3C000CB86D0 /* String+Ranges.swift in Sources */,
				20212683289BF84B00246DD7 /* String.swift in Sources */,
				2093CDD2289AA507003A88DD /* SwiftTerm+Color+Init.swift in Sources */,
				93B1D10C28CD907A005A8C24 /* TabBar+Drag.swift in Sources */,
				2093CDC8289AA260003A88DD /* TabBar.swift in Sources */,
				936312EA28CCCAD9004CD24B /* TabBarAccessories.swift in Sources */,
				2093CDC7289AA260003A88DD /* TabBarAccessory.swift in Sources */,
				2093CDC9289AA260003A88DD /* TabBarContextMenu.swift in Sources */,
				2093CDC5289AA260003A88DD /* TabBarDivider.swift in Sources */,
				2093CDCB289AA260003A88DD /* TabBarItem.swift in Sources */,
				2093CDC4289AA260003A88DD /* TabBarItemButtonStyle.swift in Sources */,
				936312E728CCC7AE004CD24B /* TabBarItemIcon.swift in Sources */,
				2093CDC3289AA25B003A88DD /* TabBarItemID.swift in Sources */,
				2093CDC2289AA25B003A88DD /* TabBarItemRepresentable.swift in Sources */,
				9302A22428D183E300648D63 /* TabBarItemStorage.swift in Sources */,
				2093CDC6289AA260003A88DD /* TabBarNative.swift in Sources */,
				2093CDCA289AA260003A88DD /* TabBarXcode.swift in Sources */,
				93D5F5D728CE0EF500286EBD /* TabHierarchyMenu.swift in Sources */,
				934D2CDB28D207E100F22E38 /* TabHierarchyOutlineDataSource.swift in Sources */,
				934D2CD928D207BD00F22E38 /* TabHierarchyOutlineDelegate.swift in Sources */,
				9327701128CE1B6300871190 /* TabHierarchyTableViewCell.swift in Sources */,
				93D5F5D328CE064700286EBD /* TabHierarchyView.swift in Sources */,
				93D5F5D528CE074100286EBD /* TabHierarchyViewController.swift in Sources */,
				2B04575128E6FFE300024F2D /* TabStopsThemeAttribute.swift in Sources */,
				2B04574F28E6FFE300024F2D /* TailIndentThemeAttribute.swift in Sources */,
				9362B21628EC734200523626 /* TerminalColors.swift in Sources */,
				2093CC9D289AA001003A88DD /* TerminalEmulatorView+Coordinator.swift in Sources */,
				2093CC9E289AA004003A88DD /* TerminalEmulatorView.swift in Sources */,
				2093CD9C289AA152003A88DD /* TerminalPreferences.swift in Sources */,
				2093CDA6289AA173003A88DD /* TerminalPreferencesView.swift in Sources */,
				2093CDAC289AA185003A88DD /* TerminalThemeView.swift in Sources */,
				2B04575628E6FFE300024F2D /* TextAlignmentThemeAttribute.swift in Sources */,
				2B04575B28E6FFE300024F2D /* TextBlockThemeAttribute.swift in Sources */,
				2093CD9B289AA14F003A88DD /* TextEditingPreferences.swift in Sources */,
				2093CDAB289AA17D003A88DD /* TextEditingPreferencesView.swift in Sources */,
				2072FA18280D871200C7F8D4 /* TextEncoding.swift in Sources */,
				93D5F5D928CE123200286EBD /* TextTableViewCell.swift in Sources */,
				2BD5CF2B28D602CE00F95E5A /* TextView.swift in Sources */,
				2BD5CF2D28D602CE00F95E5A /* Theme.swift in Sources */,
				2B04575928E6FFE300024F2D /* ThemeAttribute+Error.swift in Sources */,
				93AD8B0A28FD457600317072 /* ThemeJsonLoader+AuroraTheme(Old).swift in Sources */,
				9384904628FB9CCB006FB263 /* ThemeJsonLoader+TextMate.swift in Sources */,
				9384904428FB9C95006FB263 /* ThemeJsonLoader+VSCode.swift in Sources */,
				93CAE19828F6F11200454C6F /* ThemeJsonLoader.swift in Sources */,
				2093CD98289AA144003A88DD /* ThemeModel.swift in Sources */,
				2093CDA0289AA163003A88DD /* ThemePreferences.swift in Sources */,
				2093CDAE289AA185003A88DD /* ThemePreferencesView.swift in Sources */,
				2093CDAD289AA185003A88DD /* ThemePreviewIcon.swift in Sources */,
				2093CDD9289AA511003A88DD /* Time.swift in Sources */,
				2B04576B28E6FFE300024F2D /* Token.swift in Sources */,
				2B04574028E6FFE300024F2D /* TokenizedLine.swift in Sources */,
				2B04574528E6FFE300024F2D /* TokenizeResult.swift in Sources */,
				2093CD17289AA079003A88DD /* TokenRouter.swift in Sources */,
				2B04576828E6FFE300024F2D /* TokenThemeAttribute.swift in Sources */,
				2077162E287C8EC80069C68E /* ToolbarAppInfo.swift in Sources */,
				20C8D7DC287ED2C700C5B3BA /* ToolbarBranchPicker.swift in Sources */,
				93672E8528B2684F0086132E /* ToolbarPlusMenu.swift in Sources */,
				2B04574E28E6FFE300024F2D /* UndlerlineColorThemeAttribute.swift in Sources */,
				20091DBE28DE3336008FDDFC /* UpdateModel.swift in Sources */,
				20091DBA28DE220A008FDDFC /* UpdatePreferences.swift in Sources */,
				20091DB528DE1FC7008FDDFC /* UpdatePreferencesView.swift in Sources */,
				2093CDD8289AA511003A88DD /* URL.swift in Sources */,
				2093CD36289AA08F003A88DD /* UserRouter.swift in Sources */,
				2BD0BD142977331400629A86 /* VibrantEffect.swift in Sources */,
				2BCBAACA2927C65500D4DFB2 /* View+isHidden.swift in Sources */,
				2093CDD3289AA509003A88DD /* View.swift in Sources */,
				2BD5CF2628D602CE00F95E5A /* ViewModifiers.swift in Sources */,
				2BDFA8F928D1079700980385 /* WebTab.swift in Sources */,
				2BDFA90628D107B200980385 /* WebTabView.swift in Sources */,
				2BDFA90428D107B200980385 /* WebWKView.swift in Sources */,
				2093CCA2289AA00B003A88DD /* WelcomeActionView.swift in Sources */,
				20B5BD9C28B11C6200B2A02F /* WelcomeModel.swift in Sources */,
				9C3E1A07284E8E020042BEC0 /* WelcomeModuleExtensions.swift in Sources */,
				2093CC9F289AA00B003A88DD /* WelcomeView.swift in Sources */,
				2093CCA0289AA00B003A88DD /* WelcomeWindowView.swift in Sources */,
				20BE728B28D0854900EEDE5F /* Workflow.swift in Sources */,
				20BE729A28D0A25900EEDE5F /* WorkflowCellView.swift in Sources */,
				202327D828D5CB200031FFB6 /* WorkflowJobCell.swift in Sources */,
				202327D628D5CA970031FFB6 /* WorkflowJobsView.swift in Sources */,
				204F7BB328D7905C00F49092 /* WorkflowMenu.swift in Sources */,
				20BE729E28D0BB6F00EEDE5F /* WorkflowRunCell.swift in Sources */,
				20BE729C28D0BB2000EEDE5F /* WorkflowRunsView.swift in Sources */,
				204F7BB928D7908700F49092 /* WorkflowTableViewCell.swift in Sources */,
				204F7BB728D7907A00F49092 /* WorkflowViewController.swift in Sources */,
				204F7BB528D7906A00F49092 /* WorkflowWrapperView.swift in Sources */,
				0485EB1F27E7458B00138301 /* WorkspaceCodeFileView.swift in Sources */,
				93EF416728C1F828004083AD /* WorkspaceDocument+Commands.swift in Sources */,
				6C05A8AF284D0CA3007F4EAA /* WorkspaceDocument+Listeners.swift in Sources */,
				043BCF03281DA18A000AC47C /* WorkspaceDocument+Search.swift in Sources */,
				043BCF05281DA19A000AC47C /* WorkspaceDocument+Selection.swift in Sources */,
				93F73D0D28A0D9FD00E67DDE /* WorkspaceDocument+Tabs.swift in Sources */,
				043C321627E3201F006AE443 /* WorkspaceDocument.swift in Sources */,
				20439038290D27DB00126A3F /* WorkspaceErrors.swift in Sources */,
				20F8379028C7B45700EAE842 /* WorkspaceExtension.swift in Sources */,
				04540D5E27DD08C300E91B77 /* WorkspaceView.swift in Sources */,
			);
			runOnlyForDeploymentPostprocessing = 0;
		};
		B658FB3927DA9E1000EA4DBD /* Sources */ = {
			isa = PBXSourcesBuildPhase;
			buildActionMask = 2147483647;
			files = (
			);
			runOnlyForDeploymentPostprocessing = 0;
		};
		B658FB4327DA9E1000EA4DBD /* Sources */ = {
			isa = PBXSourcesBuildPhase;
			buildActionMask = 2147483647;
			files = (
			);
			runOnlyForDeploymentPostprocessing = 0;
		};
/* End PBXSourcesBuildPhase section */

/* Begin PBXTargetDependency section */
		2BE487F328245162003F3F64 /* PBXTargetDependency */ = {
			isa = PBXTargetDependency;
			target = 2BE487EB28245162003F3F64 /* Open With Aurora Editor */;
			targetProxy = 2BE487F228245162003F3F64 /* PBXContainerItemProxy */;
		};
		B658FB3F27DA9E1000EA4DBD /* PBXTargetDependency */ = {
			isa = PBXTargetDependency;
			target = B658FB2B27DA9E0F00EA4DBD /* Aurora Editor */;
			targetProxy = B658FB3E27DA9E1000EA4DBD /* PBXContainerItemProxy */;
		};
		B658FB4927DA9E1000EA4DBD /* PBXTargetDependency */ = {
			isa = PBXTargetDependency;
			target = B658FB2B27DA9E0F00EA4DBD /* Aurora Editor */;
			targetProxy = B658FB4827DA9E1000EA4DBD /* PBXContainerItemProxy */;
		};
/* End PBXTargetDependency section */

/* Begin PBXVariantGroup section */
		D7211D4927E06BFE008F2ED7 /* Localizable.strings */ = {
			isa = PBXVariantGroup;
			children = (
				D7211D4827E06BFE008F2ED7 /* en */,
				206D2188297E8F8100AA8F7F /* af */,
				206D2189297E8F9D00AA8F7F /* zh-Hans */,
				206D218A297E8FA100AA8F7F /* zh-Hant */,
				206D218B297E8FA800AA8F7F /* zh-HK */,
				206D218C297E8FAD00AA8F7F /* hr */,
				206D218D297E8FB400AA8F7F /* cs */,
				206D218E297E8FBA00AA8F7F /* da */,
				206D218F297E8FBF00AA8F7F /* nl */,
				206D2190297E8FCA00AA8F7F /* fi */,
				206D2191297E8FEB00AA8F7F /* fil */,
				206D2192297E8FF000AA8F7F /* fr */,
				206D2193297E8FF700AA8F7F /* de */,
				206D2194297E8FFB00AA8F7F /* el */,
				206D2195297E900100AA8F7F /* hi */,
				206D2196297E901500AA8F7F /* ga */,
				206D2197297E901A00AA8F7F /* it */,
				206D2198297E902200AA8F7F /* ja */,
				206D2199297E902900AA8F7F /* ms */,
				206D219A297E903D00AA8F7F /* mt */,
				206D219B297E905500AA8F7F /* ne */,
				206D219C297E906E00AA8F7F /* nb */,
				206D219D297E907500AA8F7F /* pl */,
				206D219E297E907E00AA8F7F /* pt-PT */,
				206D219F297E908300AA8F7F /* ro */,
				206D21A0297E908900AA8F7F /* ru */,
				206D21A1297E908F00AA8F7F /* es */,
				206D21A2297E909200AA8F7F /* sv */,
				206D21A3297E909700AA8F7F /* th */,
				206D21A4297E90B600AA8F7F /* th-TH */,
				206D21A5297E90C300AA8F7F /* tn */,
				206D21A6297E90CA00AA8F7F /* uk */,
				206D21A7297E90D100AA8F7F /* vi */,
				206D21A8297E90DB00AA8F7F /* cy */,
				206D21A9297E90E500AA8F7F /* xh-ZA */,
				206D21AA297E90EF00AA8F7F /* zu-ZA */,
				206D21AB297E958000AA8F7F /* en-001 */,
			);
			name = Localizable.strings;
			sourceTree = "<group>";
		};
/* End PBXVariantGroup section */

/* Begin XCBuildConfiguration section */
		2BE487F628245162003F3F64 /* Debug */ = {
			isa = XCBuildConfiguration;
			buildSettings = {
				CODE_SIGN_ENTITLEMENTS = OpenWithAuroraEditor/OpenWithAuroraEditor.entitlements;
				CODE_SIGN_IDENTITY = "-";
				CODE_SIGN_STYLE = Automatic;
				COMBINE_HIDPI_IMAGES = YES;
				CURRENT_PROJECT_VERSION = 1;
				DEAD_CODE_STRIPPING = YES;
				DEVELOPMENT_TEAM = "";
				ENABLE_HARDENED_RUNTIME = YES;
				GENERATE_INFOPLIST_FILE = YES;
				INFOPLIST_FILE = OpenWithAuroraEditor/Info.plist;
				INFOPLIST_KEY_CFBundleDisplayName = OpenWithAuroraEditor;
				INFOPLIST_KEY_NSHumanReadableCopyright = "";
				LD_RUNPATH_SEARCH_PATHS = (
					"$(inherited)",
					"@executable_path/../Frameworks",
					"@executable_path/../../../../Frameworks",
				);
				MACOSX_DEPLOYMENT_TARGET = 12.3;
				MARKETING_VERSION = 1.0;
				PRODUCT_BUNDLE_IDENTIFIER = com.auroraeditor.OpenWithAuroraEditor;
				PRODUCT_NAME = "$(TARGET_NAME)";
				SKIP_INSTALL = YES;
				SWIFT_EMIT_LOC_STRINGS = YES;
				SWIFT_VERSION = 5.0;
			};
			name = Debug;
		};
		2BE487F728245162003F3F64 /* Release */ = {
			isa = XCBuildConfiguration;
			buildSettings = {
				CODE_SIGN_ENTITLEMENTS = OpenWithAuroraEditor/OpenWithAuroraEditor.entitlements;
				CODE_SIGN_IDENTITY = "-";
				CODE_SIGN_STYLE = Automatic;
				COMBINE_HIDPI_IMAGES = YES;
				CURRENT_PROJECT_VERSION = 1;
				DEAD_CODE_STRIPPING = YES;
				DEVELOPMENT_TEAM = "";
				ENABLE_HARDENED_RUNTIME = YES;
				GENERATE_INFOPLIST_FILE = YES;
				INFOPLIST_FILE = OpenWithAuroraEditor/Info.plist;
				INFOPLIST_KEY_CFBundleDisplayName = OpenWithAuroraEditor;
				INFOPLIST_KEY_NSHumanReadableCopyright = "";
				LD_RUNPATH_SEARCH_PATHS = (
					"$(inherited)",
					"@executable_path/../Frameworks",
					"@executable_path/../../../../Frameworks",
				);
				MACOSX_DEPLOYMENT_TARGET = 12.3;
				MARKETING_VERSION = 1.0;
				PRODUCT_BUNDLE_IDENTIFIER = com.auroraeditor.OpenWithAuroraEditor;
				PRODUCT_NAME = "$(TARGET_NAME)";
				SKIP_INSTALL = YES;
				SWIFT_EMIT_LOC_STRINGS = YES;
				SWIFT_VERSION = 5.0;
			};
			name = Release;
		};
		B658FB4F27DA9E1000EA4DBD /* Debug */ = {
			isa = XCBuildConfiguration;
			buildSettings = {
				ALWAYS_SEARCH_USER_PATHS = NO;
				CLANG_ANALYZER_LOCALIZABILITY_NONLOCALIZED = YES;
				CLANG_ANALYZER_NONNULL = YES;
				CLANG_ANALYZER_NUMBER_OBJECT_CONVERSION = YES_AGGRESSIVE;
				CLANG_CXX_LANGUAGE_STANDARD = "gnu++17";
				CLANG_CXX_LIBRARY = "libc++";
				CLANG_ENABLE_MODULES = YES;
				CLANG_ENABLE_OBJC_ARC = YES;
				CLANG_ENABLE_OBJC_WEAK = YES;
				CLANG_WARN_BLOCK_CAPTURE_AUTORELEASING = YES;
				CLANG_WARN_BOOL_CONVERSION = YES;
				CLANG_WARN_COMMA = YES;
				CLANG_WARN_CONSTANT_CONVERSION = YES;
				CLANG_WARN_DEPRECATED_OBJC_IMPLEMENTATIONS = YES;
				CLANG_WARN_DIRECT_OBJC_ISA_USAGE = YES_ERROR;
				CLANG_WARN_DOCUMENTATION_COMMENTS = YES;
				CLANG_WARN_EMPTY_BODY = YES;
				CLANG_WARN_ENUM_CONVERSION = YES;
				CLANG_WARN_INFINITE_RECURSION = YES;
				CLANG_WARN_INT_CONVERSION = YES;
				CLANG_WARN_NON_LITERAL_NULL_CONVERSION = YES;
				CLANG_WARN_OBJC_IMPLICIT_RETAIN_SELF = YES;
				CLANG_WARN_OBJC_LITERAL_CONVERSION = YES;
				CLANG_WARN_OBJC_ROOT_CLASS = YES_ERROR;
				CLANG_WARN_QUOTED_INCLUDE_IN_FRAMEWORK_HEADER = YES;
				CLANG_WARN_RANGE_LOOP_ANALYSIS = YES;
				CLANG_WARN_STRICT_PROTOTYPES = YES;
				CLANG_WARN_SUSPICIOUS_MOVE = YES;
				CLANG_WARN_UNGUARDED_AVAILABILITY = YES_AGGRESSIVE;
				CLANG_WARN_UNREACHABLE_CODE = YES;
				CLANG_WARN__DUPLICATE_METHOD_MATCH = YES;
				COPY_PHASE_STRIP = NO;
				DEAD_CODE_STRIPPING = YES;
				DEBUG_INFORMATION_FORMAT = dwarf;
				ENABLE_STRICT_OBJC_MSGSEND = YES;
				ENABLE_TESTABILITY = YES;
				GCC_C_LANGUAGE_STANDARD = gnu11;
				GCC_DYNAMIC_NO_PIC = NO;
				GCC_NO_COMMON_BLOCKS = YES;
				GCC_OPTIMIZATION_LEVEL = 0;
				GCC_PREPROCESSOR_DEFINITIONS = (
					"DEBUG=1",
					"$(inherited)",
				);
				GCC_WARN_64_TO_32_BIT_CONVERSION = YES;
				GCC_WARN_ABOUT_RETURN_TYPE = YES_ERROR;
				GCC_WARN_UNDECLARED_SELECTOR = YES;
				GCC_WARN_UNINITIALIZED_AUTOS = YES_AGGRESSIVE;
				GCC_WARN_UNUSED_FUNCTION = YES;
				GCC_WARN_UNUSED_VARIABLE = YES;
				"INFOPLIST_FILE[sdk=*]" = AuroraEditor/Info.plist;
				MACOSX_DEPLOYMENT_TARGET = 12.0;
				MTL_ENABLE_DEBUG_INFO = INCLUDE_SOURCE;
				MTL_FAST_MATH = YES;
				ONLY_ACTIVE_ARCH = YES;
				RUN_DOCUMENTATION_COMPILER = YES;
				SDKROOT = macosx;
				SWIFT_ACTIVE_COMPILATION_CONDITIONS = DEBUG;
				SWIFT_OPTIMIZATION_LEVEL = "-Onone";
			};
			name = Debug;
		};
		B658FB5027DA9E1000EA4DBD /* Release */ = {
			isa = XCBuildConfiguration;
			buildSettings = {
				ALWAYS_SEARCH_USER_PATHS = NO;
				CLANG_ANALYZER_LOCALIZABILITY_NONLOCALIZED = YES;
				CLANG_ANALYZER_NONNULL = YES;
				CLANG_ANALYZER_NUMBER_OBJECT_CONVERSION = YES_AGGRESSIVE;
				CLANG_CXX_LANGUAGE_STANDARD = "gnu++17";
				CLANG_CXX_LIBRARY = "libc++";
				CLANG_ENABLE_MODULES = YES;
				CLANG_ENABLE_OBJC_ARC = YES;
				CLANG_ENABLE_OBJC_WEAK = YES;
				CLANG_WARN_BLOCK_CAPTURE_AUTORELEASING = YES;
				CLANG_WARN_BOOL_CONVERSION = YES;
				CLANG_WARN_COMMA = YES;
				CLANG_WARN_CONSTANT_CONVERSION = YES;
				CLANG_WARN_DEPRECATED_OBJC_IMPLEMENTATIONS = YES;
				CLANG_WARN_DIRECT_OBJC_ISA_USAGE = YES_ERROR;
				CLANG_WARN_DOCUMENTATION_COMMENTS = YES;
				CLANG_WARN_EMPTY_BODY = YES;
				CLANG_WARN_ENUM_CONVERSION = YES;
				CLANG_WARN_INFINITE_RECURSION = YES;
				CLANG_WARN_INT_CONVERSION = YES;
				CLANG_WARN_NON_LITERAL_NULL_CONVERSION = YES;
				CLANG_WARN_OBJC_IMPLICIT_RETAIN_SELF = YES;
				CLANG_WARN_OBJC_LITERAL_CONVERSION = YES;
				CLANG_WARN_OBJC_ROOT_CLASS = YES_ERROR;
				CLANG_WARN_QUOTED_INCLUDE_IN_FRAMEWORK_HEADER = YES;
				CLANG_WARN_RANGE_LOOP_ANALYSIS = YES;
				CLANG_WARN_STRICT_PROTOTYPES = YES;
				CLANG_WARN_SUSPICIOUS_MOVE = YES;
				CLANG_WARN_UNGUARDED_AVAILABILITY = YES_AGGRESSIVE;
				CLANG_WARN_UNREACHABLE_CODE = YES;
				CLANG_WARN__DUPLICATE_METHOD_MATCH = YES;
				COPY_PHASE_STRIP = NO;
				DEAD_CODE_STRIPPING = YES;
				DEBUG_INFORMATION_FORMAT = "dwarf-with-dsym";
				ENABLE_NS_ASSERTIONS = NO;
				ENABLE_STRICT_OBJC_MSGSEND = YES;
				GCC_C_LANGUAGE_STANDARD = gnu11;
				GCC_NO_COMMON_BLOCKS = YES;
				GCC_WARN_64_TO_32_BIT_CONVERSION = YES;
				GCC_WARN_ABOUT_RETURN_TYPE = YES_ERROR;
				GCC_WARN_UNDECLARED_SELECTOR = YES;
				GCC_WARN_UNINITIALIZED_AUTOS = YES_AGGRESSIVE;
				GCC_WARN_UNUSED_FUNCTION = YES;
				GCC_WARN_UNUSED_VARIABLE = YES;
				"INFOPLIST_FILE[sdk=*]" = AuroraEditor/Info.plist;
				MACOSX_DEPLOYMENT_TARGET = 12.0;
				MTL_ENABLE_DEBUG_INFO = NO;
				MTL_FAST_MATH = YES;
				OTHER_CODE_SIGN_FLAGS = "--deep";
				RUN_DOCUMENTATION_COMPILER = YES;
				SDKROOT = macosx;
				SWIFT_COMPILATION_MODE = wholemodule;
				SWIFT_OPTIMIZATION_LEVEL = "-O";
			};
			name = Release;
		};
		B658FB5227DA9E1000EA4DBD /* Debug */ = {
			isa = XCBuildConfiguration;
			buildSettings = {
				ALWAYS_EMBED_SWIFT_STANDARD_LIBRARIES = YES;
				ASSETCATALOG_COMPILER_APPICON_NAME = AppIconDev;
				ASSETCATALOG_COMPILER_GLOBAL_ACCENT_COLOR_NAME = AccentColor;
				CODE_SIGN_ENTITLEMENTS = AuroraEditor/AuroraEditor.entitlements;
				CODE_SIGN_IDENTITY = "-";
				"CODE_SIGN_IDENTITY[sdk=macosx*]" = "-";
				CODE_SIGN_STYLE = Automatic;
				COMBINE_HIDPI_IMAGES = YES;
				CURRENT_PROJECT_VERSION = 1;
				DEAD_CODE_STRIPPING = YES;
				DEVELOPMENT_ASSET_PATHS = "AuroraEditor/Assets.xcassets OpenWithAuroraEditor/Media.xcassets AuroraEditor/Symbols.xcassets";
				DEVELOPMENT_TEAM = "";
				ENABLE_HARDENED_RUNTIME = YES;
				ENABLE_PREVIEWS = YES;
				GENERATE_INFOPLIST_FILE = YES;
				INFOPLIST_FILE = AuroraEditor/Info.plist;
				INFOPLIST_KEY_CFBundleDisplayName = "Aurora Editor";
				INFOPLIST_KEY_NSHumanReadableCopyright = "© 2022 Aurora Editor";
				INFOPLIST_KEY_NSPrincipalClass = AuroraEditor.AuroraEditorApplication;
				LD_RUNPATH_SEARCH_PATHS = (
					"$(inherited)",
					"@executable_path/../Frameworks",
				);
				MARKETING_VERSION = 1.0;
				PRODUCT_BUNDLE_IDENTIFIER = com.auroraeditor;
				PRODUCT_MODULE_NAME = AuroraEditor;
				PRODUCT_NAME = "$(TARGET_NAME)";
				PROVISIONING_PROFILE_SPECIFIER = "";
				RUN_DOCUMENTATION_COMPILER = NO;
				SWIFT_EMIT_LOC_STRINGS = YES;
				SWIFT_VERSION = 5.0;
			};
			name = Debug;
		};
		B658FB5327DA9E1000EA4DBD /* Release */ = {
			isa = XCBuildConfiguration;
			buildSettings = {
				ALWAYS_EMBED_SWIFT_STANDARD_LIBRARIES = YES;
				ASSETCATALOG_COMPILER_APPICON_NAME = AppIconDev;
				ASSETCATALOG_COMPILER_GLOBAL_ACCENT_COLOR_NAME = AccentColor;
				CODE_SIGN_ENTITLEMENTS = AuroraEditor/AuroraEditor.entitlements;
				CODE_SIGN_IDENTITY = "-";
				"CODE_SIGN_IDENTITY[sdk=macosx*]" = "-";
				CODE_SIGN_STYLE = Automatic;
				COMBINE_HIDPI_IMAGES = YES;
				CURRENT_PROJECT_VERSION = 1;
				DEAD_CODE_STRIPPING = YES;
				DEVELOPMENT_ASSET_PATHS = "AuroraEditor/Assets.xcassets OpenWithAuroraEditor/Media.xcassets AuroraEditor/Symbols.xcassets";
				DEVELOPMENT_TEAM = "";
				ENABLE_HARDENED_RUNTIME = YES;
				ENABLE_PREVIEWS = YES;
				GENERATE_INFOPLIST_FILE = YES;
				INFOPLIST_FILE = AuroraEditor/Info.plist;
				INFOPLIST_KEY_CFBundleDisplayName = "Aurora Editor";
				INFOPLIST_KEY_NSHumanReadableCopyright = "© 2022 Aurora Editor";
				INFOPLIST_KEY_NSPrincipalClass = AuroraEditor.AuroraEditorApplication;
				LD_RUNPATH_SEARCH_PATHS = (
					"$(inherited)",
					"@executable_path/../Frameworks",
				);
				MARKETING_VERSION = 1.0;
				PRODUCT_BUNDLE_IDENTIFIER = com.auroraeditor;
				PRODUCT_MODULE_NAME = AuroraEditor;
				PRODUCT_NAME = "$(TARGET_NAME)";
				PROVISIONING_PROFILE_SPECIFIER = "";
				RUN_DOCUMENTATION_COMPILER = NO;
				SWIFT_EMIT_LOC_STRINGS = YES;
				SWIFT_VERSION = 5.0;
			};
			name = Release;
		};
		B658FB5527DA9E1000EA4DBD /* Debug */ = {
			isa = XCBuildConfiguration;
			buildSettings = {
				ALWAYS_EMBED_SWIFT_STANDARD_LIBRARIES = YES;
				ASSETCATALOG_COMPILER_APPICON_NAME = AppIconDev;
				BUNDLE_LOADER = "$(TEST_HOST)";
				CODE_SIGN_STYLE = Automatic;
				COMBINE_HIDPI_IMAGES = YES;
				CURRENT_PROJECT_VERSION = 1;
				DEAD_CODE_STRIPPING = YES;
				DEVELOPMENT_TEAM = "";
				GENERATE_INFOPLIST_FILE = YES;
				INFOPLIST_KEY_CFBundleDisplayName = "Aurora Editor";
				LD_RUNPATH_SEARCH_PATHS = (
					"$(inherited)",
					"@executable_path/../Frameworks",
					"@loader_path/../Frameworks",
				);
				MACOSX_DEPLOYMENT_TARGET = 12.0;
				MARKETING_VERSION = 1.0;
				PRODUCT_BUNDLE_IDENTIFIER = com.auroraeditor.Tests;
				PRODUCT_NAME = "$(TARGET_NAME)";
				SWIFT_EMIT_LOC_STRINGS = NO;
				SWIFT_VERSION = 5.0;
				TEST_HOST = "$(BUILT_PRODUCTS_DIR)/AuroraEditor.app/Contents/MacOS/AuroraEditor";
			};
			name = Debug;
		};
		B658FB5627DA9E1000EA4DBD /* Release */ = {
			isa = XCBuildConfiguration;
			buildSettings = {
				ALWAYS_EMBED_SWIFT_STANDARD_LIBRARIES = YES;
				ASSETCATALOG_COMPILER_APPICON_NAME = AppIconDev;
				BUNDLE_LOADER = "$(TEST_HOST)";
				CODE_SIGN_STYLE = Automatic;
				COMBINE_HIDPI_IMAGES = YES;
				CURRENT_PROJECT_VERSION = 1;
				DEAD_CODE_STRIPPING = YES;
				DEVELOPMENT_TEAM = "";
				GENERATE_INFOPLIST_FILE = YES;
				INFOPLIST_KEY_CFBundleDisplayName = "Aurora Editor";
				LD_RUNPATH_SEARCH_PATHS = (
					"$(inherited)",
					"@executable_path/../Frameworks",
					"@loader_path/../Frameworks",
				);
				MACOSX_DEPLOYMENT_TARGET = 12.0;
				MARKETING_VERSION = 1.0;
				PRODUCT_BUNDLE_IDENTIFIER = com.auroraeditor.Tests;
				PRODUCT_NAME = "$(TARGET_NAME)";
				SWIFT_EMIT_LOC_STRINGS = NO;
				SWIFT_VERSION = 5.0;
				TEST_HOST = "$(BUILT_PRODUCTS_DIR)/AuroraEditor.app/Contents/MacOS/AuroraEditor";
			};
			name = Release;
		};
		B658FB5827DA9E1000EA4DBD /* Debug */ = {
			isa = XCBuildConfiguration;
			buildSettings = {
				ALWAYS_EMBED_SWIFT_STANDARD_LIBRARIES = YES;
				CODE_SIGN_STYLE = Automatic;
				COMBINE_HIDPI_IMAGES = YES;
				CURRENT_PROJECT_VERSION = 1;
				DEAD_CODE_STRIPPING = YES;
				DEVELOPMENT_TEAM = "";
				GENERATE_INFOPLIST_FILE = YES;
				LD_RUNPATH_SEARCH_PATHS = (
					"$(inherited)",
					"@executable_path/../Frameworks",
					"@loader_path/../Frameworks",
				);
				MARKETING_VERSION = 1.0;
				PRODUCT_BUNDLE_IDENTIFIER = com.auroraeditor.UITests;
				PRODUCT_NAME = "$(TARGET_NAME)";
				SWIFT_EMIT_LOC_STRINGS = NO;
				SWIFT_VERSION = 5.0;
				TEST_TARGET_NAME = AuroraEditor;
			};
			name = Debug;
		};
		B658FB5927DA9E1000EA4DBD /* Release */ = {
			isa = XCBuildConfiguration;
			buildSettings = {
				ALWAYS_EMBED_SWIFT_STANDARD_LIBRARIES = YES;
				CODE_SIGN_STYLE = Automatic;
				COMBINE_HIDPI_IMAGES = YES;
				CURRENT_PROJECT_VERSION = 1;
				DEAD_CODE_STRIPPING = YES;
				DEVELOPMENT_TEAM = "";
				GENERATE_INFOPLIST_FILE = YES;
				LD_RUNPATH_SEARCH_PATHS = (
					"$(inherited)",
					"@executable_path/../Frameworks",
					"@loader_path/../Frameworks",
				);
				MARKETING_VERSION = 1.0;
				PRODUCT_BUNDLE_IDENTIFIER = com.auroraeditor.UITests;
				PRODUCT_NAME = "$(TARGET_NAME)";
				SWIFT_EMIT_LOC_STRINGS = NO;
				SWIFT_VERSION = 5.0;
				TEST_TARGET_NAME = AuroraEditor;
			};
			name = Release;
		};
/* End XCBuildConfiguration section */

/* Begin XCConfigurationList section */
		2BE487F828245162003F3F64 /* Build configuration list for PBXNativeTarget "Open With Aurora Editor" */ = {
			isa = XCConfigurationList;
			buildConfigurations = (
				2BE487F628245162003F3F64 /* Debug */,
				2BE487F728245162003F3F64 /* Release */,
			);
			defaultConfigurationIsVisible = 0;
			defaultConfigurationName = Release;
		};
		B658FB2727DA9E0F00EA4DBD /* Build configuration list for PBXProject "Aurora Editor" */ = {
			isa = XCConfigurationList;
			buildConfigurations = (
				B658FB4F27DA9E1000EA4DBD /* Debug */,
				B658FB5027DA9E1000EA4DBD /* Release */,
			);
			defaultConfigurationIsVisible = 0;
			defaultConfigurationName = Release;
		};
		B658FB5127DA9E1000EA4DBD /* Build configuration list for PBXNativeTarget "Aurora Editor" */ = {
			isa = XCConfigurationList;
			buildConfigurations = (
				B658FB5227DA9E1000EA4DBD /* Debug */,
				B658FB5327DA9E1000EA4DBD /* Release */,
			);
			defaultConfigurationIsVisible = 0;
			defaultConfigurationName = Release;
		};
		B658FB5427DA9E1000EA4DBD /* Build configuration list for PBXNativeTarget "Aurora Editor (Tests)" */ = {
			isa = XCConfigurationList;
			buildConfigurations = (
				B658FB5527DA9E1000EA4DBD /* Debug */,
				B658FB5627DA9E1000EA4DBD /* Release */,
			);
			defaultConfigurationIsVisible = 0;
			defaultConfigurationName = Release;
		};
		B658FB5727DA9E1000EA4DBD /* Build configuration list for PBXNativeTarget "Aurora Editor (UITests)" */ = {
			isa = XCConfigurationList;
			buildConfigurations = (
				B658FB5827DA9E1000EA4DBD /* Debug */,
				B658FB5927DA9E1000EA4DBD /* Release */,
			);
			defaultConfigurationIsVisible = 0;
			defaultConfigurationName = Release;
		};
/* End XCConfigurationList section */

/* Begin XCRemoteSwiftPackageReference section */
		200AA21028ED88B30068C7C6 /* XCRemoteSwiftPackageReference "Version-Control-Kit" */ = {
			isa = XCRemoteSwiftPackageReference;
			repositoryURL = "https://github.com/AuroraEditor/Version-Control-Kit.git";
			requirement = {
				branch = main;
				kind = branch;
			};
		};
		209D0244289AB9750082441F /* XCRemoteSwiftPackageReference "SwiftTerm" */ = {
			isa = XCRemoteSwiftPackageReference;
			repositoryURL = "https://github.com/migueldeicaza/SwiftTerm.git";
			requirement = {
				kind = exactVersion;
				version = 1.0.7;
			};
		};
		2BD0BD152977357900629A86 /* XCRemoteSwiftPackageReference "SwiftOniguruma" */ = {
			isa = XCRemoteSwiftPackageReference;
			repositoryURL = "https://github.com/AuroraEditor/SwiftOniguruma";
			requirement = {
				branch = main;
				kind = branch;
			};
		};
		2BE5EDAB28AE64A700C0A4AE /* XCRemoteSwiftPackageReference "AEExtensionKit" */ = {
			isa = XCRemoteSwiftPackageReference;
			repositoryURL = "https://github.com/AuroraEditor/AEExtensionKit.git";
			requirement = {
				branch = main;
				kind = branch;
			};
		};
/* End XCRemoteSwiftPackageReference section */

/* Begin XCSwiftPackageProductDependency section */
		200AA21128ED88B30068C7C6 /* Version-Control */ = {
			isa = XCSwiftPackageProductDependency;
			package = 200AA21028ED88B30068C7C6 /* XCRemoteSwiftPackageReference "Version-Control-Kit" */;
			productName = "Version-Control";
		};
		209D0245289AB9750082441F /* SwiftTerm */ = {
			isa = XCSwiftPackageProductDependency;
			package = 209D0244289AB9750082441F /* XCRemoteSwiftPackageReference "SwiftTerm" */;
			productName = SwiftTerm;
		};
		2BD0BD162977357900629A86 /* SwiftOniguruma */ = {
			isa = XCSwiftPackageProductDependency;
			package = 2BD0BD152977357900629A86 /* XCRemoteSwiftPackageReference "SwiftOniguruma" */;
			productName = SwiftOniguruma;
		};
		2BE5EDAC28AE64A700C0A4AE /* AEExtensionKit */ = {
			isa = XCSwiftPackageProductDependency;
			package = 2BE5EDAB28AE64A700C0A4AE /* XCRemoteSwiftPackageReference "AEExtensionKit" */;
			productName = AEExtensionKit;
		};
/* End XCSwiftPackageProductDependency section */
	};
	rootObject = B658FB2427DA9E0F00EA4DBD /* Project object */;
}<|MERGE_RESOLUTION|>--- conflicted
+++ resolved
@@ -641,6 +641,10 @@
 		20425E49297EED860022FE5A /* ClearDerivedData.sh */ = {isa = PBXFileReference; lastKnownFileType = text.script.sh; path = ClearDerivedData.sh; sourceTree = "<group>"; };
 		20425E4B297EEE350022FE5A /* unused_strings.py */ = {isa = PBXFileReference; lastKnownFileType = text.script.python; path = unused_strings.py; sourceTree = "<group>"; };
 		20425E55297F03230022FE5A /* xstrings.swift */ = {isa = PBXFileReference; lastKnownFileType = sourcecode.swift; path = xstrings.swift; sourceTree = "<group>"; };
+		20425E47297EE74D0022FE5A /* sort-Xcode-project-file.pl */ = {isa = PBXFileReference; lastKnownFileType = text.script.perl; path = "sort-Xcode-project-file.pl"; sourceTree = "<group>"; };
+		20425E49297EED860022FE5A /* ClearDerivedData.sh */ = {isa = PBXFileReference; lastKnownFileType = text.script.sh; path = ClearDerivedData.sh; sourceTree = "<group>"; };
+		20425E4B297EEE350022FE5A /* unused_strings.py */ = {isa = PBXFileReference; lastKnownFileType = text.script.python; path = unused_strings.py; sourceTree = "<group>"; };
+		20425E55297F03230022FE5A /* xstrings.swift */ = {isa = PBXFileReference; lastKnownFileType = sourcecode.swift; path = xstrings.swift; sourceTree = "<group>"; };
 		20439037290D27DB00126A3F /* WorkspaceErrors.swift */ = {isa = PBXFileReference; lastKnownFileType = sourcecode.swift; path = WorkspaceErrors.swift; sourceTree = "<group>"; };
 		2043903B290D385600126A3F /* ExploreExtensionsView.swift */ = {isa = PBXFileReference; lastKnownFileType = sourcecode.swift; path = ExploreExtensionsView.swift; sourceTree = "<group>"; };
 		2043903D290D38D700126A3F /* ExploreItemView.swift */ = {isa = PBXFileReference; lastKnownFileType = sourcecode.swift; path = ExploreItemView.swift; sourceTree = "<group>"; };
@@ -1240,10 +1244,9 @@
 				206B128028DF7311002CDE51 /* EmptyEditorView.swift */,
 				0485EB1E27E7458B00138301 /* WorkspaceCodeFileView.swift */,
 				B658FB3127DA9E0F00EA4DBD /* WorkspaceView.swift */,
-<<<<<<< HEAD
-=======
 				D3C2DA4929990FB900FA9F4C /* AuroraSplitViewController.swift */,
->>>>>>> 64508702
+				0485EB1E27E7458B00138301 /* WorkspaceCodeFileView.swift */,
+				B658FB3127DA9E0F00EA4DBD /* WorkspaceView.swift */,
 			);
 			path = UI;
 			sourceTree = "<group>";
@@ -2241,42 +2244,10 @@
 				20D83838289A7ACD00D91D05 /* PanelDivider.swift */,
 				20D83837289A7ACD00D91D05 /* SegmentedControl.swift */,
 				20D8383B289A7ACD00D91D05 /* SettingsTextEditor.swift */,
-<<<<<<< HEAD
 			);
 			path = UI;
 			sourceTree = "<group>";
 		};
-		20D8384B289A7ACE00D91D05 /* Acknowledgements */ = {
-			isa = PBXGroup;
-			children = (
-				20D8384F289A7ACE00D91D05 /* Model */,
-				20D8384C289A7ACE00D91D05 /* UI */,
-			);
-			path = Acknowledgements;
-			sourceTree = "<group>";
-		};
-		20D8384C289A7ACE00D91D05 /* UI */ = {
-			isa = PBXGroup;
-			children = (
-				20D8384D289A7ACE00D91D05 /* AcknowledgementsView.swift */,
-=======
->>>>>>> 64508702
-			);
-			path = UI;
-			sourceTree = "<group>";
-		};
-<<<<<<< HEAD
-		20D8384F289A7ACE00D91D05 /* Model */ = {
-			isa = PBXGroup;
-			children = (
-				20D83850289A7ACE00D91D05 /* AcknowledgementsModel.swift */,
-				20D8384E289A7ACE00D91D05 /* ParsePackagesResolved.swift */,
-			);
-			path = Model;
-			sourceTree = "<group>";
-		};
-=======
->>>>>>> 64508702
 		20D83851289A7ACE00D91D05 /* LSP */ = {
 			isa = PBXGroup;
 			children = (
@@ -3809,11 +3780,6 @@
 				2093CDB1289AA19B003A88DD /* AccountListItem.swift in Sources */,
 				2093CDB3289AA19B003A88DD /* AccountSelectionDialog.swift in Sources */,
 				2093CD9F289AA15F003A88DD /* AccountsPreferences.swift in Sources */,
-<<<<<<< HEAD
-				2093CDBC289AA1BD003A88DD /* AcknowledgementsModel.swift in Sources */,
-				2093CDBB289AA1B9003A88DD /* AcknowledgementsView.swift in Sources */,
-=======
->>>>>>> 64508702
 				93EF416528C1EBBC004083AD /* ActionAwareInput.swift in Sources */,
 				20BE727528D0761200EEDE5F /* ActionsListView.swift in Sources */,
 				20BE727D28D07FF200EEDE5F /* ActionsPopoverCellView.swift in Sources */,
@@ -3886,10 +3852,7 @@
 				93813D2428D749CC00A492D4 /* CodeViewDelegate.swift in Sources */,
 				2032B50E28A256130089EBB6 /* Collection.swift in Sources */,
 				2093CDDE289AA522003A88DD /* Color.swift in Sources */,
-<<<<<<< HEAD
-=======
 				D3C2DA4A29990FB900FA9F4C /* AuroraSplitViewController.swift in Sources */,
->>>>>>> 64508702
 				2B04575528E6FFE300024F2D /* ColorThemeAttribute.swift in Sources */,
 				93EF416328C1D752004083AD /* Command.swift in Sources */,
 				93EF416128C1D38E004083AD /* CommandPaletteItem.swift in Sources */,
@@ -4094,10 +4057,6 @@
 				2B04575428E6FFE300024F2D /* ParagraphSpacingAfterThemeAttribute.swift in Sources */,
 				2B04575E28E6FFE300024F2D /* ParagraphSpacingBeforeThemeAttribute.swift in Sources */,
 				2093CD48289AA095003A88DD /* Parameters.swift in Sources */,
-<<<<<<< HEAD
-				2093CDBD289AA1BD003A88DD /* ParsePackagesResolved.swift in Sources */,
-=======
->>>>>>> 64508702
 				2B04576628E6FFE300024F2D /* Parser.swift in Sources */,
 				2B04576C28E6FFE300024F2D /* Pattern.swift in Sources */,
 				2093CD44289AA095003A88DD /* Permissions.swift in Sources */,
